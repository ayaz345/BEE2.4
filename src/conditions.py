# coding: utf-8
from decimal import Decimal
from collections import namedtuple
from enum import Enum
import random
import math

from utils import Vec
from property_parser import Property
from instanceLocs import resolve as resolve_inst
import vmfLib as VLib
import utils

# Stuff we get from VBSP in init()
GLOBAL_INSTANCES = set()
OPTIONS = {}
ALL_INST = set()


conditions = []
FLAG_LOOKUP = {}
RESULT_LOOKUP = {}
RESULT_SETUP = {}

# Used to dump a list of the flags, results, meta-conds
ALL_FLAGS = []
ALL_RESULTS = []
ALL_META = []

SOLIDS = {}  # A dictionary mapping origins to their brushes
solidGroup = namedtuple('solidGroup', 'face solid normal color')

GOO_LOCS = set()  # A set of all goo solid origins.


class MAT_TYPES(Enum):
    """The values saved in the solidGroup.color attribute."""
    black = 0
    white = 1

    def __str__(self):
        if self is MAT_TYPES.black:
            return 'black'
        if self is MAT_TYPES.white:
            return 'white'


xp = utils.Vec_tuple(1, 0, 0)
xn = utils.Vec_tuple(-1, 0, 0)
yp = utils.Vec_tuple(0, 1, 0)
yn = utils.Vec_tuple(0, -1, 0)
zp = utils.Vec_tuple(0, 0, 1)
zn = utils.Vec_tuple(0, 0, -1)
DIRECTIONS = {
    # Translate these words into a normal vector
    '+x': xp,
    '-x': xn,

    '+y': yp,
    '-y': yn,

    '+z': zp,
    '-z': zn,

    'x': xp,  # For with allow_inverse
    'y': yp,
    'z': zp,

    'up': zp,
    'dn': zn,
    'down': zn,
    'floor': zp,
    'ceiling': zn,
    'ceil': zn,

    'n': yp,
    'north': yp,
    's': yn,
    'south': yn,

    'e': xp,
    'east': xp,
    'w': xn,
    'west': xn,

    'wall': 'WALL',  # Special case, not wall/ceiling
    'walls': 'WALL',
}

INST_ANGLE = {
    # The angles needed to point a PeTI instance in this direction
    # IE up = zp = floor
    zp: "0 0 0",
    zn: "0 0 0",

    xn: "0 0 0",
    yn: "0 90 0",
    xp: "0 180 0",
    yp: "0 270 0",

}

del xp, xn, yp, yn, zp, zn


class NextInstance(Exception):
    """Raised to skip to the next instance, from the SkipInstance result."""
    pass


class EndCondition(Exception):
    """Raised to skip the condition entirely, from the EndCond result."""
    pass


class Condition:
    __slots__ = ['flags', 'results', 'else_results', 'priority']

    def __init__(
            self,
            flags=None,
            results=None,
            else_results=None,
            priority=Decimal('0'),
    ):
        self.flags = flags or []
        self.results = results or []
        self.else_results = else_results or []
        self.priority = priority
        self.setup()

    def __repr__(self):
        return (
            'Condition(flags={!r}, '
            'results={!r}, else_results={!r}, '
            'priority={!r}'
        ).format(
            self.flags,
            self.results,
            self.else_results,
            self.priority,
        )

    @classmethod
    def parse(cls, prop_block):
        """Create a condition from a Property block."""
        flags = []
        results = []
        else_results = []
        priority = Decimal('0')
        for prop in prop_block:
            if prop.name == 'result':
                results.extend(prop.value)  # join multiple ones together
            elif prop.name == 'else':
                else_results.extend(prop.value)
            elif prop.name == 'condition':
                # Shortcut to eliminate lots of Result - Condition pairs
                results.append(prop)
            elif prop.name == 'elsecondition':
                else_results.append(prop)
            elif prop.name == 'priority':
                try:
                    priority = Decimal(prop.value)
                except ArithmeticError:
                    pass
            else:
                flags.append(prop)

        return cls(
            flags=flags,
            results=results,
            else_results=else_results,
            priority=priority,
        )

    def setup(self):
        """Some results need some pre-processing before they can be used.

        """
        for res in self.results[:]:
            func = RESULT_SETUP.get(res.name)
            if func:
                res.value = func(res)
                if res.value is None:
                    self.results.remove(res)

        for res in self.else_results[:]:
            func = RESULT_SETUP.get(res.name)
            if func:
                res.value = func(res)
                if res.value is None:
                    self.else_results.remove(res)

    def test(self, inst):
        """Try to satisfy this condition on the given instance."""
        success = True
        for flag in self.flags:
            if not check_flag(flag, inst):
                success = False
                break
        results = self.results if success else self.else_results
        for res in results[:]:
            try:
                func = RESULT_LOOKUP[res.name]
            except KeyError:
                utils.con_log(
                    '"{}" is not a valid condition result!'.format(
                        res.real_name,
                    )
                )
            else:
                should_del = func(inst, res)
                if should_del is True:
                    results.remove(res)

    def __lt__(self, other):
        """Condition items sort by priority."""
        if hasattr(other, 'priority'):
            return self.priority < other.priority
        return NotImplemented

    def __le__(self, other):
        """Condition items sort by priority."""
        if hasattr(other, 'priority'):
            return self.priority <= other.priority
        return NotImplemented

    def __gt__(self, other):
        """Condition items sort by priority."""
        if hasattr(other, 'priority'):
            return self.priority > other.priority
        return NotImplemented

    def __ge__(self, other):
        """Condition items sort by priority."""
        if hasattr(other, 'priority'):
            return self.priority >= other.priority
        return NotImplemented


def add_meta(func, priority, only_once=True):
    """Add a metacondtion, which executes a function at a priority level.

    Used to allow users to allow adding conditions before or after a
    transformation like the adding of quotes.
    """
    # This adds a condition result like "func" (with quotes), which cannot
    # be entered into property files.
    # The qualname will be unique across modules.
    name = '"' + func.__qualname__ + '"'
    print("Adding metacondition ({}) with priority {!s}!".format(
        name,
        priority,
    ))

    # Don't pass the prop_block onto the function,
    # it doesn't contain any useful data.
    RESULT_LOOKUP[name] = lambda inst, val: func(inst)

    cond = Condition(
        results=[Property(name, '')],
        priority=priority,
    )

    if only_once:
        cond.results.append(
            Property('endCondition', '')
        )
    conditions.append(cond)
    ALL_META.append((name, priority, func))


def meta_cond(priority=0, only_once=True):
    """Decorator version of add_meta."""
    def x(func):
        add_meta(func, priority, only_once)
        return func
    return x


def make_flag(orig_name, *aliases):
    """Decorator to add flags to the lookup."""
    def x(func):
        ALL_FLAGS.append(
            (orig_name, aliases, func)
        )
        FLAG_LOOKUP[orig_name.casefold()] = func
        for name in aliases:
            FLAG_LOOKUP[name.casefold()] = func
        return func
    return x


def make_result(orig_name, *aliases):
    """Decorator to add results to the lookup."""
    def x(func):
        ALL_RESULTS.append(
            (orig_name, aliases, func)
        )
        RESULT_LOOKUP[orig_name.casefold()] = func
        for name in aliases:
            RESULT_LOOKUP[name.casefold()] = func
        return func
    return x


def make_result_setup(*names):
    """Decorator to do setup for this result."""
    def x(func):
        for name in names:
            RESULT_SETUP[name.casefold()] = func
        return func
    return x


def add(prop_block):
    """Parse and add a condition to the list."""
    con = Condition.parse(prop_block)
    if con.results or con.else_results:
        conditions.append(con)


def init(seed, inst_list, vmf_file):
    # Get a bunch of values from VBSP
    import vbsp
    global MAP_RAND_SEED, ALL_INST, VMF, STYLE_VARS, VOICE_ATTR, OPTIONS
    VMF = vmf_file
    MAP_RAND_SEED = seed
    ALL_INST = set(inst_list)
    OPTIONS = vbsp.settings
    STYLE_VARS = vbsp.settings['style_vars']
    VOICE_ATTR = vbsp.settings['has_attr']

    # Sort by priority, where higher = done later
    conditions.sort()

    build_solid_dict()


def check_all():
    """Check all conditions."""
    utils.con_log('Checking Conditions...')
    for condition in conditions:
        for inst in VMF.by_class['func_instance']:
                try:
                    condition.test(inst)
                except NextInstance:
                    # This is raised to immediately stop running
                    # this condition, and skip to the next instance.
                    pass
                except EndCondition:
                    # This is raised to immediately stop running
                    # this condition, and skip to the next condtion.
                    break
                if not condition.results and not condition.else_results:
                    utils.con_log('Exiting empty condition!')
                    break  # Condition has run out of results, quit early

    utils.con_log('Map has attributes: ', [
        key
        for key, value in
        VOICE_ATTR.items()
        if value
    ])
    utils.con_log('Style Vars:', dict(STYLE_VARS.items()))
    utils.con_log('Global instances: ', GLOBAL_INSTANCES)


def check_inst(inst):
    """Run all conditions on a given instance."""
    for condition in conditions:
        condition.test(inst)


def check_flag(flag, inst):
    # print('Checking {type} ({val!s} on {inst}'.format(
    #     type=flag.real_name,
    #     val=flag.value,
    #     inst=inst['file'],
    # ))
    try:
        func = FLAG_LOOKUP[flag.name]
    except KeyError:
        utils.con_log('"' + flag.name + '" is not a valid condition flag!')
        return False
    else:
        res = func(inst, flag)
        return res


def build_solid_dict():
    """Build a dictionary mapping origins to brush faces.

    This allows easily finding brushes that are at certain locations.
    """
    import vbsp
    mat_types = {}
    for mat in vbsp.BLACK_PAN:
        mat_types[mat] = MAT_TYPES.black

    for mat in vbsp.WHITE_PAN:
        mat_types[mat] = MAT_TYPES.white

    for solid in VMF.brushes:
        for face in solid:
            if face.mat.casefold() in (
                    'nature/toxicslime_a2_bridge_intro',
                    'nature/toxicslime_puzzlemaker_cheap'):
                GOO_LOCS.add(face.get_origin().as_tuple())
                continue

            try:
                mat_type = mat_types[face.mat]
            except KeyError:
                continue
            else:
                origin = face.get_origin().as_tuple()
                if origin in SOLIDS:
                    # The only time two textures will be in the same
                    # place is if they are covering each other -
                    # nodraw them both and ignore them
                    SOLIDS.pop(origin).face.mat = 'tools/toolsnodraw'
                    face.mat = 'tools/toolsnodraw'
                    continue

                SOLIDS[origin] = solidGroup(
                    color=mat_type,
                    face=face,
                    solid=solid,
                    normal=face.normal(),
                )


def dump_conditions():
    """Print a list of all the condition flags, results, metaconditions

    to the screen, and then quit.
    """

    utils.con_log('Dumping conditions:')
    utils.con_log('-------------------')

    for lookup, name in [
            (ALL_FLAGS, 'Flags'),
            (ALL_RESULTS, 'Results'),
            ]:
        utils.con_log(name + ':')
        utils.con_log('-'*len(name) + '-')
        lookup.sort()
        for flag_key, aliases, func in lookup:
            utils.con_log('"{}":'.format(flag_key))
            if aliases:
                utils.con_log('\tAliases: "' + '", "'.join(aliases) + '"')
            dump_func_docs(func)
        input('...')
        utils.con_log('')

    utils.con_log('MetaConditions:')
    utils.con_log('---------------')
    ALL_META.sort(key=lambda i: i[1]) # Sort by priority
    for flag_key, priority, func in ALL_META:
        utils.con_log('{} ({}):'.format(flag_key, priority))
        dump_func_docs(func)
        utils.con_log('')


def dump_func_docs(func):
    import inspect
    docs = inspect.getdoc(func)
    if docs:
        for line in docs.split('\n'):
            if line.strip():
                utils.con_log('\t'+line.rstrip('\n'))
    else:
        utils.con_log('\tNo documentation!')


@make_result_setup('variant')
def variant_weight(var):
    """Read variant commands from settings and create the weight list."""
    count = var['number', '']
    if count.isdecimal():
        count = int(count)
        weight = var['weights', '']
        if weight == '' or ',' not in weight:
            utils.con_log('Invalid weight! (' + weight + ')')
            weight = [str(i) for i in range(1, count + 1)]
        else:
            # Parse the weight
            vals = weight.split(',')
            weight = []
            if len(vals) == count:
                for i, val in enumerate(vals):
                    val = val.strip()
                    if val.isdecimal():
                        # repeat the index the correct number of times
                        weight.extend(
                            str(i+1)
                            for _ in
                            range(1, int(val)+1)
                        )
                    else:
                        # Abandon parsing
                        break
            if len(weight) == 0:
                utils.con_log('Failed parsing weight! ({!s})'.format(weight))
                weight = [str(i) for i in range(1, count + 1)]
        # random.choice(weight) will now give an index with the correct
        # probabilities.
        return weight
    else:
        return ['']  # This won't append anything to the file


def add_output(inst, prop, target):
    """Add a customisable output to an instance."""
    inst.add_out(VLib.Output(
        prop['output', ''],
        target,
        prop['input', ''],
        inst_in=prop['targ_in', ''],
        inst_out=prop['targ_out', ''],
        ))


def add_suffix(inst, suff):
    """Append the given suffix to the instance.
    """
    file = inst['file']
    old_name, dot, ext = file.partition('.')
    inst['file'] = ''.join((old_name, suff, dot, ext))


def widen_fizz_brush(brush, thickness, bounds=None):
    """Move the two faces of a fizzler brush outward.

    This is good to make fizzlers which are thicker than 2 units.
    bounds is the output of .get_bbox(), if this should be overriden
    """

    # Subtract 2 for the fizzler width, and divide
    # to get the difference for each face.
    offset = (thickness-2)/2

    if bounds is None:
        bound_min, bound_max = brush.get_bbox()
    else:
        # Allow passing these in
        bound_min, bound_max = bounds
    origin = (bound_max + bound_min) / 2  # type: Vec
    size = bound_max - bound_min
    for axis in 'xyz':
        # One of the directions will be thinner than 128, that's the fizzler
        # direction.
        if size[axis] < 128:
            bound_min[axis] -= offset
            bound_max[axis] += offset

    for face in brush:
        # For every coordinate, set to the maximum if it's larger than the
        # origin. This will expand the two sides.
        for v in face.planes:
            for axis in 'xyz':
                if v[axis] > origin[axis]:
                    v[axis] = bound_max[axis]
                else:
                    v[axis] = bound_min[axis]


@make_flag('debug')
def debug_flag(inst, props):
    """Displays text when executed, for debugging conditions.

    If the text ends with an '=', the instance will also be displayed.
    As a flag, this always evaluates as true.
    """
    if props.has_children():
        utils.con_log('Debug:')
        utils.con_log(str(props))
        utils.con_log(str(inst))
    elif props.value.strip().endswith('='):
        utils.con_log('Debug: {props}{inst!s}'.format(
            inst=inst,
            props=props.value,
        ))
    else:
        utils.con_log('Debug: ' + props.value)
    return True  # The flag is always true


@make_result('debug')
def debug_result(inst, props):
    # Swallow the return value, so the flag isn't deleted
    debug_flag(inst, props)

debug_result.__doc__ = debug_flag.__doc__


@meta_cond(priority=1000, only_once=False)
def remove_blank_inst(inst):
    """Remove instances with a blank file keyvalue.

    This allows conditions to strip the instances when requested.
    """
    # If editoritems instances are set to "", PeTI will autocorrect it to
    # ".vmf" - we need to handle that too.
    if inst['file', ''] in ('', '.vmf'):
        VMF.remove_ent(inst)


@meta_cond(priority=0, only_once=True)
def fix_catapult_targets(inst):
    """Set faith plate targets to transmit to clients.

    This fixes some console spam in coop, and might improve trajectories
    for faith plates.
    """
    for targ in VMF.by_class['info_target']:
        targ['spawnflags'] = '3'  # Transmit to client, ignoring PVS

#########
# FLAGS #
#########


@make_flag('AND')
def flag_and(inst, flag):
    """The AND group evaluates True if all sub-flags are True."""
    for sub_flag in flag:
        if not check_flag(sub_flag, inst):
            return False
        # If the AND block is empty, return True
        return len(sub_flag.value) == 0


@make_flag('OR')
def flag_or(inst, flag):
    """The OR group evaluates True if any sub-flags are True."""
    for sub_flag in flag:
        if check_flag(sub_flag, inst):
            return True
    return False

@make_flag('NOT')
def flag_not(inst, flag):
    """The NOT group inverts the value of it's one sub-flag."""
    if len(flag.value) == 1:
        return not check_flag(flag[0], inst)
    return False


@make_flag('NOR')
def flag_nor(inst, flag):
    """The NOR group evaluates True if any sub-flags are False."""
    return not flag_or(inst, flag)


@make_flag('NAND')
def flag_nand(inst, flag):
    """The NAND group evaluates True if all sub-flags are False."""
    return not flag_and(inst, flag)


@make_flag('instance')
def flag_file_equal(inst, flag):
    """Evaluates True if the instance matches the given file."""
    return inst['file'].casefold() in resolve_inst(flag.value)


@make_flag('instFlag', 'InstPart')
def flag_file_cont(inst, flag):
    """Evaluates True if the instance contains the given portion."""
    return flag.value in inst['file'].casefold()


@make_flag('hasInst')
def flag_has_inst(_, flag):
    """Checks if the given instance is present anywhere in the map."""
    flags = resolve_inst(flag.value)
    return any(
        inst.casefold() in flags
        for inst in
        ALL_INST
    )


@make_flag('instVar')
def flag_instvar(inst, flag):
    """Checks if the $replace value matches the given value.

    The flag value follows the form "$start_enabled 1", with or without
    the $.
    """
    bits = flag.value.split(' ', 1)
    return inst.fixup[bits[0]] == bits[1]


@make_flag('styleVar')
def flag_stylevar(_, flag):
    """Checks if the given Style Var is true.

    Use the NOT flag to invert if needed.
    """
    return STYLE_VARS[flag.value.casefold()]


@make_flag('has')
def flag_voice_has(_, flag):
    """Checks if the given Voice Attribute is present.

    Use the NOT flag to invert if needed.
    """
    return VOICE_ATTR[flag.value.casefold()]


@make_flag('has_music')
def flag_music(_, flag):
    """Checks the selected music ID.

    Use "<NONE>" for no music.
    """
    return OPTIONS['music_id'] == flag.value


@make_flag('has_char')
def flag_voice_char(_, flag):
    """Checks to see if the given charcter is present in the voice pack.

    "<NONE>" means no voice pack is chosen.
    This is case-insensitive, and allows partial matches - 'Cave' matches
    a voice pack with 'Cave Johnson'.
    """
    targ_char = flag.value.casefold()
    if targ_char == '<none>':
        return OPTIONS['voice_id'] == '<NONE>'
    for char in OPTIONS['voice_char'].split(','):
        if targ_char in char.casefold():
            return True
    return False


@make_flag('ifOption')
def flag_option(_, flag):
    bits = flag.value.split(' ', 1)
    key = bits[0].casefold()
    if key in OPTIONS:
        return OPTIONS[key] == bits[1]
    else:
        return False


@make_flag('ifMode', 'iscoop', 'gamemode')
def flag_game_mode(_, flag):
    """Checks if the game mode is "SP" or "COOP".
    """
    import vbsp
    return vbsp.GAME_MODE.casefold() == flag.value.casefold()


@make_flag('ifPreview', 'preview')
def flag_is_preview(_, flag):
    """Checks if the preview mode status equals the given value.

    If preview mode is enabled, the player will start before the entry
    door, and restart the map after reaching the exit door. If false,
    they start in the elevator.

    Preview mode is always False when publishing.
    """
    import vbsp
    return vbsp.IS_PREVIEW == utils.conv_bool(flag.value, False)


@make_flag(
    'rotation',
    'angle',
    'angles',
    'orient',
    'orientation',
    'dir',
    'direction',
)
def flag_angles(inst, flag):
    """Check that a instance is pointed in a direction.

    The value should be either just the angle to check, or a block of
    options:
    - Angle: A unit vector (XYZ value) pointing in a direction, or some
        keywords: +z, -y, N/S/E/W, up/down, floor/ceiling, or walls
    - From_dir: The direction the unrotated instance is pointed in.
        This lets the flag check multiple directions
    - Allow_inverse: If true, this also returns True if the instance is
        pointed the opposite direction .
    """
    angle = inst['angles', '0 0 0']

    if flag.has_children():
        targ_angle = flag['direction', '0 0 0']
        from_dir = flag['from_dir', '0 0 1']
        if from_dir.casefold() in DIRECTIONS:
            from_dir = Vec(DIRECTIONS[from_dir.casefold()])
        else:
            from_dir = Vec.from_str(from_dir, 0, 0, 1)
        allow_inverse = utils.conv_bool(flag['allow_inverse', '0'])
    else:
        targ_angle = flag.value
        from_dir = Vec(0, 0, 1)
        allow_inverse = False

    if angle == targ_angle:
        return True  # Check for exact match

    normal = DIRECTIONS.get(targ_angle.casefold(), None)
    if normal is None:
        return False  # If it's not a special angle,
        # so it failed the exact match

    inst_normal = from_dir.rotate_by_str(angle)

    if normal == 'WALL':
        # Special case - it's not on the floor or ceiling
        return not (inst_normal == (0, 0, 1) or inst_normal == (0, 0, -1))
    else:
        return inst_normal == normal or (
            allow_inverse and -inst_normal == normal
        )


@make_flag('posIsSolid')
def flag_brush_at_loc(inst, flag):
    """Checks to see if a wall is present at the given location.

    - Pos is the position of the brush, where `0 0 0` is the floor-position
       of the brush, in 16 unit increments.
    - Dir is the normal the face is pointing. (0 0 -1) is 'up'.
    - Type defines the type the brush must be:
      - "Any" requires either a black or white brush.
      - "None" means that no brush must be present.
      - "White" requires a portalable surface.
      - "Black" requires a non-portalable surface.
    - SetVar defines an instvar which will be given a value of "black",
      "white" or "none" to allow the result to be reused.
    - RemoveBrush: If set to 1, the brush will be removed if found.
      Only do this to EmbedFace brushes, since it will remove the other
      sides as well.
    """
    pos = Vec.from_str(flag['pos', '0 0 0'])
    pos.z -= 64  # Subtract so origin is the floor-position
    pos = pos.rotate_by_str(inst['angles', '0 0 0'])

    # Relative to the instance origin
    pos += Vec.from_str(inst['origin', '0 0 0'])

    norm = Vec.from_str(flag['dir', '0 0 -1']).rotate_by_str(
        inst['angles', '0 0 0']
    )

    result_var = flag['setVar', '']
    should_remove = utils.conv_bool(flag['RemoveBrush', False], False)
    des_type = flag['type', 'any'].casefold()

    brush = SOLIDS.get(pos.as_tuple(), None)
    ':type brush: solidGroup'

    if brush is None or brush.normal != norm:
        br_type = 'none'
    else:
        br_type = str(brush.color)
        if should_remove:
            VMF.remove_brush(
                brush.solid,
            )

    if result_var:
        inst.fixup[result_var] = br_type

    if des_type == 'any' and br_type != 'none':
        return True

    return des_type == br_type


###########
# RESULTS #
###########


@make_result('rename', 'changeInstance')
def res_change_instance(inst, res):
    """Set the file to a value."""
    inst['file'] = resolve_inst(res.value)[0]


@make_result('suffix', 'instSuffix')
def res_add_suffix(inst, res):
    """Add the specified suffix to the filename."""
    add_suffix(inst, '_' + res.value)


@make_result('styleVar')
def res_set_style_var(_, res):
    """Set Style Vars.

    The value should be set of "SetTrue" and "SetFalse" keyvalues.
    """
    for opt in res.value:
        if opt.name == 'settrue':
            STYLE_VARS[opt.value.casefold()] = True
        elif opt.name == 'setfalse':
            STYLE_VARS[opt.value.casefold()] = False
    return True  # Remove this result


@make_result('has')
def res_set_voice_attr(_, res):
    """Sets a number of Voice Attributes.

        Each child property will be set. The value is ignored, but must
        be present for syntax reasons.
    """
    if res.has_children():
        for opt in res.value:
            VOICE_ATTR[opt.name] = True
    else:
        VOICE_ATTR[res.value.casefold()] = 1
    return True  # Remove this result


@make_result('setOption')
def res_set_option(_, res):
    """Set a value in the "options" part of VBSP_config.

    Each child property will be set.
    """
    for opt in res.value:
        if opt.name in OPTIONS:
            OPTIONS[opt.name] = opt.value
    return True  # Remove this result


@make_result('instVar', 'instVarSuffix')
def res_add_inst_var(inst, res):
    """Append the value of an instance variable to the filename.

    Pass either the variable name, or a set of value->suffix pairs for a
    lookup.
    """
    if res.has_children():
        val = inst.fixup[res['variable', '']]
        for rep in res:  # lookup the number to determine the appending value
            if rep.name == 'variable':
                continue  # this isn't a lookup command!
            if rep.name == val:
                add_suffix(inst, '_' + rep.value)
                break
    else:  # append the value
        add_suffix(inst, '_' + inst.fixup[res.value, ''])


@make_result('setInstVar')
def res_set_inst_var(inst, res):
    """Set an instance variable to the given value.

    Values follow the format "$start_enabled 1", with or without the $.
    """
    var_name, val = res.value.split(' ', 1)
    inst.fixup[var_name] = val


@make_result('variant')
def res_add_variant(inst, res):
    """This allows using a random instance from a weighted group.

    A suffix will be added in the form "_var4".
    Two properties should be given:
        Number: The number of random instances.
        Weight: A comma-separated list of weights for each instance.
    Any variant has a chance of weight/sum(weights) of being chosen:
    A weight of "2, 1, 1" means the first instance has a 2/4 chance of
    being chosen, and the other 2 have a 1/4 chance of being chosen.
    The chosen variant depends on the position, direction and name of
    the instance.
    """
    if inst['targetname', ''] == '':
        # some instances don't get names, so use the global
        # seed instead for stuff like elevators.
        random.seed(MAP_RAND_SEED + inst['origin'] + inst['angles'])
    else:
        # We still need to use angles and origin, since things like
        # fizzlers might not get unique names.
        random.seed(inst['targetname'] + inst['origin'] + inst['angles'])
    add_suffix(inst, "_var" + random.choice(res.value))


@make_result('addGlobal')
def res_add_global_inst(_, res):
    """Add one instance in a location.

    Options:
        allow_multiple: Allow multiple copies of this instance. If 0, the
            instance will not be added if it was already added.
        name: The targetname of the instance. IF blank, the instance will
              be given a name of the form 'inst_1234'.
        file: The filename for the instance.
        Angles: The orientation of the instance (defaults to '0 0 0').
        Origin: The location of the instance (defaults to '0 0 -10000').
        Fixup_style: The Fixup style for the instance. '0' (default) is
            Prefix, '1' is Suffix, and '2' is None.
    """
    if res.value is not None:
        if (
                utils.conv_bool(res['allow_multiple', '0']) or
                res['file'] not in GLOBAL_INSTANCES):
            # By default we will skip adding the instance
            # if was already added - this is helpful for
            # items that add to original items, or to avoid
            # bugs.
            new_inst = VLib.Entity(VMF, keys={
                "classname": "func_instance",
                "targetname": res['name', ''],
                "file": resolve_inst(res['file'])[0],
                "angles": res['angles', '0 0 0'],
                "origin": res['position', '0 0 -10000'],
                "fixup_style": res['fixup_style', '0'],
                })
            GLOBAL_INSTANCES.add(res['file'])
            if new_inst['targetname'] == '':
                new_inst['targetname'] = "inst_"
                new_inst.make_unique()
            VMF.add_ent(new_inst)
    return True  # Remove this result


@make_result('addOverlay', 'overlayinst')
def res_add_overlay_inst(inst, res):
    """Add another instance on top of this one.

    Values:
        File: The filename.
        Fixup Style: The Fixup style for the instance. '0' (default) is
            Prefix, '1' is Suffix, and '2' is None.
        Copy_Fixup: If true, all the $replace values from the original
            instance will be copied over.
        move_outputs: If true, outputs will be moved to this instance.
    """
    print('adding overlay', res['file'])
    overlay_inst = VMF.create_ent(
        classname='func_instance',
        targetname=inst['targetname', ''],
        file=resolve_inst(res['file', ''])[0],
        angles=inst['angles', '0 0 0'],
        origin=inst['origin'],
        fixup_style=res['fixup_style', '0'],
    )
    if utils.conv_bool(res['copy_fixup', '1']):
        # Copy the fixup values across from the original instance
        for fixup, value in inst.fixup.items():
            overlay_inst.fixup[fixup] = value
    if utils.conv_bool(res['move_outputs', '0']):
        overlay_inst.outputs = inst.outputs
        inst.outputs = []


@make_result('OffsetInst')
def res_translate_inst(inst, res):
    """Translate the instance locally by the given amount."""
    offset = Vec.from_str(res.value).rotate_by_str(inst['angles'])
    inst['origin'] = (offset + Vec.from_str(inst['origin'])).join(' ')


@make_result_setup('custOutput')
def res_cust_output_setup(res):
    for sub_res in res:
        if sub_res.name == 'targcondition':
            sub_res.value = Condition.parse(sub_res)
    return res.value


@make_result('custOutput')
def res_cust_output(inst, res):
    """Add an additional output to the instance with any values.

    Always points to the targeted item.
    """
    over_name = '@' + inst['targetname'] + '_indicator'
    for toggle in VMF.by_class['func_instance']:
        if toggle.fixup['indicator_name', ''] == over_name:
            toggle_name = toggle['targetname']
            break
    else:
        toggle_name = ''  # we want to ignore the toggle instance, if it exists

    # Make this a set to ignore repeated targetnames
    targets = {o.target for o in inst.outputs if o.target != toggle_name}

    kill_signs = utils.conv_bool(res["remIndSign", '0'], False)
    dec_con_count = utils.conv_bool(res["decConCount", '0'], False)
    targ_conditions = list(res.find_all("targCondition"))

    pan_files = resolve_inst('[indPan]')

    if kill_signs or dec_con_count or targ_conditions:
        for con_inst in VMF.by_class['func_instance']:
            if con_inst['targetname'] in targets:
                if kill_signs and con_inst in pan_files:
                    VMF.remove_ent(con_inst)
                if targ_conditions:
                    for cond in targ_conditions:
                        cond.value.test(con_inst)
                if dec_con_count and 'connectioncount' in con_inst.fixup:
                    # decrease ConnectionCount on the ents,
                    # so they can still process normal inputs
                    try:
                        val = int(con_inst.fixup['connectioncount'])
                        con_inst.fixup['connectioncount'] = str(val-1)
                    except ValueError:
                        # skip if it's invalid
                        utils.con_log(
                            con_inst['targetname'] +
                            ' has invalid ConnectionCount!'
                        )
    for targ in targets:
        for out in res.find_all('addOut'):
            add_output(inst, out, targ)


@make_result_setup('custAntline')
def res_cust_antline_setup(res):
    result = {
        'instance': res['instance', ''],
        'wall_str': [p.value for p in res.find_all('straight')],
        'wall_crn': [p.value for p in res.find_all('corner')],
        # If this isn't defined, None signals to use the above textures.
        'floor_str': [p.value for p in res.find_all('straightFloor')] or None,
        'floor_crn': [p.value for p in res.find_all('cornerFloor')] or None,
        'outputs': list(res.find_all('addOut')),
        }
    if (
            not result['wall_str'] or
            not result['wall_crn']
            ):
        # If we don't have two textures, something's wrong. Remove this result.
        utils.con_log('custAntline has missing values!')
        return None
    else:
        return result


@make_result('custAntline')
def res_cust_antline(inst, res):
    """Customise the output antline texture, toggle instances.

    This allows adding extra outputs between the instance and the toggle.
    Values:
        straight: The straight overlay texture.
        corner: The corner overlay texture.
        straightFloor: Alt texture used on straight floor segements (P1 style)
        cornerFloor: Alt texture for floor corners (P1 style)
          If these aren't set, the wall textures will be used.
        instance: Use the given indicator_toggle instance instead
        addOut: A set of additional ouputs to add, pointing at the
          toggle instance
    """
    import vbsp

    opts = res.value

    # The original textures for straight and corner antlines
    straight_ant = vbsp.ANTLINES['straight']
    corner_ant = vbsp.ANTLINES['corner']

    over_name = '@' + inst['targetname'] + '_indicator'
    for over in (
            VMF.by_class['info_overlay'] &
            VMF.by_target[over_name]
            ):
        folded_mat = over['material'].casefold()
        if folded_mat == straight_ant:
            vbsp.set_antline_mat(
                over,
                opts['wall_str'],
                opts['floor_str'],
            )
        elif folded_mat == corner_ant:
            vbsp.set_antline_mat(
                over,
                opts['wall_crn'],
                opts['floor_crn'],
            )

        # Ensure this isn't overriden later!
        vbsp.IGNORED_OVERLAYS.add(over)

    # allow replacing the indicator_toggle instance
    if opts['instance']:
        for toggle in VMF.by_class['func_instance']:
            if toggle.fixup['indicator_name', ''] == over_name:
                toggle['file'] = opts['instance']
                if len(opts['outputs']) > 0:
                    for out in inst.outputs[:]:
                        if out.target == toggle['targetname']:
                            # remove the original outputs
                            inst.outputs.remove(out)
                    for out in opts['outputs']:
                        # Allow adding extra outputs to customly
                        # trigger the toggle
                        add_output(inst, out, toggle['targetname'])
                break  # Stop looking!


@make_result('faithMods')
def res_faith_mods(inst, res):
    """Modify the trigger_catrapult that is created for ItemFaithPlate items.

    Values:
        - raise_trig: Raise or lower the trigger_catapults by this amount.
        - angled_targ, angled_in: Instance entity and input for angled plates
        - straight_targ, straight_in: Instance entity and input for
            straight plates
        - instvar: A $replace value to set to either 'angled' or '
            'straight'.
    """
    # Get data about the trigger this instance uses for flinging
    fixup_var = res['instvar', '']
    offset = utils.conv_int(res['raise_trig', '0'])
    if offset:
        offset = Vec(0, 0, offset).rotate_by_str(inst['angles', '0 0 0'])
        ':type offset Vec'
    for trig in VMF.by_class['trigger_catapult']:
        if inst['targetname'] in trig['targetname']:
            if offset:  # Edit both the normal and the helper trigger
                trig['origin'] = (
                    Vec.from_str(trig['origin']) +
                    offset
                ).join(' ')
                for solid in trig.solids:
                    solid.translate(offset)

            for out in trig.outputs:
                if out.inst_in == 'animate_angled_relay':
                    out.inst_in = res['angled_targ', 'animate_angled_relay']
                    out.input = res['angled_in', 'Trigger']
                    if fixup_var:
                        inst.fixup[fixup_var] = 'angled'
                    break
                elif out.inst_in == 'animate_straightup_relay':
                    out.inst_in = res[
                        'straight_targ', 'animate_straightup_relay'
                    ]
                    out.input = res['straight_in', 'Trigger']
                    if fixup_var:
                        inst.fixup[fixup_var] = 'straight'
                    break


@make_result('custFizzler')
def res_cust_fizzler(base_inst, res):
    """Customises the various components of a custom fizzler item.

    This should be executed on the base instance. Brush and MakeLaserField
    are ignored on laserfield barriers.
    Options:
        * ModelName: sets the targetname given to the model instances.
        * UniqueModel: If true, each model instance will get a suffix to
            allow unique targetnames.
        * Brush: A brush entity that will be generated (the original is
         deleted.)
            * Name is the instance name for the brush
            * Left/Right/Center/Short/Nodraw are the textures used
            * Keys are a block of keyvalues to be set. Targetname and
              Origin are auto-set.
            * Thickness will change the thickness of the fizzler if set.
              By default it is 2 units thick.
        * MakeLaserField generates a brush stretched across the whole
          area.
            * Name, keys and thickness are the same as the regular Brush.
            * Texture/Nodraw are the textures.
            * Width is the pixel width of the laser texture, used to
              scale it correctly.
    """
    from vbsp import TEX_FIZZLER
    model_name = res['modelname', None]
    make_unique = utils.conv_bool(res['UniqueModel', '0'])
    fizz_name = base_inst['targetname', '']

    # search for the model instances
    model_targetnames = (
        fizz_name + '_modelStart',
        fizz_name + '_modelEnd',
        )
    is_laser = False
    for inst in VMF.by_class['func_instance']:
        if inst['targetname', ''] in model_targetnames:
            if inst.fixup['skin', '0'] == '2':
                is_laser = True
            if model_name is not None:
                if model_name == '':
                    inst['targetname'] = base_inst['targetname']
                else:
                    inst['targetname'] = (
                        base_inst['targetname'] +
                        '-' +
                        model_name
                    )
            if make_unique:
                inst.make_unique()

            for key, value in base_inst.fixup.items():
                inst.fixup[key] = value

    new_brush_config = list(res.find_all('brush'))
    if len(new_brush_config) == 0:
        return  # No brush modifications

    if is_laser:
        # This is a laserfield! We can't edit those brushes!
        utils.con_log('CustFizzler excecuted on LaserField!')
        return

    for orig_brush in (
            VMF.by_class['trigger_portal_cleanser'] &
            VMF.by_target[fizz_name + '_brush']):
        print(orig_brush)
        VMF.remove_ent(orig_brush)
        for config in new_brush_config:
            new_brush = orig_brush.copy()
            VMF.add_ent(new_brush)
            new_brush.clear_keys()  # Wipe the original keyvalues
            new_brush['origin'] = orig_brush['origin']
            new_brush['targetname'] = (
                fizz_name +
                '-' +
                config['name', 'brush']
            )
            # All ents must have a classname!
            new_brush['classname'] = 'trigger_portal_cleanser'

            for prop in config['keys', []]:
                new_brush[prop.name] = prop.value

            laserfield_conf = config.find_key('MakeLaserField', None)
            if laserfield_conf.value is not None:
                # Resize the brush into a laserfield format, without
                # the 128*64 parts. If the brush is 128x128, we can
                # skip the resizing since it's already correct.
                laser_tex = laserfield_conf['texture', 'effects/laserplane']
                nodraw_tex = laserfield_conf['nodraw', 'tools/toolsnodraw']
                tex_width = utils.conv_int(
                    laserfield_conf['texwidth', '512'], 512
                )
                is_short = False
                for side in new_brush.sides():
                    if side.mat.casefold() == 'effects/fizzler':
                        is_short = True
                        break

                if is_short:
                    for side in new_brush.sides():
                        if side.mat.casefold() == 'effects/fizzler':
                            side.mat = laser_tex

                            side.uaxis.offset = 0
                            side.scale = 0.25
                        else:
                            side.mat = nodraw_tex
                else:
                    # The hard part - stretching the brush.
                    convert_to_laserfield(
                        new_brush,
                        laser_tex,
                        nodraw_tex,
                        tex_width,
                    )
            else:
                # Just change the textures
                for side in new_brush.sides():
                    try:
                        side.mat = config[
                            TEX_FIZZLER[side.mat.casefold()]
                        ]
                    except (KeyError, IndexError):
                        # If we fail, just use the original textures
                        pass

            widen_amount = utils.conv_float(config['thickness', '2'], 2.0)
            if widen_amount != 2:
                for brush in new_brush.solids:
                    widen_fizz_brush(
                        brush,
                        thickness=widen_amount,
                    )


def convert_to_laserfield(
        brush: VLib.Entity,
        laser_tex: str,
        nodraw_tex: str,
        tex_width: int,
        ):
    """Convert a fizzler into a laserfield func_brush.

    We need to stretch the brush to get rid of the side sections.
    This is the same as moving all the solids to match the
    bounding box. We first get the origin, used to figure out if
    a point should be set to the max or min axis.

    :param brush: The trigger_portal_cleanser to modify.
    :param tex_width: The pixel width of the laserfield texture, used
                       to rescale it appropriately.
    :param laser_tex: The replacement laserfield texture.
    :param nodraw_tex: A replacement version of tools/nodraw.
    """

    # Get the origin and bbox.
    # The origin isn't in the center, but it still works as long as it's
    # in-between the outermost coordinates
    origin = Vec(*[int(v) for v in brush['origin'].split(' ')])
    bbox_min, bbox_max = brush.get_bbox()

    # we only want the middle one with the center, the others are
    # useless. PeTI happens to always have that in the middle.
    brush.solids = [brush.solids[1]]

    for side in brush.solids[0].sides:
        # For every coordinate, set to the maximum if it's larger than the
        # origin.
        for v in side.planes:
            for ax in 'xyz':
                if int(v[ax]) > origin[ax]:
                    v[ax] = str(bbox_max[ax])
                else:
                    v[ax] = str(bbox_min[ax])

        # Determine the shape of this plane.
        bounds_min, bounds_max = side.get_bbox()
        dimensions = bounds_max - bounds_min

        if 2 in dimensions:  # The front/back won't have this dimension
            # This must be a side of the brush.
            side.mat = nodraw_tex
        else:
            side.mat = laser_tex
            # Now we figure out the corrrect u/vaxis values for the texture.

            size = 0
            offset = 0
            for i, wid in enumerate(dimensions):
                if wid > size:
                    size = int(wid)
                    offset = int(bounds_min[i])
            # texture offset to fit properly
            side.uaxis.offset= tex_width/size * -offset
            side.uaxis.scale= size/tex_width  # scaling

            # heightwise it's always the same
            side.vaxis.offset = 256
            side.vaxis.scale = 0.25


@make_result('condition')
def res_sub_condition(base_inst, res):
    """Check a different condition if the outer block is true."""
    res.value.test(base_inst)
make_result_setup('condition')(Condition.parse)


@make_result('nextInstance')
def res_break(base_inst, res):
    """Skip to the next instance.

    The value will be ignored.
    """
    raise NextInstance


@make_result('endCondition')
def res_end_condition(base_inst, res):
    """Skip to the next condition.

    The value will be ignored.
    """
    raise EndCondition

# For each direction, the two perpendicular axes and the axis it is pointing in.
PAIR_AXES = {
    (1, 0, 0):  'yz' 'x',
    (-1, 0, 0): 'yz' 'x',
    (0, 1, 0):  'xz' 'y',
    (0, -1, 0): 'xz' 'y',
    (0, 0, 1):  'xy' 'z',
    (0, 0, -1): 'xy' 'z',
}


@make_result('fizzlerModelPair')
def res_fizzler_pair(begin_inst, res):
    """Modify the instance of a fizzler to link with its pair.

    Each pair will be given a name along the lines of "fizz_name-model1334".
    Values:
        - StartInst, EndInst: The instances used for each end
        - MidInst: An instance placed every 128 units between emitters.
    """
    orig_target = begin_inst['targetname']

    if 'modelEnd' in orig_target:
        return  # We only execute starting from the start side.

    orig_target = orig_target[:-11]  # remove "_modelStart"
    end_name = orig_target + '_modelEnd'  # What we search for

    # The name all these instances get
    pair_name = orig_target + '-model' + str(begin_inst.id)

    orig_file = begin_inst['file']

    begin_file = res['StartInst', orig_file]
    end_file = res['EndInst', orig_file]
    mid_file = res['MidInst', '']

    begin_inst['file'] = begin_file
    begin_inst['targetname'] = pair_name

    direction = Vec(0, 0, 1).rotate_by_str(begin_inst['angles'])

    begin_pos = Vec.from_str(begin_inst['origin'])
    axis_1, axis_2, main_axis = PAIR_AXES[direction.as_tuple()]
    for end_inst in VMF.by_class['func_instance']:
        if end_inst['targetname', ''] != end_name:
            # Only examine this barrier hazard's instances!
            continue
        end_pos = Vec.from_str(end_inst['origin'])
        if (
                begin_pos[axis_1] == end_pos[axis_1] and
                begin_pos[axis_2] == end_pos[axis_2]
                ):
            length = int(end_pos[main_axis] - begin_pos[main_axis])
            break
    else:
        utils.con_log('No matching pair for {}!!'.format(orig_target))
        return
    end_inst['targetname'] = pair_name
    end_inst['file'] = end_file

    if mid_file != '':
        # Go 64 from each side, and always have at least 1 section
        # A 128 gap will have length = 0
        for dis in range(0, abs(length) + 1, 128):
            new_pos = begin_pos + direction*dis
            VMF.create_ent(
                classname='func_instance',
                targetname=pair_name,
                angles=begin_inst['angles'],
                file=mid_file,
                origin=new_pos.join(' '),
            )


@make_result('clearOutputs', 'clearOutput')
def res_clear_outputs(inst, res):
    """Remove the outputs from an instance."""
    inst.outputs.clear()


@make_result('removeFixup')
def res_rem_fixup(inst, res):
    """Remove a fixup from the instance."""
    del inst.fixup[res.value]


@make_result('setAngles')
def res_set_angles(inst, res):
    """Set the orientation of an instance to a certain angle."""
    inst['angles'] = res.value


@make_result('localTarget')
def res_local_targetname(inst, res):
    """Generate a instvar with an instance-local name.

    Useful with AddOutput commands, or other values which use
    targetnames in the parameter.
    The result takes the form "<prefix><instance name>[-<local>]<suffix>".
    """
    local_name = res['name', '']
    if local_name:
        name = inst['targetname', ''] + '-' + local_name
    else:
        name = inst['targetname', '']
    inst.fixup[res['resultVar']] = res['prefix', ''] + name + res['suffix', '']


CATWALK_TYPES = {
    utils.CONN_TYPES.straight: 'straight_128',
    utils.CONN_TYPES.corner: 'corner',
    utils.CONN_TYPES.all: 'crossjunction',
    utils.CONN_TYPES.side: 'end',
    utils.CONN_TYPES.triple: 'tjunction',
    utils.CONN_TYPES.none: 'NONE',
}


def place_catwalk_connections(instances, point_a, point_b):
    """Place catwalk sections to connect two straight points."""
    diff = point_b - point_a

    # The horizontal unit vector in the direction we are placing catwalks
    direction = diff.copy()
    direction.z = 0
    distance = direction.len() - 128
    direction = direction.norm()

    if diff.z > 0:
        angle = INST_ANGLE[direction.as_tuple()]
        # We need to add stairs
        for stair_pos in range(0, int(diff.z), 128):
            # Move twice the vertical horizontally
            # plus 128 so we don't start in point A
            loc = point_a + (2 * stair_pos + 128) * direction
            # Do the vertical offset
            loc.z += stair_pos
            VMF.create_ent(
                classname='func_instance',
                origin=loc.join(' '),
                angles=angle,
                file=instances['stair'],
            )
        # This is the location we start flat sections at
        point_a = loc + 128 * direction
        point_a.z += 128
    elif diff.z < 0:
        # We need to add downward stairs
        # They point opposite to normal ones
        utils.con_log('down from', point_a)
        angle = INST_ANGLE[(-direction).as_tuple()]
        for stair_pos in range(0, -int(diff.z), 128):
            utils.con_log(stair_pos)
            # Move twice the vertical horizontally
            loc = point_a + (2 * stair_pos + 256) * direction
            # Do the vertical offset plus additional 128 units
            # to account for the moved instance
            loc.z -= (stair_pos + 128)
            VMF.create_ent(
                classname='func_instance',
                origin=loc.join(' '),
                angles=angle,
                file=instances['stair'],
            )
        # Adjust point A to be at the end of the catwalks
        point_a = loc
    # Remove the space the stairs take up from the horiz distance
    distance -= abs(diff.z) * 2

    # Now do straight sections
    utils.con_log('Stretching ', distance, direction)
    angle = INST_ANGLE[direction.as_tuple()]
    loc = point_a + (direction * 128)

    # Figure out the most efficent number of sections
    for segment_len in utils.fit(
            distance,
            [512, 256, 128]
            ):
        VMF.create_ent(
            classname='func_instance',
            origin=loc.join(' '),
            angles=angle,
            file=instances['straight_' + str(segment_len)],
        )
        utils.con_log(loc)
        loc += (segment_len * direction)


@make_result('makeCatwalk')
def res_make_catwalk(_, res):
    """Speciallised result to generate catwalks from markers.

    Only runs once, and then quits the condition list.
    Instances:
        MarkerInst: The instance set in editoritems.
        Straight_128/256/512: Straight sections. Extends East
        Corner: A corner piece. Connects on N and W sides.
        TJunction; A T-piece. Connects on all but the East side.
        CrossJunction: A X-piece. Connects on all sides.
        End: An end piece. Connects on the East side.
        Stair: A stair. Starts East and goes Up and West.
        End_wall: Connects a West wall to a East catwalk.
        Support_Wall: A support extending from the East wall.
        Support_Ceil: A support extending from the ceiling.
        Support_Floor: A support extending from the floor.
        Single_Wall: A section connecting to an East wall.
    """
    utils.con_log("Starting catwalk generator...")
    marker = resolve_inst(res['markerInst'])
    output_target = res['output_name', 'MARKER']

    instances = {
        name: resolve_inst(res[name, ''])[0]
        for name in
        (
            'straight_128', 'straight_256', 'straight_512',
            'corner', 'tjunction', 'crossjunction', 'end', 'stair', 'end_wall',
            'support_wall', 'support_ceil', 'support_floor', 'single_wall',
            'markerInst',
        )
    }
    # If there are no attachments remove a catwalk piece
    instances['NONE'] = ''
    if instances['end_wall'] == '':
        instances['end_wall'] = instances['end']

    connections = {}  # The directions this instance is connected by (NSEW)
    markers = {}

    for inst in VMF.by_class['func_instance']:
        if inst['file'].casefold() not in marker:
            continue
        #                   [North, South, East,  West ]
        connections[inst] = [False, False, False, False]
        markers[inst['targetname']] = inst

    if not markers:
        return True  # No catwalks!

    utils.con_log('Conn:', connections)
    utils.con_log('Markers:', markers)

    # First loop through all the markers, adding connecting sections
    for inst in markers.values():
        for conn in inst.outputs:
            if conn.output != output_target or conn.input != output_target:
                # Indicator toggles or similar, delete these
                print('Removing ', conn.target)
                for del_inst in VMF.by_target[conn.target]:
                    del_inst.remove()
                continue

            inst2 = markers[conn.target]
            print(inst['targetname'], '<->', inst2['targetname'])
            origin1 = Vec.from_str(inst['origin'])
            origin2 = Vec.from_str(inst2['origin'])
            if origin1.x != origin2.x and origin1.y != origin2.y:
                utils.con_log('Instances not aligned!')
                continue

            y_dir = origin1.x == origin2.x  # Which way the connection is
            if y_dir:
                dist = abs(origin1.y - origin2.y)
            else:
                dist = abs(origin1.x - origin2.x)
            vert_dist = origin1.z - origin2.z

            utils.con_log('Dist =', dist, ', Vert =', vert_dist)

            if dist//2 < vert_dist:
                # The stairs are 2 long, 1 high.
                utils.con_log('Not enough room for stairs!')
                continue

            if dist > 128:
                # add straight sections in between
                place_catwalk_connections(instances, origin1, origin2)

            # Update the lists based on the directions that were set
            conn_lst1 = connections[inst]
            conn_lst2 = connections[inst2]
            if origin1.x < origin2.x:
                conn_lst1[2] = True  # E
                conn_lst2[3] = True  # W
            elif origin2.x < origin1.x:
                conn_lst1[3] = True  # W
                conn_lst2[2] = True  # E

            if origin1.y < origin2.y:
                conn_lst1[0] = True  # N
                conn_lst2[1] = True  # S
            elif origin2.y < origin1.y:
                conn_lst1[1] = True  # S
                conn_lst2[0] = True  # N

        inst.outputs.clear()  # Remove the outputs now, they're useless

    for inst, dir_mask in connections.items():
        # Set the marker instances based on the attached walkways.
        print(inst['targetname'], dir_mask)
        new_type, inst['angles'] = utils.CONN_LOOKUP[tuple(dir_mask)]
        inst['file'] = instances[CATWALK_TYPES[new_type]]

        normal = Vec(0, 0, 1).rotate_by_str(inst['angles'])
        ':type normal: Vec'

        if new_type is utils.CONN_TYPES.side:
            # If the end piece is pointing at a wall, switch the instance.
            if normal.z == 0:
                # Treat booleans as ints to get the direction the connection is
                # in - True == 1, False == 0
                conn_dir = Vec(
                    x=dir_mask[2] - dir_mask[3],  # +E, -W
                    y=dir_mask[0] - dir_mask[1],  # +N, -S,
                    z=0,
                )
                if normal == conn_dir:
                    inst['file'] = instances['end_wall']
            continue  # We never have normal supports on end pieces
        elif new_type is utils.CONN_TYPES.none:
            # Unconnected catwalks on the wall switch to a special instance.
            # This lets players stand next to a portal surface on the wall.
            if normal.z == 0:
                inst['file'] = instances['single_wall']
                inst['angles'] = INST_ANGLE[normal.as_tuple()]
            else:
                inst.remove()
            continue  # These don't get supports otherwise

        # Add regular supports
        if normal == (0, 0, 1):
            supp = instances['support_floor']
        elif normal == (0, 0, -1):
            supp = instances['support_ceil']
        else:
            supp = instances['support_wall']

        if supp:
            VMF.create_ent(
                classname='func_instance',
                origin=inst['origin'],
                angles=INST_ANGLE[normal.as_tuple()],
                file=supp,
            )

    utils.con_log('Finished catwalk generation!')
    return True  # Don't run this again


@make_result_setup('staticPiston')
def make_static_pist_setup(res):
    return {
        name: resolve_inst(res[name, ''])[0]
        for name in
        (
            'bottom_1', 'bottom_2', 'bottom_3',
            'logic_0', 'logic_1', 'logic_2', 'logic_3',
            'static_0', 'static_1', 'static_2', 'static_3', 'static_4',
        )
    }


@make_result('staticPiston')
def make_static_pist(ent, res):
    """Convert a regular piston into a static version.

    This is done to save entities and improve lighting.
    Instances:
        Bottom_1/2/3: Moving piston with the given $bottom_level
        Logic_0/1/2/3: Additional logic instance for the given $bottom_level
        Static_0/1/2/3/4: A static piston at the given height.
    """

    bottom_pos = ent.fixup['bottom_level', '-1']

    if (ent.fixup['connectioncount', '0'] != "0" or
            ent.fixup['disable_autodrop', '0'] != "0"):  # can it move?
        if int(bottom_pos) > 0:
            # The piston doesn't go fully down, use alt instances.
            val = res.value['bottom_' + bottom_pos]
            if val:  # Only if defined
                ent['file'] = val
        logic_file = res.value['logic_' + bottom_pos]
        if logic_file:
            # Overlay an additional logic file on top of the original
            # piston. This allows easily splitting the piston logic
            # from the styled components
            logic_ent = ent.copy()
            logic_ent['file'] = logic_file
            VMF.add_ent(logic_ent)
            # If no connections are present, set the 'enable' value in
            # the logic to True so the piston can function
            logic_ent.fixup['manager_a'] = utils.bool_as_int(
                ent.fixup['connectioncount', '0'] == '0'
            )
    else:  # we are static
        val = res.value[
            'static_' + (
                ent.fixup['top_level', '1']
                if utils.conv_bool(ent.fixup['start_up'], False)
                else bottom_pos
            )
        ]
        if val:
            ent['file'] = val


@make_result('trackPlatform')
def res_track_plat(_, res):
    """Logic specific to Track Platforms.

    This allows switching the instances used depending on if the track
    is horizontal or vertical and sets the track
    targetnames to a useful value.
    Values:
        - Orig_item: The "<ITEM_ID>" for the track platform, with angle brackets
        - Single_plat: An instance used for platform with 1 rail
        - Track_name: The name to give to the tracks.
        - Vert_suffix: Add suffixes to vertical tracks
            (_vert)
        - Horiz_suffix: Add suffixes to horizontal tracks
            (_horiz, _horiz_mirrored)
        - plat_suffix: Also add the above _vert or _horiz suffixes to
            the platform.
        - plat_var: If set, save the orientation to the given $fixup variable
    """
    # Get the instances from editoritems
    (
        inst_bot_grate, inst_bottom, inst_middle,
        inst_top, inst_plat, inst_plat_oscil, inst_single
    ) = resolve_inst(res['orig_item'])
    single_plat_inst = res['single_plat', '']
    track_targets = res['track_name', '']

    track_files = [inst_bottom, inst_middle, inst_top, inst_single]
    platforms = [inst_plat, inst_plat_oscil]

    # All the track_set in the map, indexed by origin
    track_instances = {
        Vec.from_str(inst['origin']).as_tuple(): inst
        for inst in
        VMF.by_class['func_instance']
        if inst['file'].casefold() in track_files
    }
    utils.con_log('Track instances:')
    utils.con_log('\n'.join(
        '{!s}: {}'.format(k, v['file'])
        for k, v in
        track_instances.items()
    ))

    # Now we loop through all platforms in the map, and then locate their
    # track_set
    for plat_inst in VMF.by_class['func_instance']:
        if plat_inst['file'].casefold() not in platforms:
            continue  # Not a platform!

        utils.con_log('Modifying "' + plat_inst['targetname'] + '"!')

        plat_loc = Vec.from_str(plat_inst['origin'])
        # The direction away from the wall/floor/ceil
        normal = Vec(0, 0, 1).rotate_by_str(
            plat_inst['angles']
        )

        for tr_origin, first_track in track_instances.items():
            if plat_loc == tr_origin:
                # Check direction

                if normal == Vec(0, 0, 1).rotate(
                        *Vec.from_str(first_track['angles'])
                        ):
                    break
        else:
            raise Exception('Platform "{}" has no track!'.format(
                plat_inst['targetname']
            ))

        track_type = first_track['file'].casefold()
        if track_type == inst_single:
            # Track is one block long, use a single-only instance and
            # remove track!
            plat_inst['file'] = single_plat_inst
            first_track.remove()
            continue  # Next platform

        track_set = set()
        if track_type == inst_top or track_type == inst_middle:
            # search left
            track_scan(
                track_set,
                track_instances,
                first_track,
                middle_file=inst_middle,
                x_dir=-1,
            )
        if track_type == inst_bottom or track_type == inst_middle:
            # search right
            track_scan(
                track_set,
                track_instances,
                first_track,
                middle_file=inst_middle,
                x_dir=+1,
            )

        # Give every track a targetname matching the platform
        for ind, track in enumerate(track_set, start=1):
            if track_targets == '':
                track['targetname'] = plat_inst['targetname']
            else:
                track['targetname'] = (
                    plat_inst['targetname'] +
                    '-' +
                    track_targets + str(ind)
                )

        # Now figure out which way the track faces:

        # The direction horizontal track is offset
        side_dir = Vec(0, 1, 0).rotate_by_str(first_track['angles'])

        # The direction of the platform surface
        facing = Vec(-1, 0, 0).rotate_by_str(plat_inst['angles'])
        if side_dir == facing:
            track_facing = 'HORIZ'
        elif side_dir == -facing:
            track_facing = 'HORIZ_MIRR'
        else:
            track_facing = 'VERT'
        # Now add the suffixes
        if track_facing == 'VERT':
            if utils.conv_bool(res['vert_suffix', '']):
                for inst in track_set:
                    add_suffix(inst, '_vert')
                if utils.conv_bool(res['plat_suffix', '']):
                    add_suffix(plat_inst, '_vert')
        elif track_facing == 'HORIZ_MIRR':
            if utils.conv_bool(res['horiz_suffix', '']):
                for inst in track_set:
                    add_suffix(inst, '_horiz_mirrored')
                if utils.conv_bool(res['plat_suffix', '']):
                    add_suffix(plat_inst, '_horiz')
        else:  # == 'HORIZ'
            if utils.conv_bool(res['horiz_suffix', '']):
                for inst in track_set:
                    add_suffix(inst, '_horiz')
                if utils.conv_bool(res['plat_suffix', '']):
                    add_suffix(plat_inst, '_horiz')

        plat_var = res['plat_var', '']
        if plat_var != '':
            # Skip the '_mirrored' section if needed
            plat_inst.fixup[plat_var] = track_facing[:5].lower()
    return True  # Only run once!


def track_scan(
        tr_set,
        track_inst,
        start_track: VLib.Entity,
        middle_file: str,
        x_dir: int,
        ):
    """Build a set of track instances extending from a point.
    :param track_inst: A dictionary mapping origins to track instances
    :param start_track: The instance we start on
    :param middle_file: The file for the center track piece
    :param x_dir: The direction to look (-1 or 1)
    """
    track = start_track
    move_dir = Vec(x_dir*128, 0, 0).rotate_by_str(track['angles'])
    while track:
        tr_set.add(track)

        next_pos = Vec.from_str(track['origin']) + move_dir
        track = track_inst.get(next_pos.as_tuple(), None)
        if track is None:
            return
        if track['file'].casefold() != middle_file:
            # If the next piece is an end section, add it then quit
            tr_set.add(track)
            return

# The spawnflags that we toggle
FLAG_ROTATING = {
    'func_rotating': {
        'rev': 2,  # Spin counterclockwise
        'x': 4,  # Spinning in X axis
        'y': 8,  # Spin in Y axis
        'solid_flags': 64,  # 'Not solid'
    },
    'func_door_rotating': {
        'rev': 2,
        'x': 64,
        'y': 128,
        'solid_flags': 8 | 4,  # 'Non-solid to player', 'passable'
    },
    'func_rot_button': {
        'rev': 2,
        'x': 64,
        'y': 128,
        'solid_flags': 1,  # 'Not solid'
    },
    'momentary_rot_button': {
        'x': 64,
        'z': 128,
        # Reversed is set by keyvalue
        'solid_flags': 1,  # 'Not solid'
    },
    'func_platrot': {
        'x': 64,
        'y': 128,
        'solid_flags': 0,  # There aren't any
    }
}


@make_result('GenRotatingEnt')
def res_fix_rotation_axis(ent, res):
    """Generate a `func_rotating`, `func_door_rotating` or any similar entity.

    This uses the orientation of the instance to detemine the correct
    spawnflags to make it rotate in the correct direction. The brush
    will be 2x2x2 units large, and always set to be non-solid.
    - `Pos` and `name` are local to the
      instance, and will set the `origin` and `targetname` respectively.
    - `Keys` are any other keyvalues to be be set.
    - `Flags` sets additional spawnflags. Multiple values may be
       separated by '+', and will be added together.
    - `Classname` specifies which entity will be created, as well as
       which other values will be set to specify the correct orientation.
    - `AddOut` is used to add outputs to the generated entity. It takes
       the options `Output`, `Target`, `Input`, `Param` and `Delay`. If
       `Inst_targ` is defined, it will be used with the input to construct
       an instance proxy input. If `OnceOnly` is set, the output will be
       deleted when fired.

    Permitted entities:
     * `func_rotating`
     * `func_door_rotating`
     * `func_rot_button`
     * `func_platrot`
    """
    des_axis = res['axis', 'z'].casefold()
    reverse = utils.conv_bool(res['reversed', '0'])
    door_type = res['classname', 'func_door_rotating']

    # Extra stuff to apply to the flags (USE, toggle, etc)
    flags = sum(map(
        # Add together multiple values
        utils.conv_int,
        res['flags', '0'].split('+')
    ))

    name = res['name', '']
    if not name.startswith('@'):
        # If a local name is given, add it to the instance targetname.
        # It the name given is '', set to the instance's name.
        # If it has an @, don't change it!
        name = ent['targetname', ''] + (('-' + name) if name else '')

    axis = Vec(
        x=int(des_axis == 'x'),
        y=int(des_axis == 'y'),
        z=int(des_axis == 'z'),
    ).rotate_by_str(ent['angles', '0 0 0'])

    pos = Vec.from_str(
        res['Pos', '0 0 0']
    ).rotate_by_str(ent['angles', '0 0 0'])
    pos += Vec.from_str(ent['origin', '0 0 0'])

    door_ent = VMF.create_ent(
        classname=door_type,
        targetname=name,
        origin=pos.join(' '),
    )

    for key in res.find_key('Keys', []):
        door_ent[key.real_name] = key.value

    for output in res.find_all('AddOut'):
        door_ent.add_out(VLib.Output(
            out=output['Output', 'OnUse'],
            inp=output['Input', 'Use'],
            targ=output['Target', ''],
            inst_in=output['Inst_targ', None],
            param=output['Param', ''],
            delay=utils.conv_float(output['Delay', '']),
            times=(
                1 if
                utils.conv_bool(output['OnceOnly', False])
                else -1),
        ))

    # Generate brush
    door_ent.solids = [VMF.make_prism(pos - 1, pos + 1).solid]

    if axis.x > 0 or axis.y > 0 or axis.z > 0:
        # If it points forward, we need to reverse the rotating door
        reverse = not reverse

    flag_values = FLAG_ROTATING[door_type]
    # Make the door always non-solid!
    flags |= flag_values.get('solid_flags', 0)
    # Add or remove flags as needed.
    if axis.x != 0:
        flags |= flag_values.get('x', 0)
    else:
        flags &= ~flag_values.get('x', 0)

    if axis.y != 0:
        flags |= flag_values.get('y', 0)
    else:
        flags &= ~flag_values.get('y', 0)

    if axis.z != 0:
        flags |= flag_values.get('z', 0)
    else:
        flags &= ~flag_values.get('z', 0)

    if door_type == 'momentary_rot_button':
        door_ent['startdirection'] = '1' if reverse else '-1'
    else:
        if reverse:
            flags |= flag_values.get('rev', 0)
        else:
            flags &= ~flag_values.get('rev', 0)
    door_ent['spawnflags'] = str(flags)


@make_result('AlterTexture', 'AlterTex', 'AlterFace')
def res_set_texture(inst, res):
    """Set the brush face at a location to a particular texture.

    pos is the position, relative to the instance
      (0 0 0 is the floor-surface).
    dir is the normal of the texture.
    If gridPos is true, the position will be snapped so it aligns with
     the 128 brushes (Useful with fizzler/light strip items).

    tex is the texture used.
    If tex begins and ends with '<>', certain
    textures will be used based on style:
    - If tex is '<special>', the brush will be given a special texture
      like angled and clear panels.
    - '<white>' and '<black>' will use the regular textures for the
      given color.
    - '<white-2x2>', '<white-4x4>', '<black-2x2>', '<black-4x4'> will use
      the given wall-sizes. If on floors or ceilings these always use 4x4.
    - '<2x2>' or '<4x4>' will force to the given wall-size, keeping color.
    - '<special-white>' and '<special-black>' will use a special texture
       of the given color.
    If tex begins and ends with '[]', it is an option in the 'Textures' list.
    These are composed of a group and texture, separated by '.'. 'white.wall'
    are the white wall textures; 'special.goo' is the goo texture.
    """
    import vbsp
    pos = Vec.from_str(res['pos', '0 0 0'])
    pos.z -= 64  # Subtract so origin is the floor-position
    pos = pos.rotate_by_str(inst['angles', '0 0 0'])

    # Relative to the instance origin
    pos += Vec.from_str(inst['origin', '0 0 0'])

    norm = Vec.from_str(res['dir', '0 0 -1']).rotate_by_str(
        inst['angles', '0 0 0']
    )

    if utils.conv_bool(res['gridpos', '0']):
        for axis in 'xyz':
            # Don't realign things in the normal's axis -
            # those are already fine.
            if not norm[axis]:
                pos[axis] //= 128
                pos[axis] *= 128
                pos[axis] += 64

    brush = SOLIDS.get(pos.as_tuple(), None)
    ':type brush: solidGroup'

    if not brush or brush.normal != norm:
        return

    tex = res['tex']

    if tex.startswith('[') and tex.endswith(']'):
        brush.face.mat = vbsp.get_tex(tex[1:-1])
        brush.face.mat = tex
    elif tex.startswith('<') and tex.endswith('>'):
        # Special texture names!
        tex = tex[1:-1].casefold()
        if tex == 'white':
            brush.face.mat = 'tile/white_wall_tile003a'
        elif tex == 'black':
            brush.face.mat = 'metal/black_wall_metal_002c'

        if tex == 'black' or tex == 'white':
            # For these two, run the regular logic to apply textures
            # correctly.
            vbsp.alter_mat(
                brush.face,
                vbsp.face_seed(brush.face),
                vbsp.get_bool_opt('tile_texture_lock', True),
            )

        if tex == 'special':
            vbsp.set_special_mat(brush.face, str(brush.color))
        elif tex == 'special-white':
            vbsp.set_special_mat(brush.face, 'white')
            return
        elif tex == 'special-black':
            vbsp.set_special_mat(brush.face, 'black')

        # Do <4x4>, <white-2x4>, etc
        color = str(brush.color)
        if tex.startswith('black') or tex.endswith('white'):
            # Override the color used for 2x2/4x4 brushes
            color = tex[:5]
        if tex.endswith('2x2') or tex.endswith('4x4'):
            # 4x4 and 2x2 instructions are ignored on floors and ceilings.
            orient = vbsp.get_face_orient(brush.face)
            if orient == vbsp.ORIENT.wall:
                brush.face.mat = vbsp.get_tex(
                    color + '.' + tex[-3:]
                )
            else:
                brush.face.mat = vbsp.get_tex(
                    color + '.' + str(orient)
                )
    else:
        brush.face.mat = tex

    # Don't allow this to get overwritten later.
    vbsp.IGNORED_FACES.add(brush.face)


@make_result('AddBrush')
def res_add_brush(inst, res):
    """Spawn in a brush at the indicated points.

    - point1 and point2 are locations local to the instance, with '0 0 0'
      as the floor-position.
    - type is either 'black' or 'white'.
    - detail should be set to True/False. If true the brush will be a
      func_detail instead of a world brush.

    The sides will be textured with 1x1, 2x2 or 4x4 wall, ceiling and floor
    textures as needed.
    """
    import vbsp

    point1 = Vec.from_str(res['point1'])
    point2 = Vec.from_str(res['point2'])

    point1.z -= 64 # Offset to the location of the floor
    point2.z -= 64

    # Rotate to match the instance
    point1.rotate_by_str(inst['angles'])
    point2.rotate_by_str(inst['angles'])

    origin = Vec.from_str(inst['origin'])
    point1 += origin # Then offset to the location of the instance
    point2 += origin

    tex_type = res['type', None]
    if tex_type not in ('white', 'black'):
        utils.con_log(
            'AddBrush: "{}" is not a valid brush '
            'color! (white or black)'.format(tex_type)
        )
        tex_type = 'black'

    # We need to rescale black walls and ceilings
    rescale = vbsp.get_bool_opt('random_blackwall_scale') and tex_type == 'black'

    dim = point2 - point1
    dim.max(-dim)

    # Figure out what grid size and scale is needed
    # Check the dimensions in two axes to figure out the largest
    # tile size that can fit in it.
    x_maxsize = min(dim.y, dim.z)
    y_maxsize = min(dim.x, dim.z)
    if x_maxsize <= 32:
        x_grid = '4x4'
        x_scale = 0.25
    elif x_maxsize <= 64:
        x_grid = '2x2'
        x_scale = 0.5
    else:
        x_grid = 'wall'
        x_scale = 1

    if y_maxsize <= 32:
        y_grid = '4x4'
        y_scale = 0.25
    elif y_maxsize <= 64:
        y_grid = '2x2'
        y_scale = 0.5
    else:
        y_grid = 'wall'
        y_scale = 1

    grid_offset = (origin // 128)

    # All brushes in each grid have the same textures for each side.
    random.seed(grid_offset.join(' ') + '-partial_block')

    solids = VMF.make_prism(point1, point2)
    ':type solids: VLib.PrismFace'

    # Ensure the faces aren't re-textured later
    vbsp.IGNORED_FACES.update(solids.solid.sides)

    solids.north.mat = vbsp.get_tex(tex_type + '.' + y_grid)
    solids.south.mat = vbsp.get_tex(tex_type + '.' + y_grid)
    solids.east.mat = vbsp.get_tex(tex_type + '.' + x_grid)
    solids.west.mat = vbsp.get_tex(tex_type + '.' + x_grid)
    solids.top.mat = vbsp.get_tex(tex_type + '.floor')
    solids.bottom.mat = vbsp.get_tex(tex_type + '.ceiling')

    if rescale:
        z_maxsize = min(dim.x, dim.y)
        # randomised black wall scale applies to the ceiling too
        if z_maxsize <= 32:
            z_scale = 0.25
        elif z_maxsize <= 64:
            z_scale = random.choice((0.5, 0.5, 0.25))
        else:
            z_scale = random.choice((1, 1, 0.5, 0.5, 0.25))
    else:
        z_scale = 0.25

    if rescale:
        solids.north.scale = y_scale
        solids.south.scale = y_scale
        solids.east.scale = x_scale
        solids.west.scale = x_scale
        solids.bottom.scale = z_scale

    if utils.conv_bool(res['detail', False], False):
        # Add the brush to a func_detail entity
        VMF.create_ent(
            classname='func_detail'
        ).solids = [
            solids.solid
        ]
    else:
        # Add to the world
        VMF.add_brush(solids.solid)


<<<<<<< HEAD
def scaff_scan(inst_list, start_ent):
    """Given the start item and instance list, follow the programmed path."""
    cur_ent = start_ent
    while True:
        yield cur_ent
        cur_ent = inst_list.get(cur_ent['next'], None)
        if cur_ent is None:
            return


SCAFF_PATTERN = '{name}_group{group}_part{index}'
# Store the configs for scaffold items so we can
# join them up later
SCAFFOLD_CONFIGS = {}


@make_result_setup('UnstScaffold')
def res_unst_scaffold_setup(res):
    group = res['group', 'DEFAULT_GROUP']

    if group not in SCAFFOLD_CONFIGS:
        # Store our values in the CONFIGS dictionary
        targ_inst, links = SCAFFOLD_CONFIGS[group] = {}, {}
    else:
        # Grab the already-filled values, and add to them
        targ_inst, links = SCAFFOLD_CONFIGS[group]

    for block in res.find_all("Instance"):
        conf = {
            # If set, adjusts the offset appropriately
            'is_piston': utils.conv_bool(block['isPiston', '0']),
            'rotate_logic': utils.conv_bool(block['AlterAng', '1'], True),
            'off_floor': Vec.from_str(block['FloorOff', '0 0 0']),
            'off_wall': Vec.from_str(block['WallOff', '0 0 0']),

            'logic_start': block['startlogic', ''],
            'logic_end': block['endLogic', ''],
            'logic_mid': block['midLogic', ''],

            'logic_start_rev': block['StartLogicRev', None],
            'logic_end_rev': block['EndLogicRev', None],
            'logic_mid_rev': block['EndLogicRev', None],

            'inst_wall': block['wallInst', ''],
            'inst_floor': block['floorInst', ''],
            'inst_offset': block['offsetInst', None],
            # Specially rotated to face the next track!
            'inst_end': block['endInst', None],
        }
        for logic_type in ('logic_start', 'logic_mid', 'logic_end'):
            if conf[logic_type + '_rev'] is None:
                conf[logic_type + '_rev'] = conf[logic_type]

        for inst in resolve_inst(block['file']):
            targ_inst[inst] = conf

    # We need to provide vars to link the tracks and beams.
    for block in res.find_all('LinkEnt'):
        # The name for this set of entities.
        # It must be a '@' name, or the name will be fixed-up incorrectly!
        loc_name = block['name']
        if not loc_name.startswith('@'):
            loc_name = '@' + loc_name
        links[block['nameVar']] = {
            'name': loc_name,
            # The next entity (not set in end logic)
            'next': block['nextVar'],
            # A '*' name to reference all the ents (set on the start logic)
            'all': block['allVar', None],
        }

    return group  # We look up the group name to find the values.


@make_result('UnstScaffold')
def res_unst_scaffold(_, res):
    """The condition to generate Unstationary Scaffolds.

    This is executed once to modify all instances.
    """
    # The instance types we're modifying
    if res.value not in SCAFFOLD_CONFIGS:
        # We've already executed this config group
        return True

    utils.con_log(
        'Running Scaffold Generator (' + res.value + ')...'
    )
    TARG_INST, LINKS = SCAFFOLD_CONFIGS[res.value]
    del SCAFFOLD_CONFIGS[res.value] # Don't let this run twice

    instances = {}
    # Find all the instances we're wanting to change, and map them to
    # targetnames
    for ent in VMF.by_class['func_instance']:
        file = ent['file'].casefold()
        targ = ent['targetname']
        if file not in TARG_INST:
            continue
        config = TARG_INST[file]
        next_inst = set(
            out.target
            for out in
            ent.outputs
        )
        # Destroy these outputs, they're useless now!
        ent.outputs.clear()
        instances[targ] = {
            'ent': ent,
            'conf': config,
            'next': next_inst,
            'prev': None,
        }

    # Now link each instance to its in and outputs
    for targ, inst in instances.items():
        scaff_targs = 0
        for ent_targ in inst['next']:
            if ent_targ in instances:
                instances[ent_targ]['prev'] = targ
                inst['next'] = ent_targ
                scaff_targs += 1
            else:
                # If it's not a scaffold, it's probably an indicator_toggle.
                # We want to remove any them as well as the assoicated
                # antlines! Assume anything with '$indicator_name' is a
                # toggle instance
                for toggle in VMF.by_target[ent_targ]:
                    overlay_name = toggle.fixup['$indicator_name', '']
                    if overlay_name != '':
                        toggle.remove()
                        for ent in VMF.by_target[overlay_name]:
                            ent.remove()
        if scaff_targs > 1:
            raise Exception('A scaffold item has multiple destinations!')
        elif scaff_targs == 0:
            inst['next'] = None  # End instance

    starting_inst = []
    # We need to find the start instances, so we can set everything up
    for inst in instances.values():
        if inst['prev'] is None and inst['next'] is None:
            # Static item!
            continue
        elif inst['prev'] is None:
            starting_inst.append(inst)

    # We need to make the link entities unique for each scaffold set,
    # otherwise the AllVar property won't work.
    group_counter = 0

    # Set all the instances and properties
    for start_inst in starting_inst:
        group_counter += 1
        ent = start_inst['ent']
        for vals in LINKS.values():
            if vals['all'] is not None:
                ent.fixup[vals['all']] = SCAFF_PATTERN.format(
                    name=vals['name'],
                    group=group_counter,
                    index='*',
                )

        should_reverse = utils.conv_bool(ent.fixup['$start_reversed'])

        # Now set each instance in the chain, including first and last
        for index, inst in enumerate(scaff_scan(instances, start_inst)):
            ent, conf = inst['ent'], inst['conf']
            orient = (
                'floor' if
                Vec(0, 0, 1).rotate_by_str(ent['angles']) == (0, 0, 1)
                else 'wall'
            )

            # Find the offset used for the logic ents
            offset = (conf['off_' + orient]).copy()
            if conf['is_piston']:
                # Adjust based on the piston position
                offset.z += 128 * utils.conv_int(ent.fixup[
                    '$top_level' if
                    ent.fixup['$start_up'] == '1'
                    else '$bottom_level'
                ])
            offset.rotate_by_str(ent['angles'])
            offset += Vec.from_str(ent['origin'])

            if inst['prev'] is None:
                link_type = 'start'
            elif inst['next'] is None:
                link_type = 'end'
            else:
                link_type = 'mid'

            if (
                    orient == 'floor' and
                    link_type != 'mid' and
                    conf['inst_end'] is not None
                    ):
                # Add an extra instance pointing in the direction
                # of the connected track. This would be the endcap
                # model.
                other_ent = instances[inst[
                    'next' if link_type == 'start' else 'prev'
                ]]['ent']

                other_pos = Vec.from_str(other_ent['origin'])
                our_pos = Vec.from_str(ent['origin'])
                link_dir = other_pos - our_pos
                link_ang = math.degrees(
                    math.atan2(link_dir.y, link_dir.x)
                )
                # Round to nearest 90 degrees
                # Add 45 so the switchover point is at the diagonals
                link_ang = (link_ang + 45) // 90 * 90
                VMF.create_ent(
                    classname='func_instance',
                    targetname=ent['targetname'],
                    file=conf['inst_end'],
                    origin=offset.join(' '),
                    angles='0 {:.0f} 0'.format(link_ang),
                )
                # Don't place the offset instance, this replaces that!
            elif conf['inst_offset'] is not None:
                # Add an additional rotated entity at the offset.
                # This is useful for the piston item.
                VMF.create_ent(
                    classname='func_instance',
                    targetname=ent['targetname'],
                    file=conf['inst_offset'],
                    origin=offset.join(' '),
                    angles=ent['angles'],
                )

            logic_inst = VMF.create_ent(
                classname='func_instance',
                targetname=ent['targetname'],
                file=conf.get(
                    'logic_' + link_type + (
                        '_rev' if
                        should_reverse
                        else ''
                        ),
                    '',
                ),
                origin=offset.join(' '),
                angles=(
                    '0 0 0' if
                    conf['rotate_logic']
                    else ent['angles']
                ),
            )
            for key, val in ent.fixup.items():
                # Copy over fixup values
                logic_inst.fixup[key] = val

            # Add the link-values
            for linkVar, link in LINKS.items():
                logic_inst.fixup[linkVar] = SCAFF_PATTERN.format(
                    name=link['name'],
                    group=group_counter,
                    index=index,
                )
                if inst['next'] is not None:
                    logic_inst.fixup[link['next']] = SCAFF_PATTERN.format(
                        name=link['name'],
                        group=group_counter,
                        index=index + 1,
                    )

            new_file = conf.get('inst_' + orient, '')
            if new_file != '':
                ent['file'] = new_file

    utils.con_log('Finished Scaffold generation!')
    return True  # Don't run this again
=======
@make_result('RandomNum')
def res_rand_num(inst, res):
    """Generate a random number and save in a fixup value.

    If 'decimal' is true, the value will contain decimals. 'max' and 'min' are
    inclusive. 'ResultVar' is the variable the result will be saved in.
    If 'seed' is set, it will be used to keep the value constant across
    map recompiles. This should be unique.
    """
    is_float = utils.conv_bool(res['decimal'])
    max_val = utils.conv_float(res['max', 1.0])
    min_val = utils.conv_float(res['min', 0.0])
    var = res['resultvar', '$random']
    seed = res['seed', 'random']

    random.seed(inst['origin'] + inst['angles'] + 'random_' + seed)

    if is_float:
        func = random.uniform
    else:
        func = random.randint

    inst.fixup[var] = str(func(min_val, max_val))


@make_result('GooDebris')
def res_goo_debris(_, res):
    """Add random instances to goo squares.

    Parameters:
        - file: The filename for the instance. The variant files should be
            suffixed with '_1.vmf', '_2.vmf', etc.
        - space: the number of border squares which must be filled with goo
                 for a square to be eligable - defaults to 1.
        - weight, number: see the 'Variant' result, a set of weights for the
                 options
        - chance: The percentage chance a square will have a debris item
        - offset: A random xy offset applied to the instances.
    """
    space = utils.conv_int(res['spacing', '1'], 1)
    rand_list = variant_weight(res)
    chance = utils.conv_int(res['chance', '30'], 30)/100
    file = res['file']
    offset = utils.conv_int(res['offset', '0'], 0)

    if file.endswith('.vmf'):
        file = file[:-4]

    if space == 0:
        # No spacing needed, just copy
        possible_locs = [Vec(loc) for loc in GOO_LOCS]
    else:
        possible_locs = []
        utils.con_log('Pos:', *utils.iter_grid(
                    min_x=-space,
                    max_x=space+1,
                    min_y=-space,
                    max_y=space+1,
                    )
        )
        for x, y, z in set(GOO_LOCS):
            for x_off, y_off in utils.iter_grid(
                    min_x=-space,
                    max_x=space+1,
                    min_y=-space,
                    max_y=space+1,
                    ):
                if x_off == y_off == 0:
                    continue
                if (x + x_off*128, y + y_off*128, z) not in GOO_LOCS:
                    break  # This doesn't qualify
            else:
                possible_locs.append(Vec(x,y,z))

    utils.con_log('GooDebris: {}/{} locations'.format(
        len(possible_locs), len(GOO_LOCS)
    ))

    for loc in possible_locs:
        random.seed('goo_mist_{}_{}_{}'.format(loc.x, loc.y, loc.z))
        if random.random() > chance:
            continue

        ind = random.choice(rand_list)
        if offset > 0:
            loc.x += random.randint(-offset, offset)
            loc.y += random.randint(-offset, offset)
        loc.z -= 32  # Position the instances in the center of the 128 grid.
        VMF.create_ent(
            classname='func_instance',
            file=file + '_' + str(ind) + '.vmf',
            origin=loc.join(' '),
            angles='0 {} 0'.format(random.randrange(0, 3600)/10)
        )

    return True  # Only run once!
>>>>>>> 40fdffd2
<|MERGE_RESOLUTION|>--- conflicted
+++ resolved
@@ -2438,7 +2438,6 @@
         VMF.add_brush(solids.solid)
 
 
-<<<<<<< HEAD
 def scaff_scan(inst_list, start_ent):
     """Given the start item and instance list, follow the programmed path."""
     cur_ent = start_ent
@@ -2714,7 +2713,8 @@
 
     utils.con_log('Finished Scaffold generation!')
     return True  # Don't run this again
-=======
+
+
 @make_result('RandomNum')
 def res_rand_num(inst, res):
     """Generate a random number and save in a fixup value.
@@ -2810,5 +2810,4 @@
             angles='0 {} 0'.format(random.randrange(0, 3600)/10)
         )
 
-    return True  # Only run once!
->>>>>>> 40fdffd2
+    return True  # Only run once!