--- conflicted
+++ resolved
@@ -1796,11 +1796,8 @@
         menus['file'].entryconfigure(2, state=NORMAL)
         TK_ROOT.bind_all('<Control-e>', export_editoritems)
 
-<<<<<<< HEAD
     extract_packages.done_callback = copy_done_callback
 
     style_win.callback = style_select_callback
     style_select_callback(style_win.chosen_id)
-=======
-    set_palette()
->>>>>>> 5b69f3ad
+    set_palette()