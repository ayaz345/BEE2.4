"""Implements the BEE2 VBSP compiler replacement."""
# Do this very early, so we log the startup sequence.
from srctools.logger import init_logging

LOGGER = init_logging('bee2/vbsp.log')

import os
import sys
import shutil
import logging
import pickle
from io import StringIO
from collections import defaultdict, namedtuple, Counter
from atomicwrites import atomic_write

from srctools import Property, Vec, Vec_tuple, Angle, Matrix
from srctools.vmf import VMF, Entity, Output
from srctools.game import Game
from BEE2_config import ConfigFile
import utils
import srctools.run
import srctools.logger
from precomp.collisions import Collisions
from precomp import (
    instance_traits,
    brushLoc,
    bottomlessPit,
    instanceLocs,
    corridor,
    cubes,
    template_brush,
    texturing,
    tiling,
    barriers,
    connections,
    options,
    faithplate,
    antlines,
    packing,
    conditions,
    fizzler,
    voice_line,
    music,
    rand,
)
import consts
import editoritems

<<<<<<< HEAD
from typing import Any, Dict, Tuple, Set, Iterable, Optional, cast

=======
from typing import Any, Dict, List, Tuple, Set, Iterable, Optional, cast
from typing_extensions import TypedDict, Literal
>>>>>>> 6fdf1682

COND_MOD_NAME = 'VBSP'


class _Settings(TypedDict):
    """Configuration data extracted from VBSP_config. TODO: Eliminate and make local vars."""
    textures: Dict[str, Any]
    options: Dict[str, Any]
    fog: Dict[str, Any]
    elevator: Dict[str, str]
    music_conf: Optional[Property]

    style_vars: Dict[str, bool]
    has_attr: Dict[str, bool]
    packtrigger: Dict[str, List[str]]

settings: _Settings = {
    "textures":       {},
    "options":        {},
    "fog":            {},
    "elevator":       {},
    'music_conf':     None,

    "style_vars":     defaultdict(bool),
    "has_attr":       defaultdict(bool),
    "packtrigger":    defaultdict(list),
}

BEE2_config = ConfigFile('compile.cfg')

# These are overlays which have been modified by
# conditions, and shouldn't be restyled or modified later.
IGNORED_OVERLAYS = set()

PRESET_CLUMPS = []  # Additional clumps set by conditions, for certain areas.


def load_settings() -> Tuple[
    antlines.AntType, antlines.AntType,
    Dict[str, editoritems.Item],
    corridor.ExportedConf,
]:
    """Load in all our settings from vbsp_config."""
    try:
        with open("bee2/vbsp_config.cfg", encoding='utf8') as config:
            conf = Property.parse(config, 'bee2/vbsp_config.cfg')
    except FileNotFoundError:
        LOGGER.warning('Error: No vbsp_config file!')
        conf = Property(None, [])
        # All the find_all commands will fail, and we will use the defaults.

    texturing.load_config(conf.find_block('textures', or_blank=True))

    # Antline texturing settings.
    # We optionally allow different ones for floors.
    ant_wall = ant_floor = None
    for prop in conf.find_all('Textures', 'Antlines'):
        if 'floor' in prop:
            ant_floor = antlines.AntType.parse(prop.find_key('floor'))
        if 'wall' in prop:
            ant_wall = antlines.AntType.parse(prop.find_key('wall'))
        # If both are not there, allow omitting the subkey.
        if ant_wall is ant_floor is None:
            ant_wall = ant_floor = antlines.AntType.parse(prop)
    if ant_wall is None:
        ant_wall = antlines.AntType.default()
    if ant_floor is None:
        ant_floor = ant_wall

    # Load in our main configs..
    options.load(conf.find_all('Options'))
    utils.DEV_MODE = options.get(bool, 'dev_mode')

    # The voice line property block
    for quote_block in conf.find_all("quotes"):
        voice_line.QUOTE_DATA.extend(quote_block)

    # Configuration properties for styles.
    for stylevar_block in conf.find_all('stylevars'):
        for var in stylevar_block:
            settings['style_vars'][var.name.casefold()] = srctools.conv_bool(var.value)

    # Load in templates locations.
    template_brush.load_templates('bee2/templates.lst')

    # Load a copy of the item configuration.
    id_to_item: dict[str, editoritems.Item] = {}
    item: editoritems.Item
    with open('bee2/editor.bin', 'rb') as inst:
        try:
            for item in pickle.load(inst):
                id_to_item[item.id.casefold()] = item
        except Exception:  # Anything from __setstate__ etc.
            LOGGER.exception(
                'Failed to parse editoritems dump. Recompile the compiler '
                'and/or export the palette.'
                if utils.DEV_MODE else
                'Failed to parse editoritems dump. Re-export BEE2.'
            )
            sys.exit(1)

    # Send that data to the relevant modules.
    instanceLocs.load_conf(id_to_item.values())
    connections.read_configs(id_to_item.values())

    # Parse packlist data.
    with open('bee2/pack_list.cfg') as f:
        props = Property.parse(
            f,
            'bee2/pack_list.cfg'
        )
    packing.parse_packlists(props)

    # Parse all the conditions.
    for cond in conf.find_all('conditions', 'condition'):
        conditions.add(cond)

    # Data for different cube types.
    cubes.parse_conf(conf)

    # Fizzler data
    fizzler.read_configs(conf)

    # Selected corridors.
    with open('bee2/corridors.bin', 'rb') as bf:
        corridor_conf: corridor.ExportedConf = pickle.load(bf)

    # Signage items
    from precomp.conditions.signage import load_signs
    load_signs(conf)

    # Get configuration for the elevator, defaulting to ''.
    elev = conf.find_block('elevator', or_blank=True)
    settings['elevator'] = {
        key: elev[key, '']
        for key in
        (
            'type', 'horiz', 'vert',
            'scr_rand', 'scr_force', 'scr_bsod',
        )
    }

    settings['music_conf'] = conf.find_block('MusicScript', or_blank=True)

    # Bottomless pit configuration
    bottomlessPit.load_settings(conf.find_block("bottomless_pit", or_blank=True))

    # Fog settings - from the skybox (env_fog_controller, env_tonemap_controller)
    fog_config = conf.find_block("fog", or_blank=True)
    # Update inplace so imports get the settings
    settings['fog'].update({
        # These defaults are from Clean Style.
        'start': fog_config['start', '128'],
        'end': fog_config['end', '5000'],
        'density': fog_config['density', '0.95'],
        'primary': fog_config['primaryColor', '40 53 64'],
        'secondary': fog_config['secondaryColor', ''],
        'direction': fog_config['direction', '0 0 0'],
        # These appear to be always the same..
        'height_start': fog_config['height_start', '0'],
        'height_density': fog_config['height_density', '0'],
        'height_max_density': fog_config['height_max_density', '1'],

        # Shadow background
        'shadow': fog_config['shadowColor', '98 102 106'],

        'tonemap_rate': fog_config['tonemap_rate', '0.25'],
        'tonemap_brightpixels': fog_config['tonemap_brightpixels', '5'],
        'tonemap_bloom_scale': fog_config['tonemap_bloom_scale', ''],
        'tonemap_exp_min': fog_config['tonemap_exposure_min', '.5'],
        'tonemap_exp_max': fog_config['tonemap_exposure_max', '3'],
    })

    LOGGER.info("Settings Loaded!")
    return ant_floor, ant_wall, id_to_item, corridor_conf


def load_map(map_path: str) -> VMF:
    """Load in the VMF file."""
    with open(map_path) as file:
        LOGGER.info("Parsing Map...")
        props = Property.parse(file, map_path)
    LOGGER.info('Reading Map...')
    vmf = VMF.parse(props)
    LOGGER.info("Loading complete!")
    return vmf


@conditions.meta_cond(priority=100)
def add_voice(vmf: VMF, coll: Collisions, info: corridor.Info) -> None:
    """Add voice lines to the map."""
    voice_line.add_voice(
        style_vars=settings['style_vars'],
        coll=coll,
        vmf=vmf,
        info=info,
        use_priority=BEE2_config.get_bool('General', 'voiceline_priority', False),
    )


FIZZ_BUMPER_WIDTH = 32  # The width of bumper brushes
FIZZ_NOPORTAL_WIDTH = 16  # Width of noportal_volumes


@conditions.meta_cond(priority=200, only_once=True)
def anti_fizz_bump(vmf: VMF) -> None:
    """Create portal_bumpers and noportal_volumes surrounding fizzlers.

    This makes it more difficult to portal-bump through an active fizzler.
    It is only applied to trigger_portal_cleansers with the Client flag
    checked.
    """
    # Subtract 2 for the fizzler width, and divide
    # to get the difference for each face.

    if not srctools.conv_bool(settings['style_vars']['fixfizzlerbump']):
        return

    # Only use 1 bumper entity for each fizzler, since we can.
    bumpers = {}

    LOGGER.info('Adding Portal Bumpers to fizzlers...')
    for cleanser in vmf.by_class['trigger_portal_cleanser']:
        # Client bit flag = 1, triggers without it won't destroy portals
        # - so don't add a bumper.
        if int(cleanser['spawnflags']) & 1 != 1:
            continue

        fizz_name = cleanser['targetname']
        if fizz_name.endswith('_brush'):
            # Fizzlers will be changed to this in fix_func_brush()
            fizz_name = fizz_name[:-6] + '-br_brush'

        # Only have 1 bumper per brush
        if fizz_name not in bumpers:
            bumper = bumpers[fizz_name] = vmf.create_ent(
                classname='func_portal_bumper',
                targetname=fizz_name,
                origin=cleanser['origin'],
                spawnflags='1',
                # Start off, we can't really check if the original
                # does, but that's usually handled by the instance anyway.
            )
        else:
            bumper = bumpers[fizz_name]

        # Noportal_volumes need separate parts, since they can't be
        # concave.
        noportal = vmf.create_ent(
            classname='func_noportal_volume',
            targetname=fizz_name,
            origin=cleanser['origin'],
            spawnflags='1',
        )

        # Copy one of the solids to use as a base, so the texture axes
        # are correct.
        if len(cleanser.solids) == 1:
            # It's a 128x128 brush, with only one solid
            bumper_brush = cleanser.solids[0].copy()
        else:
            # It's a regular one, we want the middle/large section
            bumper_brush = cleanser.solids[1].copy()
        bumper.solids.append(bumper_brush)

        noportal_brush = bumper_brush.copy()
        noportal.solids.append(noportal_brush)

        conditions.widen_fizz_brush(
            bumper_brush,
            FIZZ_BUMPER_WIDTH,
            bounds=cleanser.get_bbox(),
        )

        conditions.widen_fizz_brush(
            noportal_brush,
            FIZZ_NOPORTAL_WIDTH,
            bounds=cleanser.get_bbox(),
        )

        for face in bumper_brush:
            face.mat = 'tools/toolsinvisible'

        for face in noportal_brush:
            face.mat = 'tools/toolsinvisible'

    LOGGER.info('Done!')

# The paths for player models and the portalgun skin
PLAYER_MODELS = {
    'sp': ('player/chell/player', 0),
    'atlas': ('player/ballbot/ballbot', 1),
    'pbody': ('player/eggbot/eggbot', 2),
}


@conditions.meta_cond(priority=400, only_once=True)
def set_player_model(vmf: VMF, info: corridor.Info) -> None:
    """Set the player model in SinglePlayer."""

    # Add the model changer instance.
    # We don't change the player model in Coop, or if Bendy is selected.

    if info.is_coop:  # Not in coop..
        return

    loc = options.get(Vec, 'global_ents_loc')
    chosen_model = BEE2_config.get_val('General', 'player_model', 'PETI').casefold()

    if chosen_model == 'peti':
        # The default model..
        return

    model_path, pgun_skin = PLAYER_MODELS[chosen_model]

    # Precache the model, so we can switch to it.
    vmf.create_ent(
        classname='comp_precache_model',
        origin=loc,
        model='models/' + model_path + '.mdl',
    )

    auto = vmf.create_ent(
        classname='logic_auto',
        spawnflags=0,  # Don't remove on fire.
        origin=loc,
    )

    # The delay is required to ensure the portalgun parents properly
    # to the player's hand.
    auto.add_out(Output(
        'OnMapSpawn',
        '@command',
        'Command',
        'setmodel ' + model_path,
        delay=0.1,
    ))

    # We need to redo this whenever a saved game is loaded..
    auto.add_out(Output(
        'OnLoadGame',
        '@command',
        'Command',
        'setmodel ' + model_path,
        delay=0.1,
    ))

    if pgun_skin and options.get(str, 'game_id') == utils.STEAM_IDS['PORTAL2']:
        # Only change portalgun skins in Portal 2 - this is the vanilla
        # portalgun weapon/viewmodel.
        auto.add_out(Output(
            'OnMapSpawn',
            'viewmodel',  # Classname of the viewmodel.
            'Skin',
            str(pgun_skin),
            delay=0.1,
        ))
        auto.add_out(Output(
            'OnMapSpawn',
            # Classname of the portalgun.
            # This will also change pedestals and the like,
            # but that's fine.
            'weapon_portalgun',
            'Skin',
            str(pgun_skin),
            delay=0,
        ))


@conditions.meta_cond(priority=500, only_once=True)
def set_player_portalgun(vmf: VMF, info: corridor.Info) -> None:
    """Controls which portalgun the player will be given.

    This does not apply to coop. It checks the 'blueportal' and
    'orangeportal' attributes to see what are in the map.

    - If there are no spawners in the map, the player gets a dual portal
      device.
    - If there are only blue portal spawners, the player gets a orange-only
      gun.
    - If there are only orange portal spawners, the player gets a blue-
      only gun (Regular single portal device).
    - If there are both spawner types, the player doesn't get a gun.
    - If the attribute `PortalGunOnOff` is present, special logic is added for that.
    - If the attribute `NeedsPortalMan` is present, or the player has a non-dual
      device the `@portalgun` manager script is added to enable these features.
      `NeedsPortalMan` still works to add this in Coop.
    """

    if options.get(str, 'game_id') == utils.STEAM_IDS['TAG']:
        return  # Aperture Tag doesn't have Portal Guns!

    LOGGER.info('Setting Portalgun:')

    has = settings['has_attr']

    blue_portal = not has['blueportal']
    oran_portal = not has['orangeportal']
    has_btn_onoff = has['portalgunonoff']
    force_portal_man = has_btn_onoff or has['needsportalman']

    LOGGER.info(
        'Blue: {}, Orange: {!s}',
        'Y' if blue_portal else 'N',
        'Y' if oran_portal else 'N',
    )

    if blue_portal and oran_portal:
        has['spawn_dual'] = True
        has['spawn_single'] = False
        has['spawn_nogun'] = False
    elif blue_portal or oran_portal:
        has['spawn_dual'] = False
        has['spawn_single'] = True
        has['spawn_nogun'] = False
    else:
        has['spawn_dual'] = False
        has['spawn_single'] = False
        has['spawn_nogun'] = True

    ent_pos = options.get(Vec, 'global_pti_ents_loc')

    logic_auto = vmf.create_ent('logic_auto', origin=ent_pos, flags='1')

    if not blue_portal or not oran_portal or force_portal_man:
        pgun_script = vmf.create_ent(
            classname='point_template',
            targetname='@portalgun',
            vscripts='bee2/portal_man.nut',
            origin=ent_pos,
        )

        if info.is_sp:
            vmf.create_ent(
                classname='weapon_portalgun',
                targetname='__pgun_template',
                CanFirePortal1=0,
                CanFirePortal2=0,
                spawnflags=0,
                origin=ent_pos - (12, 0, 0),
            )
            pgun_script['Template01'] = '__pgun_template'
            pgun_script['spawnflags'] = 2
        else:
            # In coop we have not need to actually spawn portalguns.
            pgun_script['classname'] = 'logic_script'

            # For Absolute Fizzler or otherwise, this fizzles portals on a
            # player remotely.
            cleanser = vmf.create_ent(
                classname='trigger_portal_cleanser',
                targetname='__pgun_cleanser',
                parentname=pgun_script['targetname'],
                origin=ent_pos,
                startdisabled=0,
                visible=0,
                spawnflags=1,  # Clients only.
            )
            cleanser.solids.append(vmf.make_prism(
                ent_pos - 4, ent_pos + 4,
                mat=consts.Tools.TRIGGER,
            ).solid)

        # For removing portalguns from players.
        trig_stripper = vmf.create_ent(
            targetname='__pgun_weapon_strip',
            classname='trigger_weapon_strip',
            origin=ent_pos,
            startdisabled=1,
            spawnflags=1,  # Players
            KillWeapons=1,
        )
        # Max map size is +-16384, for some reason we can't have a brush bigger than
        # that in any dimension?
        whole_map = vmf.make_prism(
            Vec(-8192, -8192, -8192),
            Vec(8192, 8192, 8192),
            mat=consts.Tools.TRIGGER,
        ).solid

        trig_stripper.solids = [whole_map]

        # Detect the group ID of portals placed in the map, and write to
        # the entities what we determine.
        if info.is_coop:
            port_ids = (0, 1, 2)
        else:
            port_ids = (0, )

        for port_id in port_ids:
            trigger_portal = vmf.create_ent(
                targetname='__pgun_port_detect_{}'.format(port_id),
                classname='func_portal_detector',
                origin=ent_pos,
                CheckAllIDs=0,
                LinkageGroupID=port_id,
            )
            trigger_portal.solids = [whole_map.copy()]
            trigger_portal.add_out(
                Output(
                    'OnStartTouchPortal1',
                    '!activator',
                    'RunScriptCode',
                    '__pgun_is_oran <- 0; '
                    '__pgun_port_id <- {}; '
                    '__pgun_active <- 1'.format(port_id),
                ),
                Output(
                    'OnStartTouchPortal2',
                    '!activator',
                    'RunScriptCode',
                    '__pgun_is_oran <- 1; '
                    '__pgun_port_id <- {}; '
                    '__pgun_active <- 1'.format(port_id),
                ),
                Output(
                    'OnEndTouchPortal',
                    '!activator',
                    'RunScriptCode',
                    '__pgun_active <- 0',
                ),
            )

        # Checking for held cubes, for pgun buttons.
        if has_btn_onoff:
            trig_cube = vmf.create_ent(
                targetname='__pgun_held_trig',
                classname='trigger_multiple',
                origin=ent_pos,
                filtername='@filter_held',
                startdisabled=1,
                spawnflags=8,  # Physics
                wait=0.01,
            )
            trig_cube.solids = [whole_map.copy()]
            trig_cube.add_out(Output(
                'OnStartTouch',
                '@portalgun',
                'RunScriptCode',
                '_mark_held_cube()',
            ))

        if info.is_sp:
            logic_auto.add_out(Output(
                'OnMapSpawn',
                '@portalgun',
                'RunScriptCode',
                'init({}, {}, {})'.format(
                    'true' if blue_portal else 'false',
                    'true' if oran_portal else 'false',
                    'true' if has_btn_onoff else 'false',
                ),
                delay=0.1,
                only_once=True,
            ))

        # Shuts down various parts when you've reached the exit.
        import precomp.conditions.instances
        precomp.conditions.instances.global_input(vmf, ent_pos, Output(
            'OnTrigger',
            '@portalgun',
            'RunScriptCode',
            'map_won()',
        ), relay_name='@map_won')

    if blue_portal:
        logic_auto.add_out(Output(
            'OnMapSpawn',
            '@player_has_blue',
            'Trigger',
            only_once=True,
        ))
    if oran_portal:
        logic_auto.add_out(Output(
            'OnMapSpawn',
            '@player_has_oran',
            'Trigger',
            only_once=True,
        ))

    LOGGER.info('Done!')


@conditions.meta_cond(priority=750, only_once=True)
def add_screenshot_logic(vmf: VMF, info: corridor.Info) -> None:
    """If the screenshot type is 'auto', add in the needed ents."""
    if BEE2_config.get_val(
        'Screenshot', 'type', 'PETI'
    ).upper() == 'AUTO' and info.is_preview:
        SSHOT_FNAME = 'instances/bee2/logic/screenshot_logic.vmf'
        vmf.create_ent(
            classname='func_instance',
            file=SSHOT_FNAME,
            origin=options.get(Vec, 'global_ents_loc'),
            angles='0 0 0',
        )
        conditions.ALL_INST.add(SSHOT_FNAME)
        LOGGER.info('Added Screenshot Logic')


@conditions.meta_cond(priority=100, only_once=True)
def add_fog_ents(vmf: VMF, info: corridor.Info) -> None:
    """Add the tonemap and fog controllers, based on the skybox."""
    pos = options.get(Vec, 'global_ents_loc')
    vmf.create_ent(
        classname='env_tonemap_controller',
        targetname='@tonemapper',
        origin=pos + (-16, 0, 0),
    )

    fog_opt = settings['fog']

    rng = rand.seed(b'shadow_angle')
    vmf.create_ent(
        classname='shadow_control',
        # Slight variations around downward direction.
        angles=Angle(rng.randrange(85, 90), rng.randrange(0, 360), 0),
        origin=pos + (0, 16, 0),
        distance=100,
        color=fog_opt['shadow'],
        disableallshadows=0,
        enableshadowsfromlocallights=1,
    )

    fog_controller = vmf.create_ent(
        classname='env_fog_controller',
        targetname='@fog_controller',
        origin=pos + (16, 0, 0),
        angles=fog_opt['direction'],

        fogcolor=fog_opt['primary'],
        fogstart=fog_opt['start'],
        fogend=fog_opt['end'],

        fogenable='1',
        use_angles='1',
        foglerptime='2',
        fogMaxDensity='1',

        heightFogStart=fog_opt['height_start'],
        heightFogDensity=fog_opt['height_density'],
        heightFogMaxDensity=fog_opt['height_max_density'],
    )

    if fog_opt['secondary']:
        # Only enable fog blending if a secondary color is enabled
        fog_controller['fogblend'] = '1'
        fog_controller['fogcolor2'] = fog_opt['secondary']
        fog_controller['use_angles'] = '1'

    logic_auto = vmf.create_ent(classname='logic_auto', origin=pos, flags='1')

    logic_auto.add_out(
        Output(
            'OnMapSpawn',
            '@clientcommand',
            'Command',
            'r_flashlightbrightness 1',
        ),

        Output(
            'OnMapSpawn',
            '@tonemapper',
            'SetTonemapPercentBrightPixels',
            fog_opt['tonemap_brightpixels'],
            only_once=True,
        ),
        Output(
            'OnMapSpawn',
            '@tonemapper',
            'SetTonemapRate',
            fog_opt['tonemap_rate'],
            only_once=True,
        ),
        Output(
            'OnMapSpawn',
            '@tonemapper',
            'SetAutoExposureMin',
            fog_opt['tonemap_exp_min'],
            only_once=True,
        ),
        Output(
            'OnMapSpawn',
            '@tonemapper',
            'SetAutoExposureMax',
            fog_opt['tonemap_exp_max'],
            only_once=True,
        ),
    )

    if fog_opt['tonemap_bloom_scale']:
        logic_auto.add_out(Output(
            'OnMapSpawn',
            '@tonemapper',
            'SetBloomScale',
            fog_opt['tonemap_bloom_scale'],
            only_once=True,
        ))

    if info.is_sp:
        logic_auto.add_out(Output(
            'OnMapSpawn',
            '!player',
            'SetFogController',
            '@fog_controller',
            only_once=True,
        ))
    else:
        logic_auto.add_out(Output(
            'OnMapSpawn',
            '!player_blue',
            'SetFogController',
            '@fog_controller',
            only_once=True,
        ), Output(
            'OnMapSpawn',
            '!player_orange',
            'SetFogController',
            '@fog_controller',
            only_once=True,
        ))


@conditions.meta_cond(priority=50, only_once=True)
def set_elev_videos(vmf: VMF, info: corridor.Info) -> None:
    """Add the scripts and options for customisable elevator videos to the map."""
    vid_type = settings['elevator']['type'].casefold()

    LOGGER.info('Elevator type: {}', vid_type.upper())

    if vid_type == 'none' or info.is_coop:
        # No elevator exists!
        return
    elif vid_type == 'bsod':
        # This uses different video shaping!
        script = settings['elevator']['scr_bsod']
        vert_vid = 'bluescreen'
        horiz_vid = 'bluescreen'
    elif vid_type == 'force':
        # Use the given video
        script = settings['elevator']['scr_force']
        vert_vid = settings['elevator']['vert']
        horiz_vid = settings['elevator']['horiz']
    elif vid_type == 'rand':
        script = settings['elevator']['scr_rand']
        vert_vid = None
        horiz_vid = None
    else:
        LOGGER.warning('Invalid elevator video type!')
        return

    transition_ents = instanceLocs.resolve('[transitionents]')
    for inst in vmf.by_class['func_instance']:
        if inst['file'].casefold() not in transition_ents:
            continue
        if vert_vid:
            inst.fixup[consts.FixupVars.BEE_ELEV_VERT] = 'media/' + vert_vid + '.bik'
        if horiz_vid:
            inst.fixup[consts.FixupVars.BEE_ELEV_HORIZ] = 'media/' + horiz_vid + '.bik'

        # Create the video script
        vmf.create_ent(
            classname='logic_script',
            targetname='@video_splitter',
            vscripts=script,
            origin=inst['origin'],
        )


def add_goo_mist(vmf, sides: Iterable[Vec_tuple]):
    """Add water_mist* particle systems to goo.

    This uses larger particles when needed to save ents.
    """
    needs_mist = set(sides)  # Locations that still need mist
    ordered_sides = sorted(sides)
    fit_goo_mist(
        vmf, ordered_sides, needs_mist,
        grid_x=1024,
        grid_y=512,
        particle='water_mist_1024_512',
    )

    fit_goo_mist(
        vmf, ordered_sides, needs_mist,
        grid_x=512,
        grid_y=1024,
        particle='water_mist_1024_512',
        angles='0 90 0',
    )

    fit_goo_mist(
        vmf, ordered_sides, needs_mist,
        grid_x=512,
        grid_y=512,
        particle='water_mist_512',
    )

    fit_goo_mist(
        vmf, sides, needs_mist,
        grid_x=256,
        grid_y=256,
        particle='water_mist_256',
    )

    # There isn't a 128 particle so use 256 centered
    fit_goo_mist(
        vmf, ordered_sides, needs_mist,
        grid_x=128,
        grid_y=128,
        particle='water_mist_256',
    )


def fit_goo_mist(
    vmf: VMF,
    sides: Iterable[Vec_tuple],
    needs_mist: Set[Tuple[float, float, float]],
    grid_x: int,
    grid_y: int,
    particle: str,
    angles: str = '0 0 0',
) -> None:
    """Try to add particles of the given size.

    needs_mist is a set of all added sides, so we don't double-up on a space.
    """
    if grid_y is None:
        grid_y = grid_x
    for pos in sides:
        if pos not in needs_mist:
            continue  # We filled this space already
        for x, y in utils.iter_grid(grid_x, grid_y, stride=128):
            if (pos.x+x, pos.y+y, pos.z) not in needs_mist:
                break  # Doesn't match
        else:
            vmf.create_ent(
                classname='info_particle_system',
                targetname='@goo_mist',
                start_active='1',
                effect_name=particle,
                origin='{x!s} {y!s} {z!s}'.format(
                    x=pos.x + (grid_x/2 - 64),
                    y=pos.y + (grid_y/2 - 64),
                    z=pos.z + 48,
                ),
                angles=angles,
            )
            for (x, y) in utils.iter_grid(grid_x, grid_y, stride=128):
                needs_mist.remove((pos.x+x, pos.y+y, pos.z))


def change_brush(vmf: VMF) -> None:
    """Alter all world/detail brush textures to use the configured ones."""
    LOGGER.info("Editing Brushes...")

    goo_scale = options.get(float, 'goo_scale')

    # Goo mist must be enabled by both the style and the user.
    make_goo_mist = options.get(bool, 'goo_mist') and srctools.conv_bool(
        settings['style_vars'].get('AllowGooMist', '1')
    )
    mist_solids = set()

    make_bottomless = bottomlessPit.pits_allowed()
    LOGGER.info('Make Bottomless Pit: {}', make_bottomless)

    highest_brush = 0

    # Calculate the z-level with the largest number of goo brushes,
    # so we can ensure the 'fancy' pit is the largest one.
    # Valve just does it semi-randomly.
    goo_heights = Counter()
    for pos, block in brushLoc.POS.items():
        if block.is_goo and block.is_top:
            # Block position is the center,
            # save at the height of the top face
            goo_heights[brushLoc.g2w(pos).z + 32] += 1
    # Find key with the highest value = z-level with highest brush.
    try:
        best_goo = max(goo_heights.items(), key=lambda x: x[1])[0]
    except ValueError:
        # No goo in the map, it's fine.
        best_goo = 0

    LOGGER.info('Goo heights: {} <- {}', best_goo, goo_heights)

    for solid in vmf.iter_wbrushes(world=True, detail=True):
        for face in solid:
            highest_brush = max(
                highest_brush,
                face.planes[0].z,
                face.planes[1].z,
                face.planes[2].z,
            )
            if face.mat in consts.Goo:
                if make_goo_mist:
                    mist_solids.add(
                        solid.get_origin().as_tuple()
                    )
                # Apply goo scaling
                face.scale = goo_scale
                # Use fancy goo on the level with the
                # highest number of blocks.
                # All plane z are the same.
                face.mat = texturing.SPECIAL.get(
                    face.get_origin(), (
                        'goo' if
                        face.planes[0].z == best_goo
                        else 'goo_cheap'
                    ),
                )

    if make_bottomless:
        LOGGER.info('Creating Bottomless Pits...')
        bottomlessPit.make_bottomless_pit(vmf, highest_brush)
        LOGGER.info('Done!')

    if make_goo_mist:
        LOGGER.info('Adding Goo Mist...')
        add_goo_mist(vmf, mist_solids)
        LOGGER.info('Done!')


Clump = namedtuple('Clump', [
    'min_pos',
    'max_pos',
    'tex',
])


@conditions.make_result('SetAreaTex')
def cond_force_clump(res: Property) -> conditions.ResultCallable:
    """Force an area to use certain textures.

    This only works in styles using the clumping texture algorithm.
    """
    point1 = Vec.from_str(res['point1'])
    point2 = Vec.from_str(res['point2'])

    # Except for white/black walls, all the textures fallback to each other.
    white_tex = res['white']
    white_floor = res['whiteFloor', white_tex]
    white_4x4 = res['white4x4', white_tex]

    black_tex = res['black']
    black_floor = res['blackFloor', white_tex]
    black_4x4 = res['black4x4', white_tex]

    tex_data = {
        'white.wall': white_tex,
        'white.floor': white_floor,
        'white.4x4': white_4x4,
        'white.ceiling': res['whiteCeiling', white_floor],
        'white.2x2': res['white2x2', white_4x4],

        'black.wall': black_tex,
        'black.floor': black_floor,
        'black.4x4': black_4x4,
        'black.ceiling': res['blackCeiling', black_floor],
        'black.2x2': res['black2x2', black_floor],
    }

    def set_tex(inst: Entity) -> None:
        """Store off the new textures."""
        origin = Vec.from_str(inst['origin'])
        angles = Angle.from_str(inst['angles'])

        min_pos, max_pos = Vec.bbox(point1 @ angles + origin, point2 @ angles + origin)

        PRESET_CLUMPS.append(Clump(
            min_pos,
            max_pos,
            tex_data
        ))
    return set_tex


@conditions.meta_cond(priority=-10)
def position_exit_signs(vmf: VMF) -> None:
    """Configure exit signage.

    If "remove_exit_signs" is set, then delete them. Otherwise if "signExitInst"
    is set, overlay the specified instance on top of the sign pair.
    """
    exit_sign: Optional[Entity]
    exit_arrow: Optional[Entity]
    try:
        [exit_sign] = vmf.by_target['exitdoor_stickman']
    except ValueError:
        exit_sign = None
    try:
        [exit_arrow] = vmf.by_target['exitdoor_arrow']
    except ValueError:
        exit_arrow = None

    if options.get(bool, "remove_exit_signs"):
        if exit_sign is not None:
            exit_sign.remove()
        if exit_arrow is not None:
            exit_arrow.remove()

    inst_filename = options.get(str, 'signExitInst')
    if inst_filename is None or exit_sign is None or exit_arrow is None:
        return

    sign_pos = Vec.from_str(exit_sign['origin'])
    arrow_pos = Vec.from_str(exit_arrow['origin'])
    arrow_norm = Vec.from_str(exit_arrow['basisnormal'])
    sign_norm = Vec.from_str(exit_sign['basisnormal'])
    offset = arrow_pos - sign_pos

    if round(offset.mag()) != 32 or arrow_norm != sign_norm:
        LOGGER.warning('Exit sign overlays are not aligned!')
        return

    arrow_dir = -Vec.from_str(exit_arrow['basisv'])  # Texture points down.
    u = Vec.from_str(exit_sign['basisu'])
    v = Vec.from_str(exit_sign['basisv'])
    angles = Matrix.from_basis(x=u, y=v, z=sign_norm).to_angle()

    if arrow_dir == u:
        sign_dir = 'east'
    elif arrow_dir == v:
        sign_dir = 'north'
    elif arrow_dir == -u:
        sign_dir = 'west'
    elif arrow_dir == -v:
        sign_dir = 'south'
    else:
        LOGGER.warning(
            'Could not match exit sign norm of ({}) to u=({}), v=({})',
            arrow_dir, u, v,
        )
        return
    if abs(Vec.dot(offset, u)) > 0.5:
        orient = 'horizontal'
    elif abs(Vec.dot(offset, v)) > 0.5:
        orient = 'vertical'
    else:
        LOGGER.warning('Exit signs stacked on each other????')
        return

    inst = vmf.create_ent(
        'func_instance',
        targetname='exitdoor_sign',
        origin=round((sign_pos + arrow_pos) / 2, 0),  # Center
        angles=angles,
        file=inst_filename,
        fixup_style='0',  # Prefix
    )
    conditions.ALL_INST.add(inst_filename.casefold())
    inst.fixup['$arrow'] = sign_dir
    inst.fixup['$orient'] = orient
    if options.get(bool, "remove_exit_signs_dual"):
        exit_sign.remove()
        exit_arrow.remove()
    else:
        # Indicate the singular instances shouldn't be placed.
        exit_sign['bee_noframe'] = exit_arrow['bee_noframe'] = '1'


def change_overlays(vmf: VMF) -> None:
    """Alter the overlays."""
    LOGGER.info("Editing Overlays...")

    # A frame instance to add around all the 32x32 signs
    sign_inst = options.get(str, 'signInst')
    # Resize the signs to this size. 4 vertexes are saved relative
    # to the origin, so we must divide by 2.
    sign_size = options.get(int, 'signSize') / 2

    # A packlist associated with the sign_inst.
    sign_inst_pack = options.get(str, 'signPack')

    # Grab all the textures we're using...
    for over in vmf.by_class['info_overlay']:
        if over in IGNORED_OVERLAYS:
            # Overlays added by us, or conditions. These are styled already,
            # don't touch them.
            continue

        try:
            sign_type = consts.Signage(over['material'].casefold())
        except ValueError:
            continue

        if sign_inst is not None and 'bee_noframe' not in over:
            new_inst = vmf.create_ent(
                classname='func_instance',
                origin=over['origin'],
                angles=over['angles', '0 0 0'],
                file=sign_inst,
            )
            conditions.ALL_INST.add(sign_inst.casefold())
            if sign_inst_pack:
                packing.pack_list(vmf, sign_inst_pack)
            new_inst.fixup['mat'] = sign_type.name.lower()

        # Delete the overlay's targetname - signs aren't ever dynamic.
        # This also means items set to signage only won't get toggle
        # instances.
        del over['targetname']
        del over['bee_noframe']  # Not needed anymore.

        over['material'] = mat = texturing.OVERLAYS.get(over.get_origin(), sign_type)
        if not mat:
            over.remove()
        if sign_size != 16:
            # Resize the signage overlays
            # These are the 4 vertex locations
            # Each axis is set to -16, 16 or 0 by default
            for prop in ('uv0', 'uv1', 'uv2', 'uv3'):
                val = Vec.from_str(over[prop])
                val /= 16
                val *= sign_size
                over[prop] = val.join(' ')


def add_extra_ents(vmf: VMF, info: corridor.Info) -> None:
    """Add the various extra instances to the map."""
    loc = options.get(Vec, 'global_ents_loc')

    music.add(
        vmf,
        loc,
        cast(Property, settings['music_conf']),
        info,
    )

    LOGGER.info('Adding global ents...')

    # Add the global_pti_ents instance automatically, with disable_pti_audio
    # set.
    global_ents_pos = options.get(Vec, 'global_ents_loc')
    pti_file = options.get(str, 'global_pti_ents')
    pti_loc = options.get(Vec, 'global_pti_ents_loc')

    # Add a nodraw box around the global entity location, to seal it.
    vmf.add_brushes(vmf.make_hollow(
        global_ents_pos + (128, 128, 128),
        global_ents_pos - (128, 128, 64),
    ))

    # Add a cubemap into the map, so materials get a blank one generated.
    # If none are present this doesn't happen...
    vmf.create_ent(
        classname='env_cubemap',
        cubemapsize=1,  # Make as small as possible..
        origin=global_ents_pos,
    )

    # So we have one in the map.
    vmf.create_ent(
        classname='info_node',
        origin=global_ents_pos - (0, 0, 64),
        nodeid=1,
        spawnflags=0,
        angles='0 0 0',
    )

    if settings['has_attr']['bridge'] or settings['has_attr']['lightbridge']:
        # If we have light bridges, make sure we precache the particle.
        vmf.create_ent(
            classname='info_particle_system',
            origin=global_ents_pos,
            effect_name='projected_wall_impact',
            start_active=0,
        )

    if pti_file:
        LOGGER.info('Adding Global PTI Ents')
        global_pti_ents = vmf.create_ent(
            classname='func_instance',
            targetname='global_pti_ents',
            angles='0 0 0',
            origin=pti_loc,
            file=pti_file,
            fixup_style='0',
            )
        conditions.ALL_INST.add(pti_file.casefold())

        has_cave = srctools.conv_bool(
            settings['style_vars'].get('multiversecave', '1')
        )
        global_pti_ents.fixup[
            'disable_pti_audio'
            ] = srctools.bool_as_int(not has_cave)

        global_pti_ents.fixup['glados_script'] = 'choreo/glados.nut'  # Implements Multiverse Cave..


def change_ents(vmf: VMF) -> None:
    """Edit misc entities."""
    LOGGER.info("Editing Other Entities...")
    if options.get(bool, "remove_info_lighting"):
        # Styles with brush-based glass edges don't need the info_lighting,
        # delete it to save ents.
        for ent in vmf.by_class['info_lighting']:
            ent.remove()
    for auto in vmf.by_class['logic_auto']:
        # Remove all the logic_autos that set attachments, we can
        # replicate this in the instance
        for out in auto.outputs:
            if 'panel_top' in out.target:
                vmf.remove_ent(auto)


def fix_worldspawn(vmf: VMF) -> None:
    """Adjust some properties on WorldSpawn."""
    LOGGER.info("Editing WorldSpawn")
    if vmf.spawn['paintinmap'] != '1':
        # If PeTI thinks there should be paint, don't touch it
        # Otherwise set it based on the 'gel' voice attribute
        # If the game is Aperture Tag, it's always forced on
        vmf.spawn['paintinmap'] = srctools.bool_as_int(
            settings['has_attr']['gel'] or
            options.get(str, 'game_id') == utils.STEAM_IDS['APTAG']
        )
    vmf.spawn['skyname'] = options.get(str, 'skybox')


def instance_symlink() -> None:
    """On OS X and Linux, Valve broke VBSP's instances/ finding code.

    We need to symlink maps/styled/instances/ -> maps/instances/ to allow
    instances to be found.
    """
    map_root = os.path.abspath(os.path.join(
        os.getcwd(),
        '..', 'sdk_content', 'maps',
    ))
    inst = os.path.join(map_root, 'instances')
    link_loc = os.path.join(map_root, 'styled', 'instances')

    if os.path.islink(link_loc) and os.path.samefile(inst, link_loc):
        LOGGER.info('Symlink already exists..')
        return  # Already done

    LOGGER.info('Creating symlink from "{}" -> "{}"', link_loc, inst)
    os.symlink(inst, link_loc, target_is_directory=True)


def save(vmf: VMF, path: str) -> None:
    """Save the modified map back to the correct location.
    """
    LOGGER.info("Saving New Map...")
    os.makedirs(os.path.dirname(path), exist_ok=True)
    with atomic_write(path, overwrite=True, encoding='utf8') as f:
        vmf.export(dest_file=f, inc_version=True)
    LOGGER.info("Complete!")


def run_vbsp(vbsp_args, path, new_path=None) -> None:
    """Execute the original VBSP, copying files around so it works correctly.

    vbsp_args are the arguments to pass.
    path is the original .vmf, new_path is the styled/ name.
    If new_path is passed VBSP will be run on the map in styled/, and we'll
    read through the output to find the entity counts.
    """

    is_peti = new_path is not None

    # We can't overwrite the original vmf, so we run VBSP from a separate
    # location.
    if is_peti:
        # Copy the original log file
        if os.path.isfile(path.replace(".vmf", ".log")):
            shutil.copy(
                path.replace(".vmf", ".log"),
                new_path.replace(".vmf", ".log"),
            )

    # Remove blank args.
    vbsp_args = [x for x in vbsp_args if x and not x.isspace()]

    # Ensure we've fixed the instance/ folder so instances are found.
    if utils.MAC or utils.LINUX and is_peti:
        instance_symlink()

    # Use a special name for VBSP's output..
    vbsp_logger = srctools.logger.get_logger('valve.VBSP', alias='<Valve>')

    # And also save a copy for us to analyse.
    buff = StringIO()
    vbsp_logger.addHandler(logging.StreamHandler(buff))

    code = srctools.run.run_compiler('vbsp', vbsp_args, vbsp_logger)
    if code != 0:
        # VBSP didn't succeed.
        if is_peti:  # Ignore Hammer maps
            process_vbsp_fail(buff.getvalue())

        # Propagate the fail code to Portal 2, and quit.
        sys.exit(code)

    # Print output
    LOGGER.info("VBSP Done!")

    if is_peti:  # Ignore Hammer maps
        process_vbsp_log(buff.getvalue())

    # Copy over the real files so vvis/vrad can read them
        for ext in (".bsp", ".log", ".prt"):
            if os.path.isfile(new_path.replace(".vmf", ext)):
                shutil.copy(
                    new_path.replace(".vmf", ext),
                    path.replace(".vmf", ext),
                )


def process_vbsp_log(output: str) -> None:
    """Read through VBSP's log, extracting entity counts.

    This is then passed back to the main BEE2 application for display.
    """

    # The output is something like this:
    # nummapplanes:     (?? / 65536)
    # nummapbrushes:    (?? / 8192)
    # nummapbrushsides: (?? / 65536)
    # num_map_overlays: (?? / 512)
    # nummodels:        (?? / 1024)
    # num_entities:     (?? / 16384)

    desired_vals = [
        # VBSP values -> config names
        ('nummapbrushes:', 'brush'),
        ('num_map_overlays:', 'overlay'),
        ('num_entities:', 'entity'),
    ]
    # The other options rarely hit the limits, so we don't track them.

    counts = {
        'brush': ('0', '8192'),
        'overlay': ('0', '512'),
        'entity': ('0', '2048'),
    }

    for line in output.splitlines():
        line = line.lstrip(' \t[|')
        for name, conf in desired_vals:
            if not line.startswith(name):
                continue
            # Grab the value from ( onwards
            fraction = line.split('(', 1)[1]
            # Grab the two numbers, convert to ascii and strip
            # whitespace.
            count_num, count_max = fraction.split('/')
            counts[conf] = (
                count_num.strip(' \t\n'),
                # Strip the ending ) off the max. We have the value, so
                # we might as well tell the BEE2 if it changes..
                count_max.strip(') \t\n'),
            )

    LOGGER.info('Retrieved counts: {}', counts)
    count_section = BEE2_config['Counts']
    for count_name, (value, limit) in counts.items():
        count_section[count_name] = value
        count_section['max_' + count_name] = limit
    BEE2_config.save()


def process_vbsp_fail(output: str) -> None:
    """Read through VBSP's logs when failing, to update counts."""
    # VBSP doesn't output the actual entity counts, so set the errorred
    # one to max and the others to zero.
    count_section = BEE2_config['Counts']

    count_section['max_brush'] = '8192'
    count_section['max_entity'] = '2048'
    count_section['max_overlay'] = '512'

    for line in reversed(output.splitlines()):
        if 'MAX_MAP_OVERLAYS' in line:
            count_section['entity'] = '0'
            count_section['brush'] = '0'
            # The line is like 'MAX_MAP_OVER = 512', pull out the number from
            # the end and decode it.
            over_count = line.rsplit('=')[1].strip()
            count_section['overlay'] = over_count
            count_section['max_overlay'] = over_count
            break
        if 'MAX_MAP_BRUSHSIDES' in line or 'MAX_MAP_PLANES' in line:
            count_section['entity'] = '0'
            count_section['overlay'] = '0'
            count_section['brush'] = '8192'
            break
        if 'MAX_MAP_ENTITIES' in line:
            count_section['entity'] = count_section['overlay'] = '0'
            count_section['brush'] = '8192'
            break
    else:
        count_section['entity'] = '0'
        count_section['overlay'] = '0'
        count_section['brush'] = '0'
    BEE2_config.save_check()


def main() -> None:
    """Main program code.

    """
    global MAP_RAND_SEED
    LOGGER.info("BEE{} VBSP hook initiallised, srctools v{}.", utils.BEE_VERSION, srctools.__version__)

    # Warn if srctools Cython code isn't installed.
    utils.check_cython(LOGGER.warning)
    conditions.import_conditions()  # Import all the conditions and
    # register them.

    if 'BEE2_WIKI_OPT_LOC' in os.environ:
        # Special override - generate docs for the BEE2 wiki.
        LOGGER.info('Writing Wiki text...')
        with open(os.environ['BEE2_WIKI_OPT_LOC'], 'w') as f:
            options.dump_info(f)
        with open(os.environ['BEE2_WIKI_COND_LOC'], 'a+') as f:
            conditions.dump_conditions(f)
        LOGGER.info('Done. Exiting now!')
        sys.exit()

    # Just in case we fail, overwrite the VRAD config so it doesn't use old
    # data.
    open('bee2/vrad_config.cfg', 'w').close()

    args = " ".join(sys.argv)
    new_args = sys.argv[1:]
    old_args = sys.argv[1:]
    folded_args = [arg.casefold() for arg in old_args]
    path = sys.argv[-1]  # The path is the last argument to vbsp

    if not old_args:
        # No arguments!
        LOGGER.info(
            'No arguments!\n'
            "The BEE2 VBSP takes all the regular VBSP's "
            'arguments, with some extra arguments:\n'
            '-dump_conditions: Print a list of all condition flags,\n'
            '  results, and metaconditions.\n'
            '-bee2_verbose: Print debug messages to the console.\n'
            '-verbose: A default VBSP command, has the same effect as above.\n'
            '-force_peti: Force enabling map conversion. \n'
            "-force_hammer: Don't convert the map at all.\n"
            '-entity_limit: A default VBSP command, this is inspected to'
            'determine if the map is PeTI or not.'
        )
        sys.exit()

    if not path.endswith(".vmf"):
        path += ".vmf"

    # Append styled/ to the directory path.
    path_dir, path_file = os.path.split(path)
    new_path = new_args[-1] = os.path.join(
        path_dir,
        'styled',
        path_file,
    )
    game_dir = ''

    skip_vbsp = False
    for i, a in enumerate(new_args):
        # We need to strip these out, otherwise VBSP will get confused.
        if a == '-force_peti' or a == '-force_hammer':
            new_args[i] = ''
            old_args[i] = ''
        elif a == '-skip_vbsp':  # Debug command, for skipping.
            skip_vbsp = True
        # Strip the entity limit, and the following number
        elif a == '-entity_limit':
            new_args[i] = ''
            if len(new_args) > i+1 and new_args[i+1] == '1750':
                new_args[i+1] = ''
        elif a == '-game':
            game_dir = new_args[i+1]

    LOGGER.info('Map path is "' + path + '"')
    LOGGER.info('New path: "' + new_path + '"')
    if not path:
        raise Exception("No map passed!")
    if not game_dir:
        raise Exception("No game directory passed!")

    if '-force_peti' in args or '-force_hammer' in args:
        # we have override command!
        if '-force_peti' in args:
            LOGGER.warning('OVERRIDE: Attempting to convert!')
            is_hammer = False
        else:
            LOGGER.warning('OVERRIDE: Abandoning conversion!')
            is_hammer = True
    else:
        # If we don't get the special -force args, check for the entity
        # limit to determine if we should convert
        is_hammer = "-entity_limit 1750" not in args

    game = Game(game_dir)

    if is_hammer:
        LOGGER.warning("Hammer map detected! skipping conversion..")
        run_vbsp(
            vbsp_args=old_args,
            path=path,
        )
    else:
        LOGGER.info("PeTI map detected!")

        LOGGER.info("Loading settings...")
        ant_floor, ant_wall, id_to_item, corridor_conf = load_settings()

        vmf = load_map(path)
        coll = Collisions()

        instance_traits.set_traits(vmf, id_to_item, coll)
        # Must be before corridors!
        brushLoc.POS.read_from_map(vmf, settings['has_attr'], id_to_item)

        rand.init_seed(vmf)

        info = corridor.analyse_and_modify(
            vmf, corridor_conf,
            elev_override=BEE2_config.get_bool('General', 'spawn_elev'),
            voice_attrs=settings['has_attr'],
        )

        ant, side_to_antline = antlines.parse_antlines(vmf)

        # Requires instance traits!
        connections.calc_connections(
            vmf,
            ant,
            texturing.OVERLAYS.get_all('shapeframe'),
            settings['style_vars']['enableshapesignageframe'],
            antline_wall=ant_wall,
            antline_floor=ant_floor,
        )
        change_ents(vmf)

        fizzler.parse_map(vmf, settings['has_attr'])
        barriers.parse_map(vmf, settings['has_attr'])

        conditions.init(vmf)

        tiling.gen_tile_temp()
        tiling.analyse_map(vmf, side_to_antline)

        del side_to_antline

        texturing.setup(game, vmf, list(tiling.TILES.values()))

        conditions.check_all(vmf, coll, info)
        add_extra_ents(vmf, info)

        tiling.generate_brushes(vmf)
        faithplate.gen_faithplates(vmf)
        change_overlays(vmf)
        fix_worldspawn(vmf)

        if utils.DEV_MODE:
            coll.dump(vmf, vis_name='collisions')

        # Ensure all VMF outputs use the correct separator.
        for ent in vmf.entities:
            for out in ent.outputs:
                out.comma_sep = False

        # Ensure VRAD knows that the map is PeTI, it can't figure that out
        # from parameters.
        vmf.spawn['BEE2_is_peti'] = True
        # Set this so VRAD can know.
        vmf.spawn['BEE2_is_preview'] = info.is_preview

        save(vmf, new_path)
        if not skip_vbsp:
            run_vbsp(
                vbsp_args=new_args,
                path=path,
                new_path=new_path,
            )

    LOGGER.info("BEE2 VBSP hook finished!")


if __name__ == '__main__':
    main()<|MERGE_RESOLUTION|>--- conflicted
+++ resolved
@@ -46,15 +46,8 @@
 import consts
 import editoritems
 
-<<<<<<< HEAD
-from typing import Any, Dict, Tuple, Set, Iterable, Optional, cast
-
-=======
 from typing import Any, Dict, List, Tuple, Set, Iterable, Optional, cast
-from typing_extensions import TypedDict, Literal
->>>>>>> 6fdf1682
-
-COND_MOD_NAME = 'VBSP'
+from typing_extensions import TypedDict
 
 
 class _Settings(TypedDict):
@@ -81,6 +74,7 @@
     "packtrigger":    defaultdict(list),
 }
 
+COND_MOD_NAME = 'VBSP'
 BEE2_config = ConfigFile('compile.cfg')
 
 # These are overlays which have been modified by
