--- conflicted
+++ resolved
@@ -33,11 +33,8 @@
 import connections
 import instance_traits
 import template_brush
-<<<<<<< HEAD
 import fizzler
-=======
 import antlines
->>>>>>> 5fc94be4
 import comp_consts as consts
 import cubes
 import barriers
@@ -569,7 +566,6 @@
             )
 
 
-<<<<<<< HEAD
 @conditions.meta_cond(100)
 def set_flip_panel_keyvalues() -> None:
     """Set keyvalues on flip panels."""
@@ -603,8 +599,6 @@
     return None  # No textures!
 
 
-=======
->>>>>>> temp_tiling_preantline
 @conditions.make_result('FaithBullseye')
 def res_faith_bullseye(inst: Entity, res: Property):
     """Replace the bullseye instances with textures instead."""
