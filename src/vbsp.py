
import utils
# Do this very early, so we log the startup sequence.
import vbsp_options


LOGGER = utils.init_logging('bee2/vbsp.log')

import os
import os.path
import sys
import subprocess
import shutil
import random
import itertools
from enum import Enum
from collections import defaultdict, namedtuple

from srctools import Property, Vec, AtomicWriter
from BEE2_config import ConfigFile
import srctools.vmf as VLib
import srctools
import voiceLine
import instanceLocs
import brushLoc
import bottomlessPit
import conditions

from typing import (
    Dict, Tuple,
)


# Configuration data extracted from VBSP_config
settings = {
    "textures":       {},
    "fizzler":        {},
    "options":        {},
    "fog":            {},
    "elev_opt":       {},
    'music_conf':     None,

    "style_vars":     defaultdict(bool),
    "has_attr":       defaultdict(bool),
    "packtrigger":    defaultdict(list),
}


TEX_VALVE = {
    # all the non-wall textures produced by the Puzzlemaker, and their
    # replacement keys:
    'signage/signage_exit': "overlay.exit",
    "signage/signage_overlay_arrow": "overlay.arrow",
    "signage/shape01": "overlay.dot",
    "signage/shape02": "overlay.moon",
    "signage/shape03": "overlay.triangle",
    "signage/shape04": "overlay.cross",
    "signage/shape05": "overlay.square",
    "signage/signage_shape_circle": "overlay.circle",
    "signage/signage_shape_sine": "overlay.sine",
    "signage/signage_shape_slash": "overlay.slash",
    "signage/signage_shape_star": "overlay.star",
    "signage/signage_shape_wavy": "overlay.wavy",
    "anim_wp/framework/backpanels_cheap": "special.behind",
    "plastic/plasticwall004a": "special.pedestalside",
    "anim_wp/framework/squarebeams": "special.edge",
    "nature/toxicslime_a2_bridge_intro": "special.goo",
    "nature/toxicslime_puzzlemaker_cheap": "special.goo_cheap",
    "glass/glasswindow007a_less_shiny": "special.glass",
    "metal/metalgrate018": "special.grating",
    "effects/laserplane": "special.laserfield",
    "sky_black": "special.sky",
}


TEX_DEFAULTS = [
    # Extra default replacements we need to specially handle.

    # These have the same item so we can't store this in the regular
    # dictionary.
    ('metal/black_floor_metal_001c', 'black.floor'),
    ('tile/white_floor_tile002a',    'white.floor'),
    ('metal/black_floor_metal_001c', 'black.ceiling'),
    ('tile/white_floor_tile002a',    'white.ceiling'),
    ('tile/white_wall_tile003a',     'white.wall'),
    ('tile/white_wall_tile003h',     'white.wall'),
    ('tile/white_wall_tile003c',     'white.2x2'),
    ('tile/white_wall_tile003f',     'white.4x4'),
    ('metal/black_wall_metal_002c',  'black.wall'),
    ('metal/black_wall_metal_002e',  'black.wall'),
    ('metal/black_wall_metal_002a',  'black.2x2'),
    ('metal/black_wall_metal_002b',  'black.4x4'),

    # These replacements are deactivated when unset
    ('', 'special.white'),
    ('', 'special.black'),
    ('', 'special.white_wall'),
    ('', 'special.black_wall'),
    ('', 'special.white_gap'),
    ('', 'special.black_gap'),
    ('', 'special.goo_wall'),
    ('', 'special.goo_floor'),
    ('', 'special.edge_special'),
    ('', 'special.fizz_border'),

    # And these defaults have the extra scale information, which isn't
    # in the maps.
    ('0.25|signage/indicator_lights/indicator_lights_floor',
        'overlay.antline'),
    ('1|signage/indicator_lights/indicator_lights_corner_floor',
        'overlay.antlinecorner'),

    # This is for the P1 style, where antlines use different textures
    # on the floor and wall.
    # We just use the regular version if unset.
    ('', 'overlay.antlinecornerfloor'),
    ('', 'overlay.antlinefloor'),

    # Broken version of antlines
    ('', 'overlay.antlinebroken'),
    ('', 'overlay.antlinebrokencorner'),
    ('', 'overlay.antlinebrokenfloor'),
    ('', 'overlay.antlinebrokenfloorcorner'),

    # Only used if set - replace the decals with textures
    ('', 'special.bullseye_white_wall'),
    ('', 'special.bullseye_white_floor'),
    ('', 'special.bullseye_white_ceiling'),
    ('', 'special.bullseye_black_wall'),
    ('', 'special.bullseye_black_floor'),
    ('', 'special.bullseye_black_ceiling'),
]


class ORIENT(Enum):
    floor = 1
    wall = 2
    ceiling = 3
    ceil = 3

    def __str__(self):
        if self is ORIENT.floor:
            return 'floor'
        elif self is ORIENT.wall:
            return 'wall'
        elif self is ORIENT.ceiling:
            return 'ceiling'

# The textures used for white surfaces.
WHITE_PAN = [
    "tile/white_floor_tile002a",
    "tile/white_wall_tile003a",
    "tile/white_wall_tile003h",

    "tile/white_wall_tile003c",  # 2x2
    "tile/white_wall_tile003f",  # 4x4
    ]

# Ditto for black surfaces.
BLACK_PAN = [
    "metal/black_floor_metal_001c",
    "metal/black_wall_metal_002c",
    "metal/black_wall_metal_002e",
    "metal/black_wall_metal_002a",  # 2x2
    "metal/black_wall_metal_002b",  # 4x4
    ]

GOO_TEX = [
    "nature/toxicslime_a2_bridge_intro",
    "nature/toxicslime_puzzlemaker_cheap",
    ]

ANTLINES = {
    'straight': "signage/indicator_lights/indicator_lights_floor",
    'corner': "signage/indicator_lights/indicator_lights_corner_floor",
    }

<<<<<<< HEAD
DEFAULTS = {
    "goo_mist":                 "0",  # Add info_particle_systems to goo pits

    "remove_info_lighting":     "0",  # Remove the glass info_lighting ents
    "remove_pedestal_plat":     "0",  # Remove pedestal button platforms
    "remove_exit_signs":        "0",  # Remove the exit sign overlays

    "random_blackwall_scale":   "0",  # P1 style randomly sized black walls

    "rotate_edge":              "0",  # Rotate squarebeams textures 90 degrees.
    "reset_edge_off":           "0",  # Reset the scale on
    "edge_scale":               "0.15",  # The scale on squarebeams textures
    "rotate_edge_special":      "0",    # Ditto for angled/flip panels
    "reset_edge_off_special":   "",
    "edge_scale_special":       "0.15",

    # Reset offsets for all white/black brushes, so embedface has correct
    # texture matching
    "tile_texture_lock":        "1",

    "fizz_border_vertical":     "0",  # The texture is oriented vertically
    "fizz_border_thickness":    "8",  # The width of the overlays
    "fizz_border_repeat":       "128",  # The width lengthways
    "fizz_visibility":          "1",  # Make fizzlers invisible and silent.

    "force_fizz_reflect":       "0",  # Force fast reflections on fizzlers
    "force_brush_reflect":      "0",  # Force fast reflections on func_brushes

    # Allow changing flip panel sounds.
    "flip_sound_start":        "World.a3JumpIntroRotatingPanelTravel",
    "flip_sound_stop":         "World.a3JumpIntroRotatingPanelArrive",


    "staticPan":                "NONE",  # folder for static panels
    # Template used for static panels set to 0 degrees
    "static_pan_temp_flat":     "BEE2_STATIC_PAN_FLAT",
    # Template used for angled static panels
    "static_pan_temp_white":    "BEE2_STATIC_PAN_ANGLED",
    "static_pan_temp_black":    "BEE2_STATIC_PAN_ANGLED",
    # If set, replace panel func_brushes with this. Top should be set to
    # black_wall_metal_002c
    "dynamic_pan_temp":         "",
    # The local name that the panel func_brush should parent to.
    # Adding the attachment name to the parent after a comma
    # automatically sets the attachment point for us.
    "dynamic_pan_parent":       "model_arms,panel_attach",

    "signInst":                 "NONE",  # adds this instance on all the signs.
    "signSize":                 "32",  # Allow resizing the sign overlays
    "signPack":                 "",  # Packlist to use when sign inst is added

    "broken_antline_chance":    "0",  # The chance an antline will be 'broken'
    # The maximum distance of a single broken section
    "broken_antline_distance":  "3",
    "goo_scale":                "1",  # Scale of goo material

    # Add lights to disguise the bottomless pit transition
    "pit_blend_light":          "",

    # Textures used for the glass/grating clips.
    "glass_clip":               "BEE2/glass_player_clip",
    "grating_clip":             "BEE2/grate_player_clip",
    # Packlists for glass and gratings
    "glass_pack":               "PACK_PLAYER_CLIP_GLASS",
    "grating_pack":             "PACK_PLAYER_CLIP_GRATE",
    # Filter used on grating vphysics_clips
    "grating_filter":           "@not_paint_bomb",
    # A template holding a brush used to decide the
    # rotation and scaling of glass. This overrides glass_scale
    # and grating_scale, if set.
    "glass_template":           "",
    "grating_template":         "",

    # The same for the goo_wall textures.
    "goo_wall_scale_temp":      "",

    "glass_scale":              "0.15",  # Scale of glass texture
    "grating_scale":            "0.15",  # Scale of grating texture

    # Add beams to the middle of large glass floors.
    "glass_floorbeam_temp":     "",  # Two brushes for the texture scaling.
    "glass_floorbeam_sep":      "2",  # Number of blocks between beams

    "clump_wall_tex":           "0",  # Use the clumping wall algorithm
    "clump_ceil":               "0",  # Use if for ceilings?
    "clump_floor":              "0",  # Use it for floors?
    "clump_size":               "4",  # The maximum length of a clump
    "clump_width":              "2",  # The width of a clump
    "clump_number":             "6",  # The number of clumps created

    # Default to the origin of the elevator instance - that's likely to
    # be enclosed
    "music_location_sp":        "-2000 2000 0",
    "music_location_coop":      "-2000 -2000 0",
    # Instance used for pti_ents
    "global_pti_ents":          "instances/BEE2/global_pti_ents.vmf",
    # Default pos is next to arrival_departure_ents
    # Note that many other ents are added at this point, since it's
    # boxed in.
    "global_pti_ents_loc":      "-2400 -2800 0",
    # Location of the model changer instance if needed
    "model_changer_loc":        "-2400 -2800 -256",

    ######
    # The following are set by the BEE2.4 app automatically:

    # The file path of the BEE2 app that generated the config
    "bee2_loc":                 "",
    "game_id":                  "620",  # The game's steam ID

    "music_id":                 "<NONE>",  # The music ID which was selected
    "music_instance":           "",  # The instance for the chosen music
    "music_soundscript":        "",  # The soundscript for the chosen music
    "music_looplen":            "0",  # If set, re-trigger music after this time.

    "elev_type":                "RAND",  # What type of script to use:
    # Either "RAND", "FORCE", "NONE" or "BSOD"
    "elev_horiz":               "",  # The horizontal elevator video to use
    "elev_vert":                "",  # The vertical elevator video to use
    "voice_id":                 "<NONE>",  # The voice pack which was selected
    "voice_char":               "",  # Characters in the pack
    "cave_port_skin":           "",  # If a Cave map, indicate which portrait to use.

    "voice_studio_inst":        "",  # Instance to use for monitor backdrop.
    "voice_studio_inter_chance": "0",  # Chance to switch to the voice character.
    "voice_studio_cam_loc":     "0 0 0",  # Location for camera
    "voice_studio_cam_pitch":   "0",  # Direction of the camera.
    "voice_studio_cam_yaw":     "0",
    "voice_studio_actor":       "",  # If set, no bullseye is output with this name..
    }

=======
>>>>>>> 3d57d217
# angles needed to ensure fizzlers are not upside-down
# (key=original, val=fixed)
FIZZLER_ANGLE_FIX = {
    "0 0 -90":    "0 180 90",
    "0 0 180":    "0 180 180",
    "0 90 0":     "0 -90 0",
    "0 90 -90":   "0 -90 90",
    "0 180 -90":  "0 0 90",
    "0 -90 -90":  "0 90 90",
    "90 180 0":   "-90 0 0",
    "90 -90 0":   "-90 90 0",
    "-90 180 0":  "90 0 0",
    "-90 -90 0":  "90 90 0",
    }

TEX_FIZZLER = {
    "effects/fizzler_center": "center",
    "effects/fizzler_l": "left",
    "effects/fizzler_r": "right",
    "effects/fizzler": "short",
    "tools/toolsnodraw": "nodraw",
    }

FIZZ_OPTIONS = [
    ('0', 'scanline'),
]

BEE2_config = None  # type: ConfigFile

GAME_MODE = 'ERR'  # SP or COOP?
# Are we in preview mode? (Spawn in entry door instead of elevator)
IS_PREVIEW = 'ERR'  # type: bool

# A seed value for randomness, based on the general map layout.
# This stops patterns from repeating in different maps, but keeps it the same
# when recompiling.
MAP_RAND_SEED = ''

# The actual map.
VMF = None  # type: VLib.VMF

# These are faces, overlays and brush entitites which have been modified by
# conditions, and shouldn't be restyled or modified later.
IGNORED_FACES = set()
IGNORED_OVERLAYS = set()
IGNORED_BRUSH_ENTS = set()

GLOBAL_OUTPUTS = []  # A list of outputs which will be put into a logic_auto.

TO_PACK = set()  # The packlists we want to pack.
PACK_FILES = set()  # Raw files we force pack
PACK_RENAME = {}  # Files to pack under a different name (key=new, val=original)


PRESET_CLUMPS = []  # Additional clumps set by conditions, for certain areas.

##################
# UTIL functions #
##################

def get_tex(name):
    if name in settings['textures']:
        return random.choice(settings['textures'][name])
    else:
        raise Exception('No texture "' + name + '"!')


def alter_mat(face, seed=None, texture_lock=True):
    """Randomise the texture used for a face, based on configured textures.

    This uses the TEX_VALVE dict to identify the kind of texture, but
    uses the face orientation to determine the wall direction - the
    PeTI often uses textures on the wrong sides for various reasons.

    If texture_lock is false, the offset of the texture will be reset to 0,0.
    That ensures embedface will have aligned textures.
    """
    mat = face.mat.casefold()
    if seed:
        random.seed(seed)

    if mat in TEX_VALVE:  # should we convert it?
        face.mat = get_tex(TEX_VALVE[mat])
        return True
    elif mat in BLACK_PAN or mat in WHITE_PAN:
        orient = get_face_orient(face)
        face.mat = get_tex(get_tile_type(mat, orient))

        if not texture_lock:
            face.offset = 0

        return True
    elif mat in TEX_FIZZLER:
        face.mat = settings['fizzler'][TEX_FIZZLER[mat]]
    else:
        return False


def get_tile_type(mat, orient):
    """Get the texture command for a texture."""
    surf_type = 'white' if mat in WHITE_PAN else 'black'
    # We need to handle specially the 4x4 and 2x4 variants.
    # These are used in the embedface brushes, so they should
    # remain having small tile size. Wall textures have 4x4 and 2x2,
    # but floor/ceilings only have 4x4 sizes (since they usually
    # just stay the same).
    if orient == ORIENT.wall:
        if (mat == 'metal/black_wall_metal_002b' or
                mat == 'tile/white_wall_tile003f'):
            orient = '4x4'
        elif (mat == 'metal/black_wall_metal_002a' or
                mat == 'tile/white_wall_tile003c'):
            orient = '2x2'
        else:
            orient = 'wall'
    elif orient == ORIENT.floor:
        orient = 'floor'
    elif orient == ORIENT.ceiling:
        orient = 'ceiling'
    return surf_type + '.' + orient

##################
# MAIN functions #
##################


def load_settings():
    """Load in all our settings from vbsp_config."""
    global BEE2_config
    try:
        with open("bee2/vbsp_config.cfg") as config:
            conf = Property.parse(config, 'bee2/vbsp_config.cfg')
    except FileNotFoundError:
        LOGGER.warning('Error: No vbsp_config file!')
        conf = Property(None, [])
        # All the find_all commands will fail, and we will use the defaults.

    tex_defaults = list(TEX_VALVE.items()) + TEX_DEFAULTS

    # Collect texture values from the config.
    # They are collected in a list for each option, allowing
    # multiple random textures for each slot.
    for item, key in tex_defaults:
        cat, name = key.split(".")
        value = [
            prop.value
            for prop in
            conf.find_all('textures', cat, name)
        ]
        if len(value) == 0:
            # If there are no values, just use the original value
            settings['textures'][key] = [item]
        else:
            settings['textures'][key] = value

    # Load in our main configs..
    vbsp_options.load(conf.find_all('Options'))

    # Load in fizzler options and textures. This works similarly to the normal
    # textures/options.

    fizz_defaults = list(TEX_FIZZLER.items()) + FIZZ_OPTIONS
    for item, key in fizz_defaults:
        settings['fizzler'][key] = item

    for fizz_block in conf.find_all('fizzler'):
        for default, key in fizz_defaults:
            settings['fizzler'][key] = fizz_block[key, settings['fizzler'][key]]

    # The voice line property block
    for quote_block in conf.find_all("quotes"):
        voiceLine.QUOTE_DATA += quote_block.value

    # Configuration properties for styles.
    for stylevar_block in conf.find_all('stylevars'):
        for var in stylevar_block:
            settings['style_vars'][
                var.name.casefold()] = srctools.conv_bool(var.value)

    # Load in the config file holding item data.
    # This is used to lookup item's instances, or their connection commands.
    with open('bee2/instances.cfg') as f:
        instance_file = Property.parse(
            f, 'bee2/instances.cfg'
        )
    # Parse that data in the relevant modules.
    instanceLocs.load_conf(instance_file)
    conditions.build_connections_dict(instance_file)

    # Parse all the conditions.
    for cond in conf.find_all('conditions', 'condition'):
        conditions.add(cond)

    # These are custom textures we need to pack, if they're in the map.
    # (World brush textures, antlines, signage, glass...)
    for trigger in conf.find_all('PackTriggers', 'material'):
        mat = trigger['texture', ''].casefold()
        packlist = trigger['packlist', '']
        if mat and packlist:
            settings['packtrigger'][mat].append(packlist)

    # Files that the BEE2.4 app knows we need to pack - music, style, etc.
    # This is a bit better than a lot of extra conditions.
    for force_files in conf.find_all('PackTriggers', 'Forced', 'File'):
        PACK_FILES.add(force_files.value)

    # Get configuration for the elevator, defaulting to ''.
    elev = conf.find_key('elevator', [])
    settings['elevator'] = {
        key: elev[key, '']
        for key in
        (
            'type', 'horiz', 'vert',
            'scr_rand', 'scr_force', 'scr_bsod',
        )
    }

    settings['music_conf'] = conf['MusicScript', []]

    # Bottomless pit configuration
    pit = conf.find_key("bottomless_pit", [])
    bottomlessPit.load_settings(pit)

    # Fog settings - from the skybox (env_fog_controller, env_tonemap_controller)
    fog_config = conf.find_key("fog", [])
    # Update inplace so imports get the settings
    settings['fog'].update({
        # These defaults are from Clean Style.
        'start': fog_config['start', '128'],
        'end': fog_config['end', '5000'],
        'density': fog_config['density', '0.95'],
        'primary': fog_config['primaryColor', '40 53 64'],
        'secondary': fog_config['secondaryColor', ''],
        'direction': fog_config['direction', '0 0 0'],
        # These appear to be always the same..
        'height_start': fog_config['height_start', '0'],
        'height_density': fog_config['height_density', '0'],
        'height_max_density': fog_config['height_max_density', '1'],

        'tonemap_rate': fog_config['tonemap_rate', '0.25'],
        'tonemap_brightpixels': fog_config['tonemap_brightpixels', '5'],
        'tonemap_bloom_scale': fog_config['tonemap_bloom_scale', ''],
        'tonemap_exp_min': fog_config['tonemap_exposure_min', '.5'],
        'tonemap_exp_max': fog_config['tonemap_exposure_max', '3'],
    })

    # Find the location of the BEE2 app, and load the options
    # set in the 'Compiler Pane'.
    if vbsp_options.get(str, 'BEE2_loc'):
        BEE2_config = ConfigFile(
            'config/compile.cfg',
            root=vbsp_options.get(str, 'BEE2_loc'),
        )
    else:
        BEE2_config = ConfigFile(None)

    LOGGER.info("Settings Loaded!")


def load_map(map_path):
    """Load in the VMF file."""
    global VMF
    with open(map_path) as file:
        LOGGER.info("Parsing Map...")
        props = Property.parse(file, map_path)
    LOGGER.info('Reading Map...')
    VMF = VLib.VMF.parse(props)
    LOGGER.info("Loading complete!")


@conditions.meta_cond(priority=100)
def add_voice(_):
    """Add voice lines to the map."""
    voiceLine.add_voice(
        has_items=settings['has_attr'],
        style_vars_=settings['style_vars'],
        vmf_file_=VMF,
        map_seed=MAP_RAND_SEED,
        use_priority=BEE2_config.get_bool('General', 'use_voice_priority', True),
    )


@conditions.meta_cond(priority=-250)
def add_fizz_borders(_):
    """Generate overlays at the top and bottom of fizzlers.

    This is used in 50s and BTS styles.
    """
    tex = settings['textures']['special.fizz_border']
    if tex == ['']:
        # No textures were defined!
        return

    flip_uv = vbsp_options.get(bool, 'fizz_border_vertical')
    overlay_thickness = vbsp_options.get(int, 'fizz_border_thickness')
    overlay_repeat = vbsp_options.get(int, 'fizz_border_repeat')

    # First, figure out the orientation of every fizzler via their model.
    fizz_directions = {}  # type: Dict[str, Tuple[Vec, Vec, Vec]]
    for inst in VMF.by_class['func_instance']:
        if '_modelStart' not in inst['targetname', '']:
            continue
        name = inst['targetname'].rsplit('_modelStart', 1)[0] + '_brush'
        # Once per fizzler only!
        if name not in fizz_directions:
            fizz_directions[name] = (
                # Normal direction of surface
                Vec(1, 0, 0).rotate_by_str(inst['angles']),
                # 'Horizontal' direction (for vertical fizz attached to walls)
                Vec(0, 0, 1).rotate_by_str(inst['angles']),
                # 'Vertical' direction (for vertical fizz attached to walls)
                Vec(0, 1, 0).rotate_by_str(inst['angles']),
            )

    for brush_ent in (VMF.by_class['trigger_portal_cleanser'] |
                      VMF.by_class['func_brush']):
        try:
            norm, horiz, vert = fizz_directions[brush_ent['targetname']]
        except KeyError:
            continue
        norm_dir = norm.axis()
        horiz_dir = horiz.axis()
        vert_dir = vert.axis()

        bbox_min, bbox_max = brush_ent.get_bbox()
        dimensions = bbox_max - bbox_min

        # We need to snap the axis normal_axis to the grid, since it could
        # be forward or back.
        min_pos = bbox_min.copy()
        min_pos[norm_dir] = min_pos[norm_dir] // 128 * 128 + 64

        max_pos = min_pos.copy()
        max_pos[vert_dir] += 128

        min_faces = []
        max_faces = []

        overlay_len = int(dimensions[horiz_dir])

        for offset in range(64, overlay_len, 128):
            # Each position on top or bottom, inset 64 from each end
            min_pos[horiz_dir] = bbox_min[horiz_dir] + offset
            max_pos[horiz_dir] = min_pos[horiz_dir]

            solid = conditions.SOLIDS.get(min_pos.as_tuple())
            if solid is not None:
                min_faces.append(solid.face)
            solid = conditions.SOLIDS.get(max_pos.as_tuple())
            if solid is not None:
                max_faces.append(solid.face)

        if flip_uv:
            u_rep = 1
            v_rep = overlay_len / overlay_repeat
        else:
            u_rep = overlay_len / overlay_repeat
            v_rep = 1

        if min_faces:
            min_origin = bbox_min.copy()
            min_origin[norm_dir] += 1
            min_origin[horiz_dir] += overlay_len/2
            min_origin[vert_dir] += 16
            VLib.make_overlay(
                VMF,
                normal=abs(vert),
                origin=min_origin,
                uax=horiz * overlay_len,
                vax=norm * overlay_thickness,
                material=random.choice(tex),
                surfaces=min_faces,
                u_repeat=u_rep,
                v_repeat=v_rep,
                swap=flip_uv,
            )
        if max_faces:
            max_origin = bbox_max.copy()
            max_origin[norm_dir] -= 1
            max_origin[horiz_dir] -= overlay_len/2
            max_origin[vert_dir] -= 16
            VLib.make_overlay(
                VMF,
                normal=-abs(vert),
                origin=max_origin,
                uax=horiz * overlay_len,
                vax=norm * overlay_thickness,
                material=random.choice(tex),
                surfaces=max_faces,
                u_repeat=u_rep,
                v_repeat=v_rep,
                swap=flip_uv,
            )


@conditions.meta_cond(priority=-200, only_once=False)
def fix_fizz_models(inst):
    """Fix some bugs with fizzler model instances.
    This removes extra numbers from model instances, which prevents
    inputs from being read correctly.
    It also rotates fizzler models so they are both facing the same way.
    """
    # Fizzler model names end with this special string
    if ("_modelStart" in inst['targetname', ''] or
            "_modelEnd" in inst['targetname', '']):

        # strip off the extra numbers on the end, so fizzler
        # models recieve inputs correctly (Valve bug!)
        if "_modelStart" in inst['targetname', '']:

            inst['targetname'] = (
                inst['targetname'].split("_modelStart")[0] +
                "_modelStart"
                )
        else:
            inst['targetname'] = (
                inst['targetname'].split("_modelEnd")[0] +
                "_modelEnd"
                )

        # one side of the fizzler models are rotated incorrectly
        # (upsidown), fix that...
        if inst['angles'] in FIZZLER_ANGLE_FIX:
            inst['angles'] = FIZZLER_ANGLE_FIX[inst['angles']]


@conditions.meta_cond(priority=-100, only_once=False)
def static_pan(inst):
    """Switches glass angled panels to static instances, if needed."""
    if inst['file'].casefold() in instanceLocs.resolve('<ITEM_PANEL_CLEAR>'):
        # white/black are found via the func_brush
        make_static_pan(inst, "glass")


ANGLED_PAN_BRUSH = {}  # Dict mapping locations -> func_brush face, name
FLIP_PAN_BRUSH = {}  # locations -> white, black faces
# Record info_targets at the angled panel positions, so we can correct
# their locations for static panels
PANEL_FAITH_TARGETS = defaultdict(list)


@conditions.meta_cond(-1000)
def find_panel_locs(_):
    """Find the locations of panels, used for FaithBullseye."""
    # Angled Panels
    for brush in VMF.by_class['func_brush']:
        if "-model_arms" not in brush['parentname', '']:
            continue
        for face in brush.sides():
            # Find the face which isn't backpanel/squarebeams
            if face.mat.casefold() not in (
                    'anim_wp/framework/squarebeams',
                    'anim_wp/framework/backpanels_cheap'):
                ANGLED_PAN_BRUSH[face.get_origin().as_tuple()] = (
                    face,
                    # Repeat the change done later in change_func_brush()
                    brush['targetname'].replace(
                        '_panel_top',
                        '-brush',
                    ),
                )
                break

    # Flip panels
    for brush in VMF.by_class['func_door_rotating']:
        white_face = None
        black_face = None
        for face in brush.sides():
            if face.mat.casefold() in WHITE_PAN:
                white_face = face
            if face.mat.casefold() in BLACK_PAN:
                black_face = face
        if white_face and black_face:
            # The white face is positioned facing outward, so its origin is
            # centered nicely.
            FLIP_PAN_BRUSH[white_face.get_origin().as_tuple()] = (
                white_face,
                black_face,
            )


@conditions.make_result_setup('FaithBullseye')
def res_faith_bullseye_check(res):
    """Do a check to ensure there are actually textures availble."""
    for col in ('white', 'black'):
        for orient in ('wall', 'floor', 'ceiling'):
            if settings['textures'][
                    'special.bullseye_{}_{}'.format(col, orient)
                                        ] != ['']:
                return res.value
    return None  # No textures!


@conditions.make_result('FaithBullseye')
def res_faith_bullseye(inst, res):
    """Replace the bullseye instances with textures instead."""

    pos = Vec(0, 0, -64).rotate_by_str(inst['angles'])
    pos = (pos + Vec.from_str(inst['origin'])).as_tuple()

    norm = Vec(0, 0, -1).rotate_by_str(inst['angles'])

    face = None
    color = None

    # Look for a world brush
    if pos in conditions.SOLIDS:
        solid = conditions.SOLIDS[pos]
        if solid.normal == norm:
            face = solid.face
            color = solid.color
            if make_bullseye_face(face, color):
                # Use an alternate instance, without the decal ent.
                inst['file'] = res.value

    # Look for angled panels
    if face is None and pos in ANGLED_PAN_BRUSH:
        face, br_name = ANGLED_PAN_BRUSH[pos]
        if face.mat.casefold() in WHITE_PAN:
            color = 'white'
        elif face.mat.casefold() in BLACK_PAN:
            color = 'black'
        else:
            # Should never happen - no angled panel should be textured
            # yet. Act as if the panel wasn't there.
            face = None

        if face is not None and make_bullseye_face(face, color):
            # The instance won't be used -
            # there's already a helper
            inst['file'] = ''
            # We want to find the info_target, and parent it to the panel.

            # The target is located at the center of the brush, which
            # we already calculated.

            for targ in VMF.by_class['info_target']:
                if Vec.from_str(targ['origin']) == pos:
                    targ['parentname'] = br_name
                    PANEL_FAITH_TARGETS[pos].append(targ)

    # Look for flip panels
    if face is None and pos in FLIP_PAN_BRUSH:
        white_face, black_face = FLIP_PAN_BRUSH[pos]
        flip_orient = get_face_orient(white_face)
        if make_bullseye_face(white_face, 'white', flip_orient):
            # Use the white panel orient for both sides since the
            # black panel spawns facing backward.
            if make_bullseye_face(black_face, 'black', flip_orient):
                # Flip panels also have their own helper..
                inst['file'] = ''

    # There isn't a surface - blank the instance, it's in goo or similar
    if face is None:
        inst['file'] = ''
        return


def make_bullseye_face(
    face: VLib.Side,
    color,
    orient: ORIENT=None,
    ) -> bool:
    """Switch the given face to use a bullseye texture.

    Returns whether it was sucessful or not.
    """
    if orient is None:
        orient = get_face_orient(face)

    if orient is ORIENT.ceil: # We use the full 'ceiling' here, instead of 'ceil'.
        orient = 'ceiling'

    mat = get_tex('special.bullseye_{!s}_{!s}'.format(color, orient))

    # Fallback to floor texture if using ceiling or wall
    if orient is not ORIENT.floor and mat == '':
        mat = get_tex('special.bullseye_{}_floor'.format(color))

    if mat == '':
        return False
    else:
        face.mat = mat
        IGNORED_FACES.add(face)
        return True

FIZZ_BUMPER_WIDTH = 32  # The width of bumper brushes
FIZZ_NOPORTAL_WIDTH = 16  # Width of noportal_volumes


@conditions.meta_cond(priority=200, only_once=True)
def anti_fizz_bump(inst):
    """Create portal_bumpers and noportal_volumes surrounding fizzlers.

    This makes it more difficult to portal-bump through an active fizzler.
    It is only applied to trigger_portal_cleansers with the Client flag
    checked.
    """
    # Subtract 2 for the fizzler width, and divide
    # to get the difference for each face.

    if not srctools.conv_bool(settings['style_vars']['fixfizzlerbump']):
        return True

    # Only use 1 bumper entity for each fizzler, since we can.
    bumpers = {}

    LOGGER.info('Adding Portal Bumpers to fizzlers...')
    for cleanser in VMF.by_class['trigger_portal_cleanser']:
        # Client bit flag = 1, triggers without it won't destroy portals
        # - so don't add a bumper.
        if int(cleanser['spawnflags']) & 1 != 1:
            continue

        fizz_name = cleanser['targetname']
        if fizz_name.endswith('_brush'):
            # Fizzlers will be changed to this in fix_func_brush()
            fizz_name = fizz_name[:-6] + '-br_brush'

        # Only have 1 bumper per brush
        if fizz_name not in bumpers:
            bumper = bumpers[fizz_name] = VMF.create_ent(
                classname='func_portal_bumper',
                targetname=fizz_name,
                origin=cleanser['origin'],
                spawnflags='1',
                # Start off, we can't really check if the original
                # does, but that's usually handled by the instance anyway.
            )
        else:
            bumper = bumpers[fizz_name]

        # Noportal_volumes need separate parts, since they can't be
        # concave.
        noportal = VMF.create_ent(
            classname='func_noportal_volume',
            targetname=fizz_name,
            origin=cleanser['origin'],
            spawnflags='1',
        )

        # Copy one of the solids to use as a base, so the texture axes
        # are correct.
        if len(cleanser.solids) == 1:
            # It's a 128x128 brush, with only one solid
            bumper_brush = cleanser.solids[0].copy()
        else:
            # It's a regular one, we want the middle/large section
            bumper_brush = cleanser.solids[1].copy()
        bumper.solids.append(bumper_brush)

        noportal_brush = bumper_brush.copy()
        noportal.solids.append(noportal_brush)

        conditions.widen_fizz_brush(
            bumper_brush,
            FIZZ_BUMPER_WIDTH,
            bounds=cleanser.get_bbox(),
        )

        conditions.widen_fizz_brush(
            noportal_brush,
            FIZZ_NOPORTAL_WIDTH,
            bounds=cleanser.get_bbox(),
        )

        for face in bumper_brush:
            face.mat = 'tools/toolsinvisible'

        for face in noportal_brush:
            face.mat = 'tools/toolsinvisible'

    LOGGER.info('Done!')

# The paths for player models and the portalgun skin
PLAYER_MODELS = {
    'sp': ('player/chell/player', 0),
    'atlas': ('player/ballbot/ballbot', 1),
    'pbody': ('player/eggbot/eggbot', 2),
}


@conditions.meta_cond(priority=400, only_once=True)
def set_player_model(_):
    """Set the player model in SinglePlayer."""

    # Add the model changer instance.
    # We don't change the player model in Coop, or if Bendy is selected.

    if GAME_MODE == 'COOP':  # Not in coop..
        return

    loc = vbsp_options.get(Vec, 'model_changer_loc')
    chosen_model = BEE2_config.get_val('General', 'player_model', 'PETI').casefold()

    if chosen_model == 'peti':
        # The default model..
        return

    model_path, pgun_skin = PLAYER_MODELS[chosen_model]

    # Plug leaks
    VMF.add_brushes(VMF.make_hollow(
        loc - (32, 32, 64),
        loc + (32, 32, 64),
    ))

    # Precache the model, so we can switch to it.
    VMF.create_ent(
        classname='prop_dynamic_override',
        origin=loc + (0, 0, -60),
        model='models/' + model_path + '.mdl',

        rendermode=10,
        startDisabled=1,
        holdAnimation=1,
        disableshadows=1,
        disableshadowdepth=1,
        disableflashlight=1,
        disablereceiveshadows=1,
    )

    auto = VMF.create_ent(
        classname='logic_auto',
        spawnflags=0,  # Don't remove on fire.
        origin=loc + (0, 0, 32),
    )

    # The delay is required to ensure the portalgun parents properly
    # to the player's hand.
    auto.add_out(VLib.Output(
        'OnMapSpawn',
        '@command',
        'Command',
        'setmodel ' + model_path,
        delay=0.1,
    ))

    # We need to redo this whenever a saved game is loaded..
    auto.add_out(VLib.Output(
        'OnLoadGame',
        '@command',
        'Command',
        'setmodel ' + model_path,
        delay=0.1,
    ))

    if pgun_skin and vbsp_options.get(str, 'game_id') == utils.STEAM_IDS['PORTAL2']:
        # Only change portalgun skins in Portal 2 - this is the vanilla
        # portalgun weapon/viewmodel.
        auto.add_out(VLib.Output(
            'OnMapSpawn',
            'viewmodel',  # Classname of the viewmodel.
            'Skin',
            str(pgun_skin),
            delay=0.1,
        ))
        auto.add_out(VLib.Output(
            'OnMapSpawn',
            # Classname of the portalgun.
            # This will also change pedestals and the like,
            # but that's fine.
            'weapon_portalgun',
            'Skin',
            str(pgun_skin),
            delay=0,
        ))


@conditions.meta_cond(priority=500, only_once=True)
def set_player_portalgun(inst):
    """Controls which portalgun the player will be given.

    This does not apply to coop. It checks the 'blueportal' and
    'orangeportal' attributes to see what are in the map.
    - If there are no spawners in the map, the player gets a dual portal
      device.
    - If there are only blue portal spawners, the player gets a orange-only
      gun.
    - If there are only orange portal spawners, the player gets a blue-
      only gun (Regular single portal device)
    - If there are both spawner types, the player doesn't get a gun.
    - The two relays '@player_has_blue' and '@player_has_oran' will be
      triggered OnMapSpawn if the player has those portals.
    """
    if GAME_MODE == 'COOP':
        return  # Don't change portalgun in Portal 2 Coop
    if vbsp_options.get(str, 'game_id') == utils.STEAM_IDS['TAG']:
        return  # Aperture Tag doesn't have Portal Guns!

    LOGGER.info('Setting Portalgun:')

    has = settings['has_attr']

    blue_portal = not has['blueportal']
    oran_portal = not has['orangeportal']

    LOGGER.info('Blue: {}, Orange: {!s}',
        'Y' if blue_portal else 'N',
        'Y' if oran_portal else 'N',
    )

    if blue_portal and oran_portal:
        has['spawn_dual'] = True
        has['spawn_single'] = False
        has['spawn_nogun'] = False
    elif blue_portal or oran_portal:
        has['spawn_dual'] = False
        has['spawn_single'] = True
        has['spawn_nogun'] = False
        inst = VMF.create_ent(
            classname='func_instance',
            targetname='pgun_logic',
            origin=vbsp_options.get(Vec, 'global_pti_ents_loc'),  # Reuse this location
            angles='0 0 0',
            file='instances/BEE2/logic/pgun/pgun_single.vmf',
        )
        # Set which portals this weapon_portalgun can fire
        inst.fixup['blue_portal'] = srctools.bool_as_int(blue_portal)
        inst.fixup['oran_portal'] = srctools.bool_as_int(oran_portal)
    else:
        has['spawn_dual'] = False
        has['spawn_single'] = False
        has['spawn_nogun'] = True
        has_gun = False
        # This instance only has a trigger_weapon_strip.
        VMF.create_ent(
            classname='func_instance',
            targetname='pgun_logic',
            origin=vbsp_options.get(Vec, 'global_pti_ents_loc'),
            angles='0 0 0',
            file='instances/BEE2/logic/pgun/no_pgun.vmf',
        )

    if blue_portal:
        GLOBAL_OUTPUTS.append(VLib.Output(
            'OnMapSpawn',
            '@player_has_blue',
            'Trigger',
            only_once=True,
        ))
    if oran_portal:
        GLOBAL_OUTPUTS.append(VLib.Output(
            'OnMapSpawn',
            '@player_has_oran',
            'Trigger',
            only_once=True,
        ))

    LOGGER.info('Done!')


@conditions.meta_cond(priority=750, only_once=True)
def add_screenshot_logic(inst):
    """If the screenshot type is 'auto', add in the needed ents."""
    if BEE2_config.get_val(
        'Screenshot', 'type', 'PETI'
    ).upper() == 'AUTO':
        VMF.create_ent(
            classname='func_instance',
            file='instances/BEE2/logic/screenshot_logic.vmf',
            origin=vbsp_options.get(Vec, 'global_pti_ents_loc'),
            angles='0 0 0',
        )
        LOGGER.info('Added Screenshot Logic')


@conditions.meta_cond(priority=100, only_once=True)
def add_fog_ents(_):
    """Add the tonemap and fog controllers, based on the skybox."""
    pos = vbsp_options.get(Vec, 'global_pti_ents_loc')
    VMF.create_ent(
        classname='env_tonemap_controller',
        targetname='@tonemapper',
        origin=pos + (-16, 0, 0),
    )

    fog_opt = settings['fog']

    fog_controller = VMF.create_ent(
        classname='env_fog_controller',
        targetname='@fog_controller',
        origin=pos + (16, 0, 0),
        angles=fog_opt['direction'],

        fogcolor=fog_opt['primary'],
        fogstart=fog_opt['start'],
        fogend=fog_opt['end'],

        fogenable='1',
        use_angles='1',
        foglerptime='2',
        fogMaxDensity='1',

        heightFogStart=fog_opt['height_start'],
        heightFogDensity=fog_opt['height_density'],
        heightFogMaxDensity=fog_opt['height_max_density'],
    )

    if fog_opt['secondary']:
        # Only enable fog blending if a secondary color is enabled
        fog_controller['fogblend'] = '1'
        fog_controller['fogcolor2'] = fog_opt['secondary']
        fog_controller['use_angles'] = '1'

    GLOBAL_OUTPUTS.extend([
        VLib.Output(
            'OnMapSpawn',
            '@clientcommand',
            'Command',
            'r_flashlightbrightness 1',
        ),

        VLib.Output(
            'OnMapSpawn',
            '@tonemapper',
            'SetTonemapPercentBrightPixels',
            fog_opt['tonemap_brightpixels'],
        ),
        VLib.Output(
            'OnMapSpawn',
            '@tonemapper',
            'SetTonemapRate',
            fog_opt['tonemap_rate'],
        ),
        VLib.Output(
            'OnMapSpawn',
            '@tonemapper',
            'SetAutoExposureMin',
            fog_opt['tonemap_exp_min'],
        ),
        VLib.Output(
            'OnMapSpawn',
            '@tonemapper',
            'SetAutoExposureMax',
            fog_opt['tonemap_exp_max'],
        ),
    ])

    if fog_opt['tonemap_bloom_scale']:
        GLOBAL_OUTPUTS.append(VLib.Output(
            'OnMapSpawn',
            '@tonemapper',
            'SetBloomScale',
            fog_opt['tonemap_bloom_scale'],
        ))

    if GAME_MODE == 'SP':
        GLOBAL_OUTPUTS.append(VLib.Output(
            'OnMapSpawn',
            '!player',
            'SetFogController',
            '@fog_controller',
        ))
    else:
        GLOBAL_OUTPUTS.append(VLib.Output(
            'OnMapSpawn',
            '!player_blue',
            'SetFogController',
            '@fog_controller',
        ))
        GLOBAL_OUTPUTS.append(VLib.Output(
            'OnMapSpawn',
            '!player_orange',
            'SetFogController',
            '@fog_controller',
        ))


@conditions.meta_cond(priority=50, only_once=True)
def set_elev_videos(_):
    """Add the scripts and options for customisable elevator videos to the map."""
    vid_type = settings['elevator']['type'].casefold()

    LOGGER.info('Elevator type: {}', vid_type.upper())

    if vid_type == 'none' or GAME_MODE == 'COOP':
        # The style doesn't have an elevator...
        return
    elif vid_type == 'bsod':
        # This uses different video shaping!
        script = settings['elevator']['scr_bsod']
        vert_vid = 'bluescreen'
        horiz_vid = 'bluescreen'
    elif vid_type == 'force':
        # Use the given video
        script = settings['elevator']['scr_force']
        vert_vid = settings['elevator']['vert']
        horiz_vid = settings['elevator']['horiz']
    elif vid_type == 'rand':
        script = settings['elevator']['scr_rand']
        vert_vid = None
        horiz_vid = None
    else:
        LOGGER.warning('Invalid elevator video type!')
        return

    transition_ents = instanceLocs.resolve('[transitionents]')
    for inst in VMF.by_class['func_instance']:
        if inst['file'].casefold() not in transition_ents:
            continue
        if vert_vid:
            inst.fixup['$vert_video'] = 'media/' + vert_vid + '.bik'
        if horiz_vid:
            inst.fixup['$horiz_video'] = 'media/' + horiz_vid + '.bik'

        # Create the video script
        VMF.create_ent(
            classname='logic_script',
            targetname='@video_splitter',
            vscripts=script,
            origin=inst['origin'],
        )
    # Ensure the script gets packed.
    PACK_FILES.add('scripts/vscripts/' + script)


@conditions.meta_cond(priority=200, only_once=True)
def ap_tag_modifications(_):
    """Perform modifications for Aperture Tag.

    * All fizzlers will be combined with a trigger_paint_cleanser
    * Paint is always present in every map!
    * Suppress ATLAS's Portalgun in coop
    * Override the transition ent instance to have the Gel Gun
    * Create subdirectories with the user's steam ID
    """
    if vbsp_options.get(str, 'game_id') != utils.STEAM_IDS['APTAG']:
        return  # Wrong game!

    LOGGER.info('Performing Aperture Tag modifications...')

    has = settings['has_attr']
    # This will enable the PaintInMap property.
    has['Gel'] = True

    # Set as if the player spawned with no pgun
    has['spawn_dual'] = False
    has['spawn_single'] = False
    has['spawn_nogun'] = True

    for fizz in VMF.by_class['trigger_portal_cleanser']:
        p_fizz = fizz.copy()
        p_fizz['classname'] = 'trigger_paint_cleanser'
        VMF.add_ent(p_fizz)

        if p_fizz['targetname'].endswith('_brush'):
            p_fizz['targetname'] = p_fizz['targetname'][:-6] + '-br_fizz'

        del p_fizz['drawinfastreflection']
        del p_fizz['visible']
        del p_fizz['useScanline']

        for side in p_fizz.sides():
            side.mat = 'tools/toolstrigger'
            side.scale = 0.25

    if GAME_MODE == 'COOP':
        VMF.create_ent(
            classname='info_target',
            targetname='supress_blue_portalgun_spawn',
            origin=vbsp_options.get(Vec, 'global_pti_ents_loc'),
            angles='0 0 0'
        )

    transition_ents = instanceLocs.get_special_inst('transitionents')
    for inst in VMF.by_class['func_instance']:
        if inst['file'].casefold() not in transition_ents:
            continue
        inst['file'] = 'instances/bee2/transition_ents_tag.vmf'

    # Because of a bug in P2, these folders aren't created automatically.
    # We need a folder with the user's ID in portal2/maps/puzzlemaker.
    try:
        puzz_folders = os.listdir('../aperturetag/puzzles')
    except FileNotFoundError:
        LOGGER.warning("Aperturetag/puzzles/ doesn't exist??")
    else:
        for puzz_folder in puzz_folders:
            new_folder = os.path.abspath(os.path.join(
                '../portal2/maps/puzzlemaker',
                puzz_folder,
            ))
            LOGGER.info('Creating', new_folder)
            os.makedirs(
                new_folder,
                exist_ok=True,
            )


def get_map_info():
    """Determine various attributes about the map.

    This also set the 'preview in elevator' options and forces
    a particular entry/exit hallway.

    - SP/COOP status
    - if in preview mode
    """
    global GAME_MODE, IS_PREVIEW

    inst_files = set()  # Get a set of every instance in the map.

    file_coop_entry = instanceLocs.get_special_inst('coopEntry')
    file_coop_exit = instanceLocs.get_special_inst('coopExit')
    file_sp_exit = instanceLocs.get_special_inst('spExit')
    file_sp_entry = instanceLocs.get_special_inst('spEntry')

    # These have multiple instances, so 'in' must be used.
    # If both frames are set to "", get_special returns None so fix that.
    file_coop_corr = instanceLocs.get_special_inst('coopCorr') or ()
    file_sp_entry_corr = instanceLocs.get_special_inst('spEntryCorr') or ()
    file_sp_exit_corr = instanceLocs.get_special_inst('spExitCorr') or ()
    file_sp_door_frame = instanceLocs.get_special_inst('door_frame_sp') or ()
    file_coop_door_frame = instanceLocs.get_special_inst('door_frame_coop') or ()

    # Should we force the player to spawn in the elevator?
    elev_override = BEE2_config.get_bool('General', 'spawn_elev')

    if elev_override:
        # Make conditions set appropriately
        LOGGER.info('Forcing elevator spawn!')
        IS_PREVIEW = False

    # Door frames use the same instance for both the entry and exit doors,
    # and it'd be useful to disinguish between them. Add an instvar to help.
    door_frames = []
    entry_origin = Vec(-999, -999, -999)
    exit_origin = Vec(-999, -999, -999)

    exit_fixup = entry_fixup = None  # Copy the exit/entry fixup to the frame.

    override_sp_entry = BEE2_config.get_int('Corridor', 'sp_entry', 0)
    override_sp_exit = BEE2_config.get_int('Corridor', 'sp_exit', 0)
    override_coop_corr = BEE2_config.get_int('Corridor', 'coop', 0)

    # The type of corridor - used to replace doorframes, if needed.
    # 0-7 = normal, 'up'/'down' = vert up/down
    entry_corr_type = exit_corr_type = 0
    entry_corr_name = exit_corr_name = ""

    # The door frame instances
    entry_door_frame = exit_door_frame = None

    for item in VMF.by_class['func_instance']:
        # Loop through all the instances in the map, looking for the entry/exit
        # doors.
        # - Read the $no_player_start var to see if we're in preview mode,
        #   or override the value if specified in compile.cfg
        # - Determine whether the map is SP or Coop by the
        #   presence of certain instances.
        # - Switch the entry/exit corridors to particular ones if specified
        #   in compile.cfg
        # Also build a set of all instances, to make a condition check easy
        # later

        file = item['file'].casefold()
        LOGGER.debug('File:', file)
        if file in file_sp_exit_corr:
            GAME_MODE = 'SP'
            # In SP mode the same instance is used for entry and exit door
            # frames. Use the position of the item to distinguish the two.
            # We need .rotate() since they could be in the same block.
            exit_origin = Vec(0, 0, -64).rotate_by_str(item['angles'])
            exit_origin += Vec.from_str(item['origin'])
            exit_corr_name = item['targetname']
            exit_fixup = item.fixup
            exit_corr_type = mod_entryexit(
                item,
                'spExitCorr',
                'SP Exit',
                elev_override,
                override_sp_exit,
                is_exit=True,
            )
        elif file in file_sp_entry_corr:
            GAME_MODE = 'SP'
            entry_origin = Vec(0, 0, -64).rotate_by_str(item['angles'])
            entry_origin += Vec.from_str(item['origin'])
            entry_corr_name = item['targetname']
            entry_fixup = item.fixup
            entry_corr_type = mod_entryexit(
                item,
                'spEntryCorr',
                'SP Entry',
                elev_override,
                override_sp_entry,
            )
        elif file in file_coop_corr:
            GAME_MODE = 'COOP'
            exit_corr_name = item['targetname']
            exit_fixup = item.fixup
            exit_corr_type = mod_entryexit(
                item,
                'coopCorr',
                'Coop Exit',
                elev_override,
                override_coop_corr,
                is_exit=True,
            )
        elif file_coop_entry == file:
            GAME_MODE = 'COOP'
            entry_corr_name = item['targetname']
            entry_fixup = item.fixup
            mod_entryexit(
                item,
                'coopCorr',
                'Coop Spawn',
                elev_override,
            )
        elif file_coop_exit == file:
            GAME_MODE = 'COOP'
            # Elevator instances don't get named - fix that...
            item['targetname'] = 'coop_exit'
            if elev_override:
                item.fixup['no_player_start'] = '1'
        elif file_sp_exit == file or file_sp_entry == file:
            GAME_MODE = 'SP'
            if elev_override:
                item.fixup['no_player_start'] = '1'
            # Elevator instances don't get named - fix that...
            item['targetname'] = (
                'elev_entry' if
                file_sp_entry == file
                else 'elev_exit'
            )
        elif file in file_sp_door_frame:
            # We need to inspect origins to determine the entry door type.
            door_frames.append(item)
        elif file in file_coop_door_frame:
            # The coop frame must be the exit door...
            exit_door_frame = item

        inst_files.add(item['file'])

    LOGGER.info("Game Mode: " + GAME_MODE)
    LOGGER.info("Is Preview: " + str(IS_PREVIEW))

    if GAME_MODE == 'ERR':
        raise Exception(
            'Unknown game mode - Map missing exit room!'
        )
    if IS_PREVIEW == 'ERR':
        raise Exception(
            "Can't determine if preview is enabled "
            '- Map likely missing entry room!'
        )

    # Now check the door frames, to allow distinguishing between
    # the entry and exit frames.
    for door_frame in door_frames:
        origin = Vec(0, 0, -64).rotate_by_str(door_frame['angles'])
        # Corridors are placed 64 units below doorframes - reverse that.
        origin.z -= 64
        origin += Vec.from_str(door_frame['origin'])
        if origin == entry_origin:
            door_frame.fixup['door_type'] = 'entry'
            entry_door_frame = door_frame
            if entry_fixup is not None:
                # Copy the entry-door's fixup values to the frame itself..
                door_frame.fixup.update(entry_fixup)
        elif origin == exit_origin:
            door_frame.fixup['door_type'] = 'exit'
            exit_door_frame = door_frame
            if exit_fixup is not None:
                door_frame.fixup.update(exit_fixup)

    if GAME_MODE == 'COOP':
        mod_doorframe(
            exit_door_frame,
            'ITEM_COOP_EXIT_DOOR',
            exit_corr_type,
            exit_corr_name,
        )
    else:
        mod_doorframe(
            entry_door_frame,
            'ITEM_ENTRY_DOOR',
            entry_corr_type,
            entry_corr_name,
        )
        mod_doorframe(
            exit_door_frame,
            'ITEM_EXIT_DOOR',
            exit_corr_type,
            exit_corr_name,
        )

    # Return the set of all instances in the map.
    return inst_files


def mod_entryexit(
        inst: VLib.Entity,
        resolve_name,
        pretty_name,
        elev_override=False,
        override_corr=-1,
        is_exit=False,
    ):
    """Modify this entrance or exit.

    This sets IS_PREVIEW, switches to vertical variants, and chooses a
    particular corridor number.
    This returns the corridor used - 1-7, 'up', or 'down'.
    The corridor used is also copied to '$corr_index'.
    """
    global IS_PREVIEW
    normal = Vec(0, 0, 1).rotate_by_str(inst['angles'])

    if is_exit:
        # Swap the normal direction, so the up/down names match the direction
        # of travel.
        normal = -normal

    vert_up = instanceLocs.get_special_inst(resolve_name + 'Up')
    vert_down = instanceLocs.get_special_inst(resolve_name + 'Down')
    files = instanceLocs.get_special_inst(resolve_name)

    # The coop spawn instance doesn't have no_player_start..
    if 'no_player_start' in inst.fixup:
        if elev_override:
            inst.fixup['no_player_start'] = '1'
        else:
            IS_PREVIEW = not srctools.conv_bool(inst.fixup['no_player_start'])

    if normal == (0, 0, 1) and vert_up is not None:
        LOGGER.info(
            'Using upward variant for {}',
            pretty_name,
        )
        inst['file'] = vert_up
        return 'vert_up'

    if normal == (0, 0, -1) and vert_down is not None:
        LOGGER.info(
            'Using downward variant for {}',
            pretty_name,
        )
        inst['file'] = vert_down
        return 'vert_down'

    if override_corr == -1:
        return None  # There aren't any variants (coop spawn room)

    if override_corr == 0:
        index = files.index(inst['file'].casefold())
        inst.fixup['$corr_index'] = index + 1
        LOGGER.info(
            'Using random {} ({})',
            pretty_name,
            index + 1,
        )
        return index
    else:
        LOGGER.info(
            'Setting {} to {}',
            pretty_name,
            override_corr,
        )
        inst.fixup['$corr_index'] = override_corr
        inst['file'] = files[override_corr - 1]
        return override_corr - 1


def mod_doorframe(inst: VLib.Entity, corr_id, corr_type, corr_name):
    """Change the instance used by door frames, if desired.

    corr_id is the item ID of the dooor, and corr_type is the
    return value of mod_entryexit(). corr_name is the name of the corridor.
    """
    if inst is None:
        return  # This doorframe doesn't exist...

    is_white = inst['file'].casefold() in instanceLocs.get_special_inst(
        'white_frame',
    )

    inst['targetname'] = corr_name

    replace = instanceLocs.get_cust_inst(
        # Allow using a custom instance path to replace corridor types:
        # "frame_1_white", "frame_vert_down_white"
        corr_id,
        'frame_{type}_{color}'.format(
            type=corr_type,
            color='white' if is_white else 'black',
        )
    )
    if replace:
        inst['file'] = replace[0]


def calc_rand_seed():
    """Use the ambient light entities to create a map seed.

     This ensures textures remain the same when the map is recompiled.
    """
    amb_light = instanceLocs.resolve('<ITEM_POINT_LIGHT>')
    lst = [
        inst['targetname'] or '-'  # If no targ
        for inst in
        VMF.by_class['func_instance']
        if inst['file'].casefold() in amb_light
        ]
    if len(lst) == 0:
        # Very small maps won't have any ambient light entities at all.
        return 'SEED'
    else:
        return '|'.join(lst)




def add_goo_mist(sides):
    """Add water_mist* particle systems to goo.

    This uses larger particles when needed to save ents.
    """
    needs_mist = set(sides)  # Locations that still need mist
    sides = sorted(sides)
    fit_goo_mist(
        sides, needs_mist,
        grid_x=1024,
        grid_y=512,
        particle='water_mist_1024_512',
        angles='0 0 0',
    )

    fit_goo_mist(
        sides, needs_mist,
        grid_x=512,
        grid_y=1024,
        particle='water_mist_1024_512',
        angles='0 90 0',
    )

    fit_goo_mist(
        sides, needs_mist,
        grid_x=512,
        grid_y=512,
        particle='water_mist_512',
    )

    fit_goo_mist(
        sides, needs_mist,
        grid_x=256,
        grid_y=256,
        particle='water_mist_256',
    )

    # There isn't a 128 particle so use 256 centered
    fit_goo_mist(
        sides, needs_mist,
        grid_x=128,
        grid_y=128,
        particle='water_mist_256',
    )


def fit_goo_mist(
        sides,
        needs_mist,
        grid_x,
        grid_y,
        particle,
        angles='0 0 0',
        ):
    """Try to add particles of the given size.

    needs_mist is a set of all added sides, so we don't double-up on a space.
    """
    if grid_y is None:
        grid_y = grid_x
    for pos in sides:
        if pos not in needs_mist:
            continue  # We filled this space already
        for x, y in utils.iter_grid(grid_x, grid_y, stride=128):
            if (pos.x+x, pos.y+y, pos.z) not in needs_mist:
                break  # Doesn't match
        else:
            VMF.create_ent(
                classname='info_particle_system',
                targetname='@goo_mist',
                start_active='1',
                effect_name=particle,
                origin='{x!s} {y!s} {z!s}'.format(
                    x=pos.x + (grid_x/2 - 64),
                    y=pos.y + (grid_y/2 - 64),
                    z=pos.z + 48,
                ),
                angles=angles,
            )
            for (x, y) in utils.iter_grid(grid_x, grid_y, stride=128):
                needs_mist.remove((pos.x+x, pos.y+y, pos.z))


def fixup_goo_sides():
    """Replace the textures on the sides of goo and bottomless pits.

    For goo these can use special textures, or black 4x4 walls.
    For pits sides use normal black walls.
    """

    if vbsp_options.get(str, 'goo_wall_scale_temp'):
        scale = conditions.get_scaling_template(
            vbsp_options.get(str, 'goo_wall_scale_temp')
        )
    else:
        scale = None

    LOGGER.info("Changing goo sides...")
    for solid in VMF.brushes[:]:
        for face in solid:
            if face in IGNORED_FACES:
                continue
            if face.mat.casefold() != 'tools/toolsnodraw':
                origin = face.get_origin()
                norm = face.normal()
                if len(norm) != 1:
                    continue  # Not aligned to grid...

                block_type = brushLoc.POS['world': origin - 64 * norm]

                # We only want to alter black panel surfaces..
                if block_type.is_goo and face.mat.casefold() in BLACK_PAN:
                    face.mat = ''
                    if norm.z != 0:
                        face.mat = get_tex('special.goo_floor')

                    if face.mat == '':  # goo_floor is invalid, or not used
                        face.mat = get_tex('special.goo_wall')

                    if face.mat == '': # No overrides, use normal textures.
                        face.mat = get_tex('black.4x4')

                    if scale is not None:
                        # Allow altering the orientation of the texture.
                        u, v, face.ham_rot = scale[norm.as_tuple()]
                        face.uaxis = u.copy()
                        face.vaxis = v.copy()

                    IGNORED_FACES.add(face)

                if block_type.is_pit:
                    if block_type.is_bottom and norm.z != 0:
                        bottomlessPit.fix_base_brush(VMF, solid, face)
                    else:
                        # Use the black textures, this should be textured normally.
                        face.mat = BLACK_PAN[1]

    LOGGER.info("Done!")


def collapse_goo_trig():
    """Collapse the goo triggers to only use 2 entities for all pits."""
    LOGGER.info('Collapsing goo triggers...')

    hurt_trig = None
    cube_trig = None
    for trig in VMF.by_class['trigger_multiple']:
        if trig in IGNORED_BRUSH_ENTS:
            continue

        if trig['wait'] == '0.1' and trig['targetname', ''] == '':
            if cube_trig is None:
                cube_trig = trig
            else:
                cube_trig.solids.extend(trig.solids)
                trig.remove()

    for trig in VMF.by_class['trigger_hurt']:
        if trig in IGNORED_BRUSH_ENTS:
            continue

        if trig['targetname', ''] == '':
            if hurt_trig is None:
                hurt_trig = trig
            else:
                hurt_trig.solids.extend(trig.solids)
                trig.remove()

    if hurt_trig is not None:
        hurt_trig['damage'] = '99999'
        hurt_trig.outputs.append(
            VLib.Output(
                'OnHurtPlayer',
                '@goo_fade',
                'Fade',
            ),
        )

    LOGGER.info('Done!')


def remove_static_ind_toggles():
    """Remove indicator_toggle instances that don't have assigned overlays.

    If a style has static overlays, this will make antlines basically free.
    """
    LOGGER.info('Removing static indicator toggles...')
    toggle_file = instanceLocs.resolve('<ITEM_INDICATOR_TOGGLE>')
    for inst in VMF.by_class['func_instance']:
        if inst['file'].casefold() not in toggle_file:
            continue

        overlay = inst.fixup['$indicator_name', '']
        # Remove if there isn't an overlay, or no associated ents.
        if overlay == '' or len(VMF.by_target[overlay]) == 0:
            inst.remove()
    LOGGER.info('Done!')


def remove_barrier_ents():
    """If glass_clip or grating_clip is defined, we should remove the glass instances.

    They're not used since we added their contents into the map directly.
    """
    if (
        not vbsp_options.get(str, 'grating_clip') or
        not vbsp_options.get(str, 'glass_clip')
    ):
        return  # They're being used.

    barrier_file = instanceLocs.resolve('[glass_128]')

    for inst in VMF.by_class['func_instance']:
        if inst['file'].casefold() in barrier_file:
            inst.remove()


def fix_squarebeams(face, rotate, reset_offset: bool, scale: float):
    '''Fix a squarebeams brush for use in other styles.

    If rotate is True, rotate the texture 90 degrees.
    offset is the offset for the texture.
    '''
    if rotate:
        # To rotate, swap the two values
        face.uaxis, face.vaxis = face.vaxis, face.uaxis

    # We want to modify the value with an offset
    if face.uaxis.offset != 0:
        targ = face.uaxis
    else:
        targ = face.vaxis

    if reset_offset:
        targ.offset = 0
    targ.scale = scale


def change_brush():
    """Alter all world/detail brush textures to use the configured ones."""
    LOGGER.info("Editing Brushes...")
    glass_clip_mat = vbsp_options.get(str, 'glass_clip')
    glass_scale = vbsp_options.get(float, 'glass_scale')
    goo_scale = vbsp_options.get(float, 'goo_scale')

    glass_temp = vbsp_options.get(str, "glass_template")
    if glass_temp:
        glass_temp = conditions.get_scaling_template(glass_temp)
    else:
        glass_temp = None

    if vbsp_options.get(str, 'glass_floorbeam_temp'):
        floorbeam_locs = []
    else:
        floorbeam_locs = None

    # Goo mist must be enabled by both the style and the user.
    make_goo_mist = vbsp_options.get(bool, 'goo_mist') and srctools.conv_bool(
        settings['style_vars'].get('AllowGooMist', '1')
    )
    mist_solids = set()

    if vbsp_options.get(bool, 'remove_pedestal_plat'):
        # Remove the pedestal platforms
        for ent in VMF.by_class['func_detail']:
            for side in ent.sides():
                if side.mat.casefold() == 'plastic/plasticwall004a':
                    VMF.remove_ent(ent)
                    break  # Skip to next entity

    make_bottomless = bottomlessPit.pits_allowed()
    LOGGER.info('Make Bottomless Pit: {}', make_bottomless)

    highest_brush = 0

    for solid in VMF.iter_wbrushes(world=True, detail=True):
        is_glass = False
        for face in solid:
            highest_brush = max(
                highest_brush,
                face.planes[0].z,
                face.planes[1].z,
                face.planes[2].z,
            )
            if face.mat.casefold() in GOO_TEX:
                if make_goo_mist:
                    mist_solids.add(
                        solid.get_origin().as_tuple()
                    )
                # Apply goo scaling
                face.scale = goo_scale
            if face.mat.casefold() == "glass/glasswindow007a_less_shiny":
                if glass_temp is not None:
                    try:
                        u, v, face.ham_rot = glass_temp[face.normal().as_tuple()]
                    except KeyError:
                        pass
                    else:
                        face.uaxis = u.copy()
                        face.vaxis = v.copy()
                else:
                    # Apply the glass scaling option
                    face.scale = glass_scale
                settings['has_attr']['glass'] = True
                is_glass = True
        if is_glass and glass_clip_mat:
            glass_clip, glass_loc, glass_norm = make_barrier_solid(
                solid.get_origin(),
                glass_clip_mat,
            )
            VMF.add_brush(glass_clip.solid)
            if floorbeam_locs is not None and glass_norm.z != 0:
                floorbeam_locs.append((glass_loc, glass_norm))

    if vbsp_options.get(str, 'glass_pack') and settings['has_attr']['glass']:
        TO_PACK.add(vbsp_options.get(str, 'glass_pack').casefold())

    if make_bottomless:
        LOGGER.info('Creating Bottomless Pits...')
        bottomlessPit.make_bottomless_pit(VMF, highest_brush)
        LOGGER.info('Done!')

    if make_goo_mist:
        LOGGER.info('Adding Goo Mist...')
        add_goo_mist(mist_solids)
        LOGGER.info('Done!')

    if floorbeam_locs:
        LOGGER.info('Adding Glass floor beams...')
        add_glass_floorbeams(floorbeam_locs)
        LOGGER.info('Done!')

    if can_clump():
        clump_walls()
    else:
        random_walls()


def can_clump():
    """Check the clump algorithm is enabled."""
    return vbsp_options.get(bool, "clump_wall_tex")


def make_barrier_solid(origin, material):
    """Make a brush covering a given glass/grating location.
    """
    # Find the center point of this location to find where the brush
    # will be.
    loc = Vec(
        origin.x // 128 * 128 + 64,
        origin.y // 128 * 128 + 64,
        origin.z // 128 * 128 + 64,
    )
    normal = (origin - loc).norm()  # This points outward.
    # This sets the two side axes to 1, and the normal axis to 0.
    side_offset = 1 - abs(normal)  # type: Vec
    side_offset *= 64

    return VMF.make_prism(
        # Adding the side_offset moves the other directions out 64
        # to make it 128 large in total.
        # We want the brush to be 4 units thick.
        (loc + normal * 60 + side_offset),
        (loc + normal * 64 - side_offset),
        mat=material,
    ), loc, normal


def add_glass_floorbeams(glass_locs):
    """Add beams to separate large glass panels.

    The texture is assumed to match plasticwall004a's shape.
    """
    temp_name = vbsp_options.get(str, 'glass_floorbeam_temp')

    separation = vbsp_options.get(int, 'glass_floorbeam_sep') + 1
    separation *= 128

    # First we want to find all the groups of contiguous glass sections.
    # This is a mapping from some glass piece to its group list.
    groups = {}

    for origin, normal in glass_locs:
        pos = origin + normal * 62  # type: Vec

        groups[pos.as_tuple()] = [pos]

    # Loop over every pos and check in the +x/y diections for another glass
    # piece. If there, merge the two lists and set every pos in the group to
    # point to the new list.
    # Once done, every unique list = a group.

    for pos_tup in groups.keys():
        pos = Vec(pos_tup)
        for off in ((128, 0, 0), (0, 128, 0)):
            neighbour = (pos + off).as_tuple()
            if neighbour in groups:
                our_group = groups[pos_tup]
                neigh_group = groups[neighbour]
                if our_group is neigh_group:
                    continue

                # Now merge the two lists. We then need to update all dict locs
                # to point to the new list.

                if len(neigh_group) > len(our_group):
                    small_group, large_group = our_group, neigh_group
                else:
                    small_group, large_group = neigh_group, our_group

                large_group.extend(small_group)
                for pos in small_group:
                    groups[pos.as_tuple()] = large_group

    # Remove duplicates objects by using the ID as key..
    groups = list({
        id(group): group
        for group in groups.values()
    }.values())

    LOGGER.info('Groups: {}', groups)

    # Side -> u, v or None

    for group in groups:

        bbox_min, bbox_max = Vec.bbox(group)
        dimensions = bbox_max - bbox_min
        LOGGER.info('Size = {}', dimensions)

        if dimensions.y > dimensions.x:
            axis = 'y'
            rot = Vec(0, 0, 0)
        else:
            axis = 'x'
            rot = Vec(0, 90, 0)

        # Add 128 so the first pos isn't a beam.
        offset = bbox_min[axis] + 128

        for pos in group:
            # Every 'sep' positions..
            if (pos[axis] - offset) % separation == 0:
                conditions.import_template(
                    temp_name,
                    pos,
                    rot,
                    force_type=conditions.TEMP_TYPES.detail,
                )




def face_seed(face):
    """Create a seed unique to this brush face.

    This is the same regardless of side direction.
    """
    origin = face.get_origin()
    for axis in "xyz":
        if origin[axis] % 128 < 2:
            origin[axis] = (origin[axis] // 64) * 64
        else:
            origin[axis] = (origin[axis] // 128) * 128 + 64
    return origin.join(' ')


def random_walls():
    """The original wall style, with completely randomised walls."""
    rotate_edge = vbsp_options.get(bool, 'rotate_edge')
    texture_lock = vbsp_options.get(bool, 'tile_texture_lock')
    edge_off = vbsp_options.get(bool, 'reset_edge_off')
    edge_scale = vbsp_options.get(float, 'edge_scale')

    for solid in VMF.iter_wbrushes(world=True, detail=True):
        for face in solid:
            if face in IGNORED_FACES:
                continue

            if face.mat.casefold() == 'anim_wp/framework/squarebeams':
                fix_squarebeams(face, rotate_edge, edge_off, edge_scale)

            # Conditions can define special clumps for items, we want to
            # do those if needed.
            origin = face.get_origin()
            for clump in PRESET_CLUMPS:
                if clump.min_pos <= origin <= clump.max_pos:
                    face.mat = clump.tex[get_tile_type(
                        face.mat.casefold(),
                        get_face_orient(face),
                    )]
                    break
            else:  # No clump..
                alter_mat(face, face_seed(face), texture_lock)


Clump = namedtuple('Clump', [
    'min_pos',
    'max_pos',
    'tex',
])


@conditions.make_result_setup('SetAreaTex')
def cond_force_clump_setup(res):
    point1 = Vec.from_str(res['point1'])
    point2 = Vec.from_str(res['point2'])

    # Except for white/black walls, all the textures fallback to each other.

    white_tex = res['white']
    white_floor = res['whiteFloor', white_tex]
    white_4x4 = res['white4x4', white_tex]

    black_tex = res['black']
    black_floor = res['blackFloor', white_tex]
    black_4x4 = res['black4x4', white_tex]

    tex_data = {
        'white.wall': white_tex,
        'white.floor': white_floor,
        'white.4x4': white_4x4,
        'white.ceiling': res['whiteCeiling', white_floor],
        'white.2x2': res['white2x2', white_4x4],

        'black.wall': black_tex,
        'black.floor': black_floor,
        'black.4x4': black_4x4,
        'black.ceiling': res['blackCeiling', black_floor],
        'black.2x2': res['black2x2', black_floor],
    }

    return point1, point2, tex_data


@conditions.make_result('SetAreaTex')
def cond_force_clump(inst, res):
    """Force an area to use certain textures.

    This only works in styles using the clumping texture algorithm.
    """
    point1, point2, tex_data = res.value
    origin = Vec.from_str(inst['origin'])
    angles = Vec.from_str(inst['angles'])

    point1 = point1.copy().rotate(*angles)
    point1 += origin

    point2 = point2.copy().rotate(*angles)
    point2 += origin

    min_pos, max_pos = Vec.bbox((point1, point2))

    PRESET_CLUMPS.append(Clump(
        min_pos,
        max_pos,
        tex_data
    ))


def clump_walls():
    """A wall style where textures are used in small groups near each other.

    This replicates the Old Aperture maps, which are cobbled together
    from many different materials.
    """
    # For this, we ignore all of Valve's wall textures.
    # We then start making clumps.
    # These are 2x2x4 maximum rectangular areas (configurable), which all get
    #  the same texture. We don't overwrite previously-set ones though.
    # After that, we fill in any unset textures with the white/black_gap ones.
    # This makes it look like those areas were patched up.

    texture_lock = vbsp_options.get(bool, 'tile_texture_lock')
    rotate_edge = vbsp_options.get(bool, 'rotate_edge')
    edge_off = vbsp_options.get(bool, 'reset_edge_off')
    edge_scale = vbsp_options.get(float, 'edge_scale')

    # Possible locations for clumps - every face origin, not including
    # ignored faces or nodraw
    possible_locs = [
        face.get_origin()
        for face in
        VMF.iter_wfaces(world=True, detail=True)
        if face not in IGNORED_FACES
        if face.mat.casefold() in WHITE_PAN or face.mat.casefold() in BLACK_PAN
    ]

    clump_size = vbsp_options.get(int, "clump_size")
    clump_wid = vbsp_options.get(int, "clump_width")

    clump_numb = len(possible_locs) // (clump_size * clump_wid * clump_wid)
    clump_numb *= vbsp_options.get(int, "clump_number")

    # Also clump ceilings or floors?
    clump_ceil = vbsp_options.get(bool, 'clump_ceil')
    clump_floor = vbsp_options.get(bool, 'clump_floor')

    LOGGER.info(
        'Clumping: {} clumps (+ {} special)',
        clump_numb,
        len(PRESET_CLUMPS),
    )

    random.seed(MAP_RAND_SEED)

    clumps = []

    for _ in range(clump_numb):
        # Picking out of the map origins helps ensure at least 1 texture is
        # modded by a clump
        pos = random.choice(possible_locs) // 128 * 128  # type: Vec

        pos_min = Vec()
        pos_max = Vec()
        # Clumps are long strips mainly extended in one direction
        # In the other directions extend by 'width'. It can point any axis.
        direction = random.choice('xyz')
        for axis in 'xyz':
            if axis == direction:
                dist = clump_size
            else:
                dist = clump_wid
            pos_min[axis] = pos[axis] - random.randint(0, dist) * 128
            pos_max[axis] = pos[axis] + random.randint(0, dist) * 128
        cur_state = random.getstate()
        random.seed('CLUMP_TEX_' + pos_min.join() + '_' + pos_max.join(' '))
        clumps.append(Clump(
            pos_min,
            pos_max,
            # For each clump, every tile gets the same texture!
            {
                (color + '.' + size): get_tex(color + '.' + size)
                for color in ('white', 'black')
                for size in ('wall', 'floor', 'ceiling', '2x2', '4x4')
            }
        ))
        random.setstate(cur_state)

    # Now modify each texture!
    for face in VMF.iter_wfaces(world=True, detail=True):
        if face in IGNORED_FACES:
            continue

        mat = face.mat.casefold()

        if mat == 'anim_wp/framework/squarebeams':
            # Handle squarebeam transformations
            alter_mat(face, face_seed(face), texture_lock)
            fix_squarebeams(face, rotate_edge, edge_off, edge_scale)
            continue

        if mat not in WHITE_PAN and mat not in BLACK_PAN:
            # Don't clump non-wall textures
            alter_mat(face, face_seed(face), texture_lock)
            continue

        orient = get_face_orient(face)

        origin = face.get_origin()
        # Conditions can define special clumps for items, do those first
        # so they override the normal surfaces.
        # We want to do that regardless of the clump_floor and clump_ceil
        # settings
        clump_changed = False
        for clump in PRESET_CLUMPS:
            if clump.min_pos <= origin <= clump.max_pos:
                face.mat = clump.tex[get_tile_type(mat, orient)]
                clump_changed = True
                break
        if clump_changed:
            continue

        if (
                (orient is ORIENT.floor and not clump_floor) or
                (orient is ORIENT.ceiling and not clump_ceil)):
            # Don't clump if configured not to for this orientation
            alter_mat(face, face_seed(face), texture_lock)
            continue

        # Clump the texture!
        for clump in clumps:
            if clump.min_pos <= origin <= clump.max_pos:
                face.mat = clump.tex[get_tile_type(mat, orient)]
                break
        else:
            # Not in a clump!
            # Allow using special textures for these, to fill in gaps.
            orig_mat = mat
            if mat in WHITE_PAN:
                face.mat = get_tex("special.white_gap")
                if not face.mat:
                    face.mat = orig_mat
                    alter_mat(face, texture_lock=texture_lock)
            elif mat in BLACK_PAN:
                face.mat = get_tex("special.black_gap")
                if not face.mat:
                    face.mat = orig_mat
                    alter_mat(face, texture_lock=texture_lock)
            else:
                alter_mat(face, texture_lock=texture_lock)


def get_face_orient(face):
    """Determine the orientation of an on-grid face."""
    norm = face.normal()
    # Even if not axis-aligned, make mostly-flat surfaces
    # floor/ceiling (+-40 degrees)
    # sin(40) = ~0.707
    if norm.z < -0.8:
        return ORIENT.floor
    if norm.z > 0.8:
        return ORIENT.ceiling
    return ORIENT.wall


def broken_antline_iter(dist, max_step, chance):
    """Iterator used in set_antline_mat().

    This produces min,max pairs which fill the space from 0-dist.
    Their width is random, from 1-max_step.
    Neighbouring sections will be merged when they have the same type.
    """
    last_val = next_val = 0
    last_type = random.randrange(100) < chance

    while True:
        is_broken = (random.randrange(100) < chance)

        next_val += random.randint(1, max_step)

        if next_val >= dist:
            # We hit the end - make sure we don't overstep.
            yield last_val, dist, is_broken
            return

        if is_broken == last_type:
            # Merge the two sections - don't make more overlays
            # than needed..
            continue

        yield last_val, next_val, last_type
        last_type = is_broken
        last_val = next_val


def set_antline_mat(
        over,
        mats: list,
        floor_mats: list=(),
        broken_chance=0,
        broken_dist=0,
        broken: list=(),
        broken_floor: list=(),
        ):
    """Retexture an antline, with various options encoded into the material.

    floor_mat, if set is an alternate material to use for floors.
    The material is split into 3 parts, separated by '|':
    - Scale: the u-axis width of the material, used for clean antlines.
    - Material: the material
    - Static: if 'static', the antline will lose the targetname. This
      makes it non-dynamic, and removes the info_overlay_accessor
      entity from the compiled map.
    If only 2 parts are given, the overlay is assumed to be dynamic.
    If one part is given, the scale is assumed to be 0.25.

    For broken antlines,  'broken_chance' is the percentage chance for
    brokenness. broken_dist is the largest run of lights that can be broken.
    broken and broken_floor are the textures used for the broken lights.
    """
    # Choose a random one
    random.seed(over['origin'])

    if broken_chance and any(broken):  # We can have `broken` antlines.
        bbox_min, bbox_max = VLib.overlay_bounds(over)
        # Number of 'circles' and the length-wise axis
        length = max(bbox_max - bbox_min)
        long_axis = Vec(0, 1, 0).rotate_by_str(over['angles']).axis()

        # It's a corner or short antline - replace instead of adding more
        if length // 16 < broken_dist:
            if random.randrange(100) < broken_chance:
                mats = broken
                floor_mats = broken_floor
        else:
            min_origin = Vec.from_str(over['origin'])
            min_origin[long_axis] -= length / 2

            broken_iter = broken_antline_iter(
                length // 16,
                broken_dist,
                broken_chance,
            )
            for sect_min, sect_max, is_broken in broken_iter:

                if is_broken:
                    tex, floor_tex = broken, broken_floor
                else:
                    tex, floor_tex = mats, floor_mats

                sect_length = sect_max - sect_min

                # Make a section - base it off the original, and shrink it
                new_over = over.copy()
                VMF.add_ent(new_over)
                # Make sure we don't restyle this twice.
                IGNORED_OVERLAYS.add(new_over)

                # Repeats lengthways
                new_over['startV'] = str(sect_length)
                sect_center = (sect_min + sect_max) / 2

                sect_origin = min_origin.copy()
                sect_origin[long_axis] += sect_center * 16
                new_over['basisorigin'] = new_over['origin'] = sect_origin.join(' ')

                # Set the 4 corner locations to determine the overlay size.
                # They're in local space - x is -8/+8, y=length, z=0
                # Match the sign of the current value
                for axis in '0123':
                    pos = Vec.from_str(new_over['uv' + axis])
                    if pos.y < 0:
                        pos.y = -8 * sect_length
                    else:
                        pos.y = 8 * sect_length
                    new_over['uv' + axis] = pos.join(' ')

                # Recurse to allow having values in the material value
                set_antline_mat(new_over, tex, floor_tex, broken_chance=0)
            # Remove the original overlay
            VMF.remove_ent(over)

    if any(floor_mats):  # Ensure there's actually a value
        # For P1 style, check to see if the antline is on the floor or
        # walls.
        if Vec.from_str(over['basisNormal']).z != 0:
            mats = floor_mats

    mat = random.choice(mats).split('|')
    opts = []

    if len(mat) == 2:
        # rescale antlines if needed
        over['endu'], over['material'] = mat
    elif len(mat) > 2:
        over['endu'], over['material'], *opts = mat
    else:
        # Unpack to ensure it only has 1 section
        over['material'], = mat
        over['endu'] = '0.25'

    if 'static' in opts:
        # If specified, remove the targetname so the overlay
        # becomes static.
        del over['targetname']


def change_overlays():
    """Alter the overlays."""
    LOGGER.info("Editing Overlays...")

    # A frame instance to add around all the 32x32 signs
    sign_inst = vbsp_options.get(str, 'signInst')
    # Resize the signs to this size. 4 vertexes are saved relative
    # to the origin, so we must divide by 2.
    sign_size =  vbsp_options.get(int, 'signSize') / 2

    # A packlist associated with the sign_inst.
    sign_inst_pack =  vbsp_options.get(str, 'signPack')

    # Grab all the textures we're using...

    tex_dict = settings['textures']
    ant_str = tex_dict['overlay.antline']
    ant_str_floor = tex_dict['overlay.antlinefloor']
    ant_corn = tex_dict['overlay.antlinecorner']
    ant_corn_floor = tex_dict['overlay.antlinecornerfloor']

    broken_ant_str = tex_dict['overlay.antlinebroken']
    broken_ant_corn = tex_dict['overlay.antlinebrokencorner']
    broken_ant_str_floor = tex_dict['overlay.antlinebrokenfloor']
    broken_ant_corn_floor = tex_dict['overlay.antlinebrokenfloorcorner']

    broken_chance = vbsp_options.get(float, 'broken_antline_chance')
    broken_dist = vbsp_options.get(int, 'broken_antline_distance')

    for over in VMF.by_class['info_overlay']:
        if over in IGNORED_OVERLAYS:
            # Overlays added by us, or conditions. These are styled aleady,
            # don't touch them.
            continue

        if (over['targetname'] == 'exitdoor_stickman' or
                over['targetname'] == 'exitdoor_arrow'):
            if vbsp_options.get(bool, "remove_exit_signs"):
                # Some styles have instance-based ones, remove the
                # originals if needed to ensure it looks nice.
                VMF.remove_ent(over)
                continue  # Break out, to make sure the instance isn't added
            else:
                # blank the targetname, so we don't get the
                # useless info_overlay_accessors for these signs.
                del over['targetname']

        case_mat = over['material'].casefold()

        if case_mat in TEX_VALVE:
            sign_type = TEX_VALVE[case_mat]
            if sign_inst is not None:
                new_inst = VMF.create_ent(
                    classname='func_instance',
                    origin=over['origin'],
                    angles=over['angles', '0 0 0'],
                    file=sign_inst,
                )
                if sign_inst_pack:
                    TO_PACK.add(sign_inst_pack.casefold())
                new_inst.fixup['mat'] = sign_type.replace('overlay.', '')
            # Delete the overlay's targetname - signs aren't ever dynamic
            # This also means items set to signage only won't get toggle
            # instances.
            del over['targetname']

            over['material'] = get_tex(sign_type)
            if sign_size != 16:
                # Resize the signage overlays
                # These are the 4 vertex locations
                # Each axis is set to -16, 16 or 0 by default
                for prop in ('uv0', 'uv1', 'uv2', 'uv3'):
                    val = Vec.from_str(over[prop])
                    val /= 16
                    val *= sign_size
                    over[prop] = val.join(' ')
        if case_mat == ANTLINES['straight']:
            set_antline_mat(
                over,
                ant_str,
                ant_str_floor,
                broken_chance,
                broken_dist,
                broken_ant_str,
                broken_ant_str_floor,
            )
        elif case_mat == ANTLINES['corner']:
            set_antline_mat(
                over,
                ant_corn,
                ant_corn_floor,
                broken_chance,
                broken_dist,
                broken_ant_corn,
                broken_ant_corn_floor,
            )


def change_trig():
    """Check the triggers and fizzlers."""
    LOGGER.info("Editing Triggers...")

    for trig in VMF.by_class['trigger_portal_cleanser']:
        for side in trig.sides():
            alter_mat(side)
        target = trig['targetname', '']

        # Change this so the base instance can directly modify the brush.
        if target.endswith('_brush'):
            trig['targetname'] = target[:-6] + '-br_fizz'

<<<<<<< HEAD
        # Apply some config options - scanline and Fast Reflections, visibility
        trig['drawInFastReflection'] = get_opt("force_fizz_reflect")
=======
        # Apply some config options - scanline and Fast Reflections, visbility
        trig['useScanline'] = settings["fizzler"]["scanline"]
        trig['drawInFastReflection'] = vbsp_options.get(bool, "force_fizz_reflect")
>>>>>>> 3d57d217
        # This also controls whether fizzlers play sounds.
        trig['visible'] = vbsp_options.get(bool, 'fizz_visibility')

        use_scanline = settings["fizzler"]["scanline"]
        # Scanlines always move vertically - on horizontal fizzlers they won't
        # work.
        if use_scanline:
            bbox_min, bbox_max = trig.get_bbox()
            if (bbox_max - bbox_min).z < 64:
                # On the floor - no scanline..
                use_scanline = False
        trig['useScanline'] = use_scanline

    for trig in VMF.by_class['trigger_hurt']:
        target = trig['targetname', '']
        # Change this so the base instance can directly modify the brush.
        if target.endswith('_brush'):
            trig['targetname'] = target[:-6] + '-br_hurt'


def add_extra_ents(mode):
    """Add the various extra instances to the map."""
    LOGGER.info("Adding Music...")

    if mode == "COOP":
        loc = vbsp_options.get(Vec, 'music_location_coop')
    else:
        loc = vbsp_options.get(Vec, 'music_location_sp')

    # These values are exported by the BEE2 app, indicating the
    # options on the music item.
    sound = vbsp_options.get(str, 'music_soundscript')
    inst = vbsp_options.get(str, 'music_instance')
    snd_length = vbsp_options.get(int, 'music_looplen')

    if sound:
        music = VMF.create_ent(
            classname='ambient_generic',
            spawnflags='17',  # Looping, Infinite Range, Starts Silent
            targetname='@music',
            origin=loc,
            message=sound,
            health='10',  # Volume
        )
        music.add_out(VLib.Output('OnUser1', '@music', 'PlaySound'))

        if snd_length > 0:
            # Allow us to use non-looping mp3s, by continually re-triggering
            # the music entity.
            music.add_out(
                VLib.Output('OnUser1', '@music', 'FireUser1', delay=snd_length)
            )
            # Set to non-looping, so re-playing will restart it correctly.
            music['spawnflags'] = '49'

    if inst:
        VMF.create_ent(
            classname='func_instance',
            targetname='music',
            angles='0 0 0',
            origin=loc,
            file=inst,
            fixup_style='0',
        )

    # Add the global_pti_ents instance automatically, with disable_pti_audio
    # set.

    pti_file = vbsp_options.get(str, 'global_pti_ents')
    pti_loc = vbsp_options.get(Vec, 'global_pti_ents_loc')

    if pti_file:
        LOGGER.info('Adding Global PTI Ents')
        global_pti_ents = VMF.create_ent(
            classname='func_instance',
            targetname='global_pti_ents',
            angles='0 0 0',
            origin=pti_loc,
            file=pti_file,
            fixup_style='0',
            )

        has_cave = srctools.conv_bool(
            settings['style_vars'].get('multiversecave', '1')
        )
        global_pti_ents.fixup[
            'disable_pti_audio'
            ] = srctools.bool_as_int(not has_cave)

        # The scripts we want to run on the @glados entity.
        # This gets special functions called (especially in coop) for various
        # events we might want to track - death, pings, camera taunts, etc.
        glados_scripts = [
            'choreo/glados.nut',  # Implements Multiverse Cave..
            'BEE2/auto_run.nut',  # Automatically run to cache sounds.
        ]
        if voiceLine.has_responses():
            glados_scripts.append('BEE2/coop_responses.nut')
            PACK_FILES.add('scripts/vscripts/BEE2/coop_responses.nut')

        global_pti_ents.fixup['glados_script'] = ' '.join(glados_scripts)

    # Add a logic_auto with the set of global outputs.
    logic_auto = VMF.create_ent(
        classname='logic_auto',
        spawnflags='0',  # Don't remove on fire
        origin=pti_loc + (0, 0, 16),
    )
    logic_auto.outputs = GLOBAL_OUTPUTS


def change_func_brush():
    """Edit func_brushes."""
    LOGGER.info("Editing Brush Entities...")
    grating_clip_mat = vbsp_options.get(str, "grating_clip")
    grating_scale = vbsp_options.get(float, "grating_scale")

    grate_temp = vbsp_options.get(str, "grating_template")
    if grate_temp:
        grate_temp = conditions.get_scaling_template(grate_temp)
    else:
        grate_temp = None

    dynamic_pan_temp = vbsp_options.get(str, "dynamic_pan_temp")
    dynamic_pan_parent = vbsp_options.get(str, "dynamic_pan_parent")

    # All the textures used for faith plate bullseyes
    bullseye_white = set(itertools.chain.from_iterable(
        settings['textures']['special.bullseye_white_' + orient]
        for orient in ('floor', 'wall', 'ceiling')
    ))
    bullseye_black = set(itertools.chain.from_iterable(
        settings['textures']['special.bullseye_black_' + orient]
        for orient in ('floor', 'wall', 'ceiling')
    ))

    if get_tex('special.edge_special') == '':
        edge_tex = 'special.edge'
        rotate_edge = vbsp_options.get(bool, 'rotate_edge')
        edge_off = vbsp_options.get(bool, 'reset_edge_off')
        edge_scale = vbsp_options.get(float, 'edge_scale')
    else:
        edge_tex = 'special.edge_special'
        rotate_edge = vbsp_options.get(bool, 'rotate_edge_special')
        edge_off = vbsp_options.get(bool, 'reset_edge_off_special')
        edge_scale = vbsp_options.get(float, 'edge_scale_special')

    # Clips are shared every 512 grid spaces
    grate_clips = {}
    # Merge nearby grating brushes
    grating_brush = {}

    for brush in VMF.by_class['func_brush'] | VMF.by_class['func_door_rotating']:  # type: VLib.Entity
        if brush in IGNORED_BRUSH_ENTS:
            continue

        brush['drawInFastReflection'] = vbsp_options.get(bool, "force_brush_reflect")
        parent = brush['parentname', '']
        # Used when creating static panels
        brush_type = ""
        is_bullseye = False

        target = brush['targetname', '']
        # Fizzlers need their custom outputs.
        # Change this so the base instance can directly modify the brush.
        if target.endswith('_brush'):
            brush['targetname'] = target[:-6] + '-br_brush'

        # Func_brush/func_rotating (for angled panels and flip panels)
        # often use different textures, so let the style do that.

        surf_face = None # The angled-panel top face..

        is_grating = False
        delete_brush = False
        for side in brush.sides():
            # If it's set to a bullseye texture, it's in the ignored_faces
            # set!
            if side.mat in bullseye_white:
                brush_type = 'white'
                is_bullseye = True
            elif side.mat in bullseye_black:
                brush_type = 'black'
                is_bullseye = True

            if side in IGNORED_FACES:
                continue

            if side.mat.casefold() == "anim_wp/framework/squarebeams":
                side.mat = get_tex(edge_tex)
                fix_squarebeams(
                    side,
                    rotate_edge,
                    edge_off,
                    edge_scale,
                )
                continue

            if side.mat.casefold() in WHITE_PAN:
                brush_type = "white"
                set_special_mat(side, 'white')
                surf_face = side

            elif side.mat.casefold() in BLACK_PAN:
                brush_type = "black"
                set_special_mat(side, 'black')
                surf_face = side
            else:
                if side.mat.casefold() == 'metal/metalgrate018':
                    is_grating = True
                    if grate_temp is not None:
                        try:
                            u, v, side.ham_rot = grate_temp[side.normal().as_tuple()]
                        except KeyError:
                            pass
                        else:
                            side.uaxis = u.copy()
                            side.vaxis = v.copy()
                    else:
                        side.scale = grating_scale

                alter_mat(side)  # for gratings, laserfields and some others

            # The style blanked the material, so delete the brush
            if side.mat == '':
                delete_brush = True
                break

        if delete_brush:
            VMF.remove_ent(brush)
            continue

        if is_grating:
            # Set solidbsp to true on grating brushes. This makes the
            # correct footstep sounds play.
            brush['solidbsp'] = '1'
            settings['has_attr']['grating'] = True

            brush_loc = brush.get_origin()  # type: Vec
            brush_key = (brush_loc // 512 * 512).as_tuple()

            # Merge nearby grating brush entities
            if brush_key not in grating_brush:
                grating_brush[brush_key] = brush
            else:
                grating_brush[brush_key].solids += brush.solids
                VMF.remove_ent(brush)

        if is_grating and grating_clip_mat:
            grate_clip, _, _ = make_barrier_solid(brush_loc, grating_clip_mat)
            VMF.add_brush(grate_clip.solid)

            grate_phys_clip_solid = grate_clip.solid.copy()  # type: VLib.Solid
            for face in grate_phys_clip_solid.sides:
                face.mat = 'tools/toolstrigger'

            if brush_key not in grate_clips:
                grate_clips[brush_key] = clip_ent = VMF.create_ent(
                    classname='func_clip_vphysics',
                    origin=brush_loc.join(' '),
                    filtername=vbsp_options.get(str, 'grating_filter')
                )
            else:
                clip_ent = grate_clips[brush_key]
            clip_ent.solids.append(grate_phys_clip_solid)

        if "-model_arms" in parent:  # is this an angled panel?:
            # strip only the model_arms off the end
            targ = '-'.join(parent.split("-")[:-1])
            # Now find the associated instance
            for ins in (
                VMF.by_class['func_instance'] &
                VMF.by_target[targ]
            ):

                if 'connectioncount' not in ins.fixup:
                    continue  # It's a static-style overlay instance, ignore.

                if make_static_pan(ins, brush_type, is_bullseye):
                    # delete the brush, we don't want it if we made a
                    # static one
                    VMF.remove_ent(brush)
                else:
                    # Oherwise, rename the brush to -brush, so the panel
                    # can be sent inputs.
                    brush['targetname'] = brush['targetname'].replace(
                        '_panel_top',
                        '-brush',
                        )
                    brush['parentname'] = conditions.local_name(
                        ins,
                        dynamic_pan_parent,
                    )

                    if dynamic_pan_temp:
                        # Allow replacing the brush used for the surface.
                        new_brush = conditions.import_template(
                            dynamic_pan_temp,
                            Vec.from_str(brush['origin']),
                            Vec.from_str(ins['angles']),
                            targetname=targ,
                            force_type=conditions.TEMP_TYPES.detail,
                        )
                        brush.solids = new_brush.detail.solids
                        new_brush.detail.remove()
                        for side in brush.sides():
                            if side.mat.casefold() == 'metal/black_wall_metal_002c':
                                # Copy data from the original face...
                                side.mat = surf_face.mat
                                side.uaxis = surf_face.uaxis
                                side.vaxis = surf_face.vaxis
                                side.ham_rot = surf_face.ham_rot
                                side.smooth = surf_face.smooth
                                side.lightmap = surf_face.lightmap

                break  # Don't run twice - there might be a second matching
                # overlay instance!

    if vbsp_options.get(str, 'grating_pack') and settings['has_attr']['grating']:
        TO_PACK.add(vbsp_options.get(str, 'grating_pack').casefold())


def alter_flip_panel():
    flip_panel_start = vbsp_options.get(str, 'flip_sound_start')
    flip_panel_stop = vbsp_options.get(str, 'flip_sound_stop')
    if flip_panel_start is not None or flip_panel_stop is not None:
        for flip_pan in VMF.by_class['func_door_rotating']:
            # Change flip panel sounds by editing the func_door_rotating
            flip_pan['noise1'] = flip_panel_start or ''
            flip_pan['noise2'] = flip_panel_stop or ''


def set_special_mat(face, side_type):
    """Set a face to a special texture.

    Those include checkers or portal-here tiles, used on flip
    and angled panels.
    side_type should be either 'white' or 'black'.
    """
    # We use a wall-specific texture, or the floor texture,
    # or fallback to regular textures
    rep_texture = 'special.' + side_type
    orient = get_face_orient(face)
    if orient is ORIENT.wall and get_tex(rep_texture + '_wall'):
        face.mat = get_tex(rep_texture + '_wall')
    elif get_tex(rep_texture):
        face.mat = get_tex(rep_texture)
    elif not alter_mat(face):
        face.mat = get_tex(side_type + '.' + str(orient))


def make_static_pan(ent, pan_type, is_bullseye=False):
    """Convert a regular panel into a static version.

    This is done to save entities and improve lighting."""
    static_pan_folder = vbsp_options.get(str, 'staticPan')
    if not static_pan_folder:
        return False  # no conversion allowed!

    angle = "00"
    if ent.fixup['animation']:
        # the 5:7 is the number in "ramp_45_deg_open"
        angle = ent.fixup['animation'][5:7]
    if ent.fixup['start_deployed'] == "0":
        angle = "00"  # different instance flat with the wall
    if ent.fixup['connectioncount', '0'] != "0":
        return False
    # Handle glass panels
    if pan_type == 'glass':
        ent["file"] = static_pan_folder + angle + '_glass.vmf'
        return True

    # Handle white/black panels:
    ent['file'] = static_pan_folder + angle + '_surf.vmf'

    # We use a template for the surface, so it can use correct textures.
    if angle == '00':
        # Special case: flat panels use different templates
        temp_data = conditions.import_template(
            vbsp_options.get(str, 'static_pan_temp_flat'),
            origin=Vec.from_str(ent['origin']),
            angles=Vec.from_str(ent['angles']),
            targetname=ent['targetname'],
            force_type=conditions.TEMP_TYPES.detail,
        )
        conditions.retexture_template(
            temp_data,
            origin=Vec.from_str(ent['origin']),
            force_colour=(
                conditions.MAT_TYPES.white
                if pan_type == 'white' else
                conditions.MAT_TYPES.black
            ),
            fixup=ent.fixup,
            use_bullseye=is_bullseye,
        )

        # Some styles have 8-unit thick flat panels, others use 4-units.
        # Put the target halfway.
        faith_targ_pos = Vec(0, 0, -64 + 6).rotate_by_str(ent['angles'])
        faith_targ_pos += Vec.from_str(ent['origin'])
    else:
        # For normal surfaces, we need an  origin and angles
        #  rotated around the hinge point!
        temp_origin = Vec(-64, 0, -64).rotate_by_str(ent['angles'])
        temp_origin += Vec.from_str(ent['origin'])

        temp_angles = Vec.from_str(ent['angles'])

        # figure out the right axis to rotate for the face
        facing_dir = Vec(0, 1, 0).rotate_by_str(ent['angles'])
        # Rotating counterclockwise
        if facing_dir.z == 1:
            temp_angles.y = (temp_angles.y - int(angle)) % 360
        # Rotating clockwise
        elif facing_dir.z == -1:
            temp_angles.y = (temp_angles.y + int(angle)) % 360
        else:
            normal = Vec(0, 0, 1).rotate_by_str(ent['angles'])
            if normal.z == -1:
                # On ceiling
                temp_angles.x = (temp_angles.x + int(angle)) % 360
            else:
                # Floor or rotating upright on walls
                temp_angles.x = (temp_angles.x - int(angle)) % 360
        # The target should be centered on the rotated panel!
        faith_targ_pos = Vec(64, 0, 0)
        faith_targ_pos.localise(temp_origin, temp_angles)

        temp_data = conditions.import_template(
            vbsp_options.get(str, 'static_pan_temp_' + pan_type),
            temp_origin,
            temp_angles,
            force_type=conditions.TEMP_TYPES.detail,
        )
        conditions.retexture_template(
            temp_data,
            origin=Vec.from_str(ent['origin']),
            force_colour=(
                conditions.MAT_TYPES.white
                if pan_type == 'white' else
                conditions.MAT_TYPES.black
            ),
            fixup=ent.fixup,
            use_bullseye=is_bullseye,
        )

    # Search for the info_targets of catapults aimed at the panel,
    # and adjust them so they're placed precicely on the surface.
    base_pos = Vec(0, 0, -64).rotate_by_str(ent['angles'])
    base_pos += Vec.from_str(ent['origin'])
    # Since it's a defaultdict, misses will give an empty list.
    for target in PANEL_FAITH_TARGETS[base_pos.as_tuple()]:
        target['origin'] = faith_targ_pos.join(' ')
        # Clear the parentname, since the brush is now gone!
        del target['parentname']

    return True


def change_ents():
    """Edit misc entities."""
    LOGGER.info("Editing Other Entities...")
    if vbsp_options.get(bool, "remove_info_lighting"):
        # Styles with brush-based glass edges don't need the info_lighting,
        # delete it to save ents.
        for ent in VMF.by_class['info_lighting']:
            ent.remove()
    for auto in VMF.by_class['logic_auto']:
        # Remove all the logic_autos that set attachments, we can
        # replicate this in the instance
        for out in auto.outputs:
            if 'panel_top' in out.target:
                VMF.remove_ent(auto)


def fix_inst():
    for inst in VMF.by_class['func_instance']:
        # TODO: remake this in a condition
        if "ccflag_comball_base" in inst['file', '']:  # Rexaura Flux Fields
            # find the triggers that match this entity and mod them
            for trig in VMF.iter_ents(
                    classname='trigger_portal_cleanser',
                    targetname=inst['targetname'] + "_brush",
                    ):
                for side in trig.sides():
                    side.mat = "tools/toolstrigger"

                # get rid of the _, allowing direct control from the instance.
                trig['targetname'] = inst['targetname'] + "-trigger"
                trig['classname'] = "trigger_multiple"
                trig["filtername"] = "@filter_pellet"
                trig["wait"] = "0.1"
                trig['spawnflags'] = "72"  # Physics Objects, Everything
                # generate the output that triggers the pellet logic.
                trig.add_out(VLib.Output(
                    "OnStartTouch",
                    inst['targetname'] + "-branch_toggle",
                    "FireUser1",
                    ))

            inst.outputs.clear()  # All the original ones are junk, delete them!

            for in_out in VMF.iter_ents_tags(
                    vals={
                        'classname': 'func_instance',
                        'origin': inst['origin'],
                        'angles': inst['angles'],
                        },
                    tags={
                        'file': 'ccflag_comball_out',
                        }
                    ):
                # Find the instance to use for output and add the
                # commands to trigger its logic
                inst.add_out(VLib.Output(
                    "OnUser1",
                    in_out['targetname'],
                    "FireUser1",
                    inst_in='in',
                    inst_out='out',
                    ))
                inst.add_out(VLib.Output(
                    "OnUser2",
                    in_out['targetname'],
                    "FireUser2",
                    inst_in='in',
                    inst_out='out',
                    ))


def fix_worldspawn():
    """Adjust some properties on WorldSpawn."""
    LOGGER.info("Editing WorldSpawn")
    if VMF.spawn['paintinmap'] != '1':
        # If PeTI thinks there should be paint, don't touch it
        # Otherwise set it based on the 'gel' voice attribute
        # If the game is Aperture Tag, it's always forced on
        VMF.spawn['paintinmap'] = srctools.bool_as_int(
            settings['has_attr']['gel'] or
            vbsp_options.get(str, 'game_id') == utils.STEAM_IDS['APTAG']
        )
    VMF.spawn['skyname'] = get_tex("special.sky")


@conditions.make_result('Pack')
def packlist_cond(_, res):
    """Add the files in the given packlist to the map."""
    TO_PACK.add(res.value.casefold())

    return conditions.RES_EXHAUSTED


@conditions.make_result('PackRename')
def packlist_cond_rename(_, res):
    """Add a file to the packlist, saved under a new name."""
    PACK_RENAME[res['dest']] = res['file']
    return conditions.RES_EXHAUSTED


def make_packlist(map_path):
    """Write the list of files that VRAD should pack."""

    # Scan map materials for marked materials
    # This way world-brush materials can be packed.
    pack_triggers = settings['packtrigger']

    if pack_triggers:
        def face_iter():
            """Check all these locations for the target textures."""
            # We need the iterator to allow breaking out of the loop.
            for face in VMF.iter_wfaces():
                yield face.mat.casefold()
            for ent in (
                VMF.by_class['func_brush'] |
                VMF.by_class['func_door_rotating'] |
                VMF.by_class['trigger_portal_cleanser']
                    ):
                for side in ent.sides():
                    yield side.mat.casefold()

            for overlay in VMF.by_class['info_overlay']:
                # Check overlays too
                yield overlay['material', ''].casefold()

        for mat in face_iter():
            if mat in pack_triggers:
                TO_PACK.update(pack_triggers[mat])
                del pack_triggers[mat]
                if not pack_triggers:
                    break  # No more left

    if not TO_PACK:
        # Nothing to pack - wipe the packfile!
        open(map_path[:-4] + '.filelist.txt', 'w').close()

    LOGGER.info('Making Pack list...')

    with open('bee2/pack_list.cfg') as f:
        props = Property.parse(
            f,
            'bee2/pack_list.cfg'
        ).find_key('PackList', [])

    for pack_id in TO_PACK:
        PACK_FILES.update(
            prop.value
            for prop in
            props[pack_id, ()]
        )

    with open(map_path[:-4] + '.filelist.txt', 'w') as f:
        for file in sorted(PACK_FILES):
            f.write(file + '\n')
            LOGGER.info('"{}"', file)
        for dest, file in sorted(PACK_RENAME.items()):
            f.write('{}\t{}\n'.format(file, dest))
            LOGGER.info('"{}" as "{}"', file, dest)

    LOGGER.info('Packlist written!')


def make_vrad_config():
    """Generate a config file for VRAD from our configs.

    This way VRAD doesn't need to parse through vbsp_config, or anything else.
    """
    LOGGER.info('Generating VRAD config...')
    conf = Property('Config', [
    ])
    conf['force_full'] = srctools.bool_as_int(
        BEE2_config.get_bool('General', 'vrad_force_full')
    )
    conf['screenshot'] = BEE2_config.get_val(
        'Screenshot', 'loc', ''
    )
    conf['screenshot_type'] = BEE2_config.get_val(
        'Screenshot', 'type', 'PETI'
    ).upper()
    conf['clean_screenshots'] = srctools.bool_as_int(
        BEE2_config.get_bool('Screenshot', 'del_old')
    )
    conf['is_preview'] = srctools.bool_as_int(
        IS_PREVIEW
    )
    conf['game_id'] = vbsp_options.get(str, 'game_id')

    if BEE2_config.get_bool('General', 'packfile_dump_enable'):
        conf['packfile_dump'] = BEE2_config.get_val(
            'General',
            'packfile_dump_dir',
            ''
        )

    # Copy over the voice attributes
    conf['VoiceAttr'] = ';'.join(
        key
        for key, value in
        settings['has_attr'].items()
        if value
    )

    # Copy over music soundscript data so VRAD can generate it..
    if settings['music_conf']:
        # It's a list of prop objects, so it'll become a proper
        # block when written.
        conf['MusicScript'] = settings['music_conf']

    with open('bee2/vrad_config.cfg', 'w') as f:
        for line in conf.export():
            f.write(line)


def instance_symlink():
    """On OS X and Linux, Valve broke VBSP's instances/ finding code.

    We need to symlink maps/styled/instances/ -> maps/instances/ to allow
    instances to be found.
    """
    map_root = os.path.abspath(os.path.join(
        os.getcwd(),
        '..', 'sdk_content', 'maps',
    ))
    inst = os.path.join(map_root, 'instances')
    link_loc = os.path.join(map_root, 'styled', 'instances')

    if os.path.islink(link_loc) and os.path.samefile(inst, link_loc):
        LOGGER.info('Symlink already exists..')
        return  # Already done

    LOGGER.info('Creating symlink from "{}" -> "{}"', link_loc, inst)
    os.symlink(inst, link_loc, target_is_directory=True)


def save(path):
    """Save the modified map back to the correct location.
    """
    LOGGER.info("Saving New Map...")
    os.makedirs(os.path.dirname(path), exist_ok=True)
    with AtomicWriter(path) as f:
        VMF.export(dest_file=f, inc_version=True)
    LOGGER.info("Complete!")


def run_vbsp(vbsp_args, path, new_path=None):
    """Execute the original VBSP, copying files around so it works correctly.

    vbsp_args are the arguments to pass.
    path is the original .vmf, new_path is the styled/ name.
    If new_path is passed VBSP will be run on the map in styled/, and we'll
    read through the output to find the entity counts.
    """

    is_peti = new_path is not None

    # We can't overwrite the original vmf, so we run VBSP from a separate
    # location.
    if is_peti:
        # Copy the original log file
        if os.path.isfile(path.replace(".vmf", ".log")):
            shutil.copy(
                path.replace(".vmf", ".log"),
                new_path.replace(".vmf", ".log"),
            )
    # Put quotes around args which contain spaces, and remove blank args.
    vbsp_args = [
        ('"' + x + '"' if " " in x else x)
        for x in
        vbsp_args
        if x
    ]

    # VBSP is named _osx or _linux for those platforms, and has no extension.
    # Windows uses the exe extension.
    ext = ''
    if utils.MAC:
        os_suff = '_osx'
    elif utils.LINUX:
        os_suff = '_linux'
    else:
        os_suff = ''
        ext = '.exe'

    # Ensure we've fixed the instance/ folder so instances are found.
    if utils.MAC or utils.LINUX and is_peti:
        instance_symlink()

    arg = (
        '"' +
        os.path.normpath(
            os.path.join(
                os.getcwd(),
                "vbsp" + os_suff + "_original" + ext
            )
        ) +
        '" ' +
        " ".join(vbsp_args)
    )

    # Use a special name for VBSP's output..
    vbsp_logger = utils.getLogger('valve.VBSP', alias='<Valve>')

    LOGGER.info("Calling original VBSP...")
    LOGGER.info("Arguments: {}", arg)
    try:
        output = subprocess.check_output(
            arg,
            stderr=subprocess.PIPE,
            shell=True,
        )
    except subprocess.CalledProcessError as err:
        # VBSP didn't suceed. Print the error log..
        vbsp_logger.error(err.output.decode('ascii'))

        if is_peti:  # Ignore Hammer maps
            process_vbsp_fail(err.output)

        LOGGER.error("VBSP failed! ({})", err.returncode)
        # Propagate the fail code to Portal 2.
        sys.exit(err.returncode)

    # Print output
    vbsp_logger.info(output.decode('ascii'))
    LOGGER.info("VBSP Done!")

    if is_peti:  # Ignore Hammer maps
        process_vbsp_log(output)

    # Copy over the real files so vvis/vrad can read them
        for ext in (".bsp", ".log", ".prt"):
            if os.path.isfile(new_path.replace(".vmf", ext)):
                shutil.copy(
                    new_path.replace(".vmf", ext),
                    path.replace(".vmf", ext),
                )


def process_vbsp_log(output: bytes):
    """Read through VBSP's log, extracting entity counts.

    This is then passed back to the main BEE2 application for display.
    """

    # The output is something like this:
    # nummapplanes:     (?? / 65536)
    # nummapbrushes:    (?? / 8192)
    # nummapbrushsides: (?? / 65536)
    # num_map_overlays: (?? / 512)
    # nummodels:        (?? / 1024)
    # num_entities:     (?? / 16384)

    desired_vals = [
        # VBSP values -> config names
        (b'nummapbrushes:', 'brush'),
        (b'num_map_overlays:', 'overlay'),
        (b'num_entities:', 'entity'),
    ]
    # The other options rarely hit the limits, so we don't track them.

    counts = {
        'brush': ('0', '8192'),
        'overlay': ('0', '512'),
        'entity': ('0', '2048'),
    }

    for line in output.splitlines():
        line = line.lstrip()
        for name, conf in desired_vals:
            if not line.startswith(name):
                continue
            # Grab the value from ( onwards
            fraction = line.split(b'(', 1)[1]
            # Grab the two numbers, convert to ascii and strip
            # whitespace.
            count_num, count_max = fraction.split(b'/')
            counts[conf] = (
                count_num.strip(b' \t\n').decode('ascii'),
                # Strip the ending ) off the max. We have the value, so
                # we might as well tell the BEE2 if it changes..
                count_max.strip(b') \t\n').decode('ascii')
            )

    LOGGER.info('Retrieved counts: {}', counts)
    count_section = BEE2_config['Counts']
    for count_name, (value, limit) in counts.items():
        count_section[count_name] = value
        count_section['max_' + count_name] = limit
    BEE2_config.save()


def process_vbsp_fail(output: bytes):
    """Read through VBSP's logs when failing, to update counts."""
    # VBSP doesn't output the actual entity counts, so set the errorred
    # one to max and the others to zero.
    count_section = BEE2_config['Counts']

    count_section['max_brush'] = '8192'
    count_section['max_entity'] = '2048'
    count_section['max_overlay'] = '512'

    for line in reversed(output.splitlines()):  # type: bytes
        if b'MAX_MAP_OVERLAYS' in line:
            count_section['entity'] = '0'
            count_section['brush'] = '0'
            count_section['overlay'] = '512'
            # The line is like 'MAX_MAP_OVER = 512', pull out the number from
            # the end and decode it.
            count_section['max_overlay'] = line.split(b'=')[1].strip().decode('ascii')
            break
        if b'MAX_MAP_BRUSHSIDES' in line or b'MAX_MAP_PLANES' in line:
            count_section['entity'] = '0'
            count_section['overlay'] = '0'
            count_section['brush'] = '8192'
            break
        if b'MAX_MAP_ENTITIES' in line:
            count_section['entity'] = count_section['overlay'] = '0'
            count_section['brush'] = '8192'
            break
    else:
        count_section['entity'] = '0'
        count_section['overlay'] = '0'
        count_section['brush'] = '0'
    BEE2_config.save_check()


def main():
    """Main program code.

    """
    global MAP_RAND_SEED, IS_PREVIEW, GAME_MODE
    LOGGER.info("BEE{} VBSP hook initiallised.", utils.BEE_VERSION)

    args = " ".join(sys.argv)
    new_args = sys.argv[1:]
    old_args = sys.argv[1:]
    folded_args = [arg.casefold() for arg in old_args]
    path = sys.argv[-1]  # The path is the last argument to vbsp

    if not old_args:
        # No arguments!
        LOGGER.info(
            'No arguments!\n'
            "The BEE2 VBSP takes all the regular VBSP's "
            'arguments, with some extra arguments:\n'
            '-dump_conditions: Print a list of all condition flags,\n'
            '  results, and metaconditions.\n'
            '-bee2_verbose: Print debug messages to the console.\n'
            '-verbose: A default VBSP command, has the same effect as above.\n'
            '-force_peti: Force enabling map conversion. \n'
            "-force_hammer: Don't convert the map at all.\n"
            '-entity_limit: A default VBSP command, this is inspected to'
            'determine if the map is PeTI or not.'
        )
        sys.exit()

    # The first is just for us, the second is also for VBSP. We'll switch to
    # verbose mode if VBSP is set to do so as well.
    if '-bee2_verbose' in folded_args or '-verbose' in folded_args:
        utils.stdout_loghandler.setLevel('DEBUG')
        LOGGER.info('Switched to verbose logging.')

    conditions.import_conditions()  # Import all the conditions and
    # register them.

    if '-dump_conditions' in folded_args:
        # Print all the condition flags, results, and metaconditions
        conditions.dump_conditions()
        sys.exit()

    if not path.endswith(".vmf"):
        path += ".vmf"

    # Append styled/ to the directory path.
    path_dir, path_file = os.path.split(path)
    new_path = new_args[-1] = os.path.join(
        path_dir,
        'styled',
        path_file,
    )

    for i, a in enumerate(new_args):
        # We need to strip these out, otherwise VBSP will get confused.
        if a == '-force_peti' or a == '-force_hammer':
            new_args[i] = ''
            old_args[i] = ''
        # Strip the entity limit, and the following number
        if a == '-entity_limit':
            new_args[i] = ''
            if len(new_args) > i+1 and new_args[i+1] == '1750':
                new_args[i+1] = ''

    LOGGER.info('Map path is "' + path + '"')
    LOGGER.info('New path: "' + new_path + '"')
    if path == "":
        raise Exception("No map passed!")

    if '-force_peti' in args or '-force_hammer' in args:
        # we have override command!
        if '-force_peti' in args:
            LOGGER.warning('OVERRIDE: Attempting to convert!')
            is_hammer = False
        else:
            LOGGER.warning('OVERRIDE: Abandoning conversion!')
            is_hammer = True
    else:
        # If we don't get the special -force args, check for the entity
        # limit to determine if we should convert
        is_hammer = "-entity_limit 1750" not in args

    # Clear the list of files we want to inject into the packfile.
    # If we're in a Hammer map, we want to ensure no files are injected.
    LOGGER.info('Clearing inject/ directory..')
    os.makedirs('bee2/inject/', exist_ok=True)
    for file in os.listdir('bee2/inject'):
        os.remove(os.path.join('bee2', 'inject', file))

    if is_hammer:
        LOGGER.warning("Hammer map detected! skipping conversion..")
        run_vbsp(
            vbsp_args=old_args,
            path=path,
        )
    else:
        LOGGER.info("PeTI map detected!")

        LOGGER.info("Loading settings...")
        load_settings()

        load_map(path)

        MAP_RAND_SEED = calc_rand_seed()

        all_inst = get_map_info()

        brushLoc.POS.read_from_map(VMF, settings['has_attr'])

        conditions.init(
            seed=MAP_RAND_SEED,
            inst_list=all_inst,
            vmf_file=VMF,
        )

        fix_inst()
        alter_flip_panel()  # Must be done before conditions!
        conditions.check_all()
        add_extra_ents(mode=GAME_MODE)

        change_ents()
        fixup_goo_sides()  # Must be done before change_brush()!
        change_brush()
        change_overlays()
        change_trig()
        collapse_goo_trig()
        change_func_brush()
        remove_static_ind_toggles()
        remove_barrier_ents()
        fix_worldspawn()

        make_packlist(path)
        make_vrad_config()

        save(new_path)
        run_vbsp(
            vbsp_args=new_args,
            path=path,
            new_path=new_path,
        )

    LOGGER.info("BEE2 VBSP hook finished!")


if __name__ == '__main__':
    main()<|MERGE_RESOLUTION|>--- conflicted
+++ resolved
@@ -1,9 +1,6 @@
 
 import utils
 # Do this very early, so we log the startup sequence.
-import vbsp_options
-
-
 LOGGER = utils.init_logging('bee2/vbsp.log')
 
 import os
@@ -21,6 +18,7 @@
 import srctools.vmf as VLib
 import srctools
 import voiceLine
+import vbsp_options
 import instanceLocs
 import brushLoc
 import bottomlessPit
@@ -175,140 +173,6 @@
     'corner': "signage/indicator_lights/indicator_lights_corner_floor",
     }
 
-<<<<<<< HEAD
-DEFAULTS = {
-    "goo_mist":                 "0",  # Add info_particle_systems to goo pits
-
-    "remove_info_lighting":     "0",  # Remove the glass info_lighting ents
-    "remove_pedestal_plat":     "0",  # Remove pedestal button platforms
-    "remove_exit_signs":        "0",  # Remove the exit sign overlays
-
-    "random_blackwall_scale":   "0",  # P1 style randomly sized black walls
-
-    "rotate_edge":              "0",  # Rotate squarebeams textures 90 degrees.
-    "reset_edge_off":           "0",  # Reset the scale on
-    "edge_scale":               "0.15",  # The scale on squarebeams textures
-    "rotate_edge_special":      "0",    # Ditto for angled/flip panels
-    "reset_edge_off_special":   "",
-    "edge_scale_special":       "0.15",
-
-    # Reset offsets for all white/black brushes, so embedface has correct
-    # texture matching
-    "tile_texture_lock":        "1",
-
-    "fizz_border_vertical":     "0",  # The texture is oriented vertically
-    "fizz_border_thickness":    "8",  # The width of the overlays
-    "fizz_border_repeat":       "128",  # The width lengthways
-    "fizz_visibility":          "1",  # Make fizzlers invisible and silent.
-
-    "force_fizz_reflect":       "0",  # Force fast reflections on fizzlers
-    "force_brush_reflect":      "0",  # Force fast reflections on func_brushes
-
-    # Allow changing flip panel sounds.
-    "flip_sound_start":        "World.a3JumpIntroRotatingPanelTravel",
-    "flip_sound_stop":         "World.a3JumpIntroRotatingPanelArrive",
-
-
-    "staticPan":                "NONE",  # folder for static panels
-    # Template used for static panels set to 0 degrees
-    "static_pan_temp_flat":     "BEE2_STATIC_PAN_FLAT",
-    # Template used for angled static panels
-    "static_pan_temp_white":    "BEE2_STATIC_PAN_ANGLED",
-    "static_pan_temp_black":    "BEE2_STATIC_PAN_ANGLED",
-    # If set, replace panel func_brushes with this. Top should be set to
-    # black_wall_metal_002c
-    "dynamic_pan_temp":         "",
-    # The local name that the panel func_brush should parent to.
-    # Adding the attachment name to the parent after a comma
-    # automatically sets the attachment point for us.
-    "dynamic_pan_parent":       "model_arms,panel_attach",
-
-    "signInst":                 "NONE",  # adds this instance on all the signs.
-    "signSize":                 "32",  # Allow resizing the sign overlays
-    "signPack":                 "",  # Packlist to use when sign inst is added
-
-    "broken_antline_chance":    "0",  # The chance an antline will be 'broken'
-    # The maximum distance of a single broken section
-    "broken_antline_distance":  "3",
-    "goo_scale":                "1",  # Scale of goo material
-
-    # Add lights to disguise the bottomless pit transition
-    "pit_blend_light":          "",
-
-    # Textures used for the glass/grating clips.
-    "glass_clip":               "BEE2/glass_player_clip",
-    "grating_clip":             "BEE2/grate_player_clip",
-    # Packlists for glass and gratings
-    "glass_pack":               "PACK_PLAYER_CLIP_GLASS",
-    "grating_pack":             "PACK_PLAYER_CLIP_GRATE",
-    # Filter used on grating vphysics_clips
-    "grating_filter":           "@not_paint_bomb",
-    # A template holding a brush used to decide the
-    # rotation and scaling of glass. This overrides glass_scale
-    # and grating_scale, if set.
-    "glass_template":           "",
-    "grating_template":         "",
-
-    # The same for the goo_wall textures.
-    "goo_wall_scale_temp":      "",
-
-    "glass_scale":              "0.15",  # Scale of glass texture
-    "grating_scale":            "0.15",  # Scale of grating texture
-
-    # Add beams to the middle of large glass floors.
-    "glass_floorbeam_temp":     "",  # Two brushes for the texture scaling.
-    "glass_floorbeam_sep":      "2",  # Number of blocks between beams
-
-    "clump_wall_tex":           "0",  # Use the clumping wall algorithm
-    "clump_ceil":               "0",  # Use if for ceilings?
-    "clump_floor":              "0",  # Use it for floors?
-    "clump_size":               "4",  # The maximum length of a clump
-    "clump_width":              "2",  # The width of a clump
-    "clump_number":             "6",  # The number of clumps created
-
-    # Default to the origin of the elevator instance - that's likely to
-    # be enclosed
-    "music_location_sp":        "-2000 2000 0",
-    "music_location_coop":      "-2000 -2000 0",
-    # Instance used for pti_ents
-    "global_pti_ents":          "instances/BEE2/global_pti_ents.vmf",
-    # Default pos is next to arrival_departure_ents
-    # Note that many other ents are added at this point, since it's
-    # boxed in.
-    "global_pti_ents_loc":      "-2400 -2800 0",
-    # Location of the model changer instance if needed
-    "model_changer_loc":        "-2400 -2800 -256",
-
-    ######
-    # The following are set by the BEE2.4 app automatically:
-
-    # The file path of the BEE2 app that generated the config
-    "bee2_loc":                 "",
-    "game_id":                  "620",  # The game's steam ID
-
-    "music_id":                 "<NONE>",  # The music ID which was selected
-    "music_instance":           "",  # The instance for the chosen music
-    "music_soundscript":        "",  # The soundscript for the chosen music
-    "music_looplen":            "0",  # If set, re-trigger music after this time.
-
-    "elev_type":                "RAND",  # What type of script to use:
-    # Either "RAND", "FORCE", "NONE" or "BSOD"
-    "elev_horiz":               "",  # The horizontal elevator video to use
-    "elev_vert":                "",  # The vertical elevator video to use
-    "voice_id":                 "<NONE>",  # The voice pack which was selected
-    "voice_char":               "",  # Characters in the pack
-    "cave_port_skin":           "",  # If a Cave map, indicate which portrait to use.
-
-    "voice_studio_inst":        "",  # Instance to use for monitor backdrop.
-    "voice_studio_inter_chance": "0",  # Chance to switch to the voice character.
-    "voice_studio_cam_loc":     "0 0 0",  # Location for camera
-    "voice_studio_cam_pitch":   "0",  # Direction of the camera.
-    "voice_studio_cam_yaw":     "0",
-    "voice_studio_actor":       "",  # If set, no bullseye is output with this name..
-    }
-
-=======
->>>>>>> 3d57d217
 # angles needed to ensure fizzlers are not upside-down
 # (key=original, val=fixed)
 FIZZLER_ANGLE_FIX = {
@@ -2692,14 +2556,7 @@
         if target.endswith('_brush'):
             trig['targetname'] = target[:-6] + '-br_fizz'
 
-<<<<<<< HEAD
-        # Apply some config options - scanline and Fast Reflections, visibility
-        trig['drawInFastReflection'] = get_opt("force_fizz_reflect")
-=======
-        # Apply some config options - scanline and Fast Reflections, visbility
-        trig['useScanline'] = settings["fizzler"]["scanline"]
         trig['drawInFastReflection'] = vbsp_options.get(bool, "force_fizz_reflect")
->>>>>>> 3d57d217
         # This also controls whether fizzlers play sounds.
         trig['visible'] = vbsp_options.get(bool, 'fizz_visibility')
 
