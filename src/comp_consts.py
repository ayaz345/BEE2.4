"""Various constant values for use by VBSP. (Mainly texture names.)"""
from enum import Enum, EnumMeta

from srctools import Side as _Side

<<<<<<< HEAD
class ConstGroupMeta(EnumMeta):
    """Metaclass for ConstGroup."""
=======
__all__ = [
    'MaterialGroup',

    'WhitePan', 'BlackPan',
    'Signage', 'Antlines',
    'Goo', 'Fizzler',
    'Special', 'Tools',
]

class MaterialGroupMeta(EnumMeta):
>>>>>>> aecbafcb
    @classmethod
    def __prepare__(mcs, cls, bases):
        """Override Enum class-dict type.
        
        This makes string-values lowercase when set.
        """
        # The original class is private - grab it via prepare, and make
        # a subclass right here.
        orig_dict = type(super().__prepare__(cls, bases))
        class RepDict(orig_dict):
            def __setitem__(self, key, value):
                if isinstance(value, str):
                    value = value.casefold()
                super().__setitem__(key, value)
        
        return RepDict()
        
    def __contains__(cls, value):
        """MaterialGroup can check if strings are equal to a member."""
        if isinstance(value, str):
            return value.casefold() in cls._value2member_map_
        elif isinstance(value, _Side):
            return value.mat.casefold() in cls._value2member_map_
        return super().__contains__(value)
        
    def __call__(cls, value, *args, **kwargs):
        if args or kwargs:
            return super().__call__(value, *args, **kwargs)
        return cls.__new__(cls, value.casefold())

    __call__.__doc__ = EnumMeta.__call__.__doc__


class MaterialGroup(str, Enum, metaclass=MaterialGroupMeta):
    """Adds a few useful features to the string enums.

    * They are compared case-insensitively.
    * This can be compared to VMF sides to match the material.
    * 'str' in MaterialGroup can be done to check if a string is equal
      to any members.
    * str(member) == member.value
    """
    def __eq__(self, other):
        if isinstance(other, _Side):
            other = other.mat
        return self.value == other.casefold()

    def __str__(self):
        return self.value

    def __hash__(self):
        """Allow hashing MaterialGroup values."""
        return hash(self.value)


<<<<<<< HEAD
class ItemClass(ConstGroup):
    """PeTI item classes."""
    # Default
    UNCLASSED = 'ItemBase'

    FLOOR_BUTTON = 'ItemButtonFloor'
    PEDESTAL_BUTTON = 'ItemPedestalButton'

    PANEL_STAIR = 'ItemStairs'
    PANEL_FLIP = 'ItemPanelFlip'
    PANEL_ANGLED = 'ItemAngledPanel'  # Both items
    PISTON_PLATFORM = 'ItemPistonPlatform'
    TRACK_PLATFORM = 'ItemRailPlatform'

    CUBE = 'ItemCube'
    GEL = PAINT = 'ItemPaintSplat'
    FAITH_PLATE = 'ItemCatapult'

    CUBE_DROPPER = 'ItemCubeDropper'
    GEL_DROPPER = PAINT_DROPPER = 'ItemPaintDropper'
    FAITH_TARGET = 'ItemCatapultTarget'

    # Input-less items
    GLASS = 'ItemBarrier'
    TURRET = 'ItemTurret'
    LIGHT_STRIP = 'ItemLightStrip'
    GOO = 'ItemGoo'

    # Items with inputs
    LASER_EMITTER = 'ItemLaserEmitter'
    FUNNEL = 'ItemTBeam'
    FIZZLER = 'ItemBarrierHazard'
    LIGHT_BRIDGE = 'ItemLightBridge'

    # Extent/handle pseudo-items
    HANDLE_FIZZLER = 'ItemBarrierHazardExtent'
    HANDLE_GLASS = 'ItemBarrierExtent'
    HANDLE_PISTON_PLATFORM = 'ItemPistonPlatformExtent'
    HANDLE_TRACK_PLATFORM = 'ItemRailPlatformExtent'

    # Entry/Exit corridors
    DOOR_ENTRY_SP = 'ItemEntranceDoor'
    DOOR_ENTRY_COOP = 'ItemCoopEntranceDoor'
    DOOR_EXIT_SP = 'ItemExitDoor'
    DOOR_EXIT_COOP = 'ItemCoopExitDoor'


class WhitePan(ConstGroup):
=======
class WhitePan(MaterialGroup):
>>>>>>> aecbafcb
    """White tiling."""
    WHITE_FLOOR = "tile/white_floor_tile002a"
    WHITE_1x1 = "tile/white_wall_tile003a"
    WHITE_2x1 = "tile/white_wall_tile003h"
    WHITE_2x2 = "tile/white_wall_tile003c"
    WHITE_4x4 = "tile/white_wall_tile003f"


class BlackPan(MaterialGroup):
    """Black tiling."""
    BLACK_FLOOR = "metal/black_floor_metal_001c"
    BLACK_1 = "metal/black_wall_metal_002c"
    BLACK_2 = "metal/black_wall_metal_002e"
    BLACK_2x2 = "metal/black_wall_metal_002a"  # 2x2
    BLACK_4x4 = "metal/black_wall_metal_002b"  # 4x4


class Signage(MaterialGroup):
    """The various square white signs used in the PeTI."""
    EXIT = "signage/signage_exit"
    ARROW = "signage/signage_overlay_arrow"
    SHAPE_DOT = "signage/shape01"
    SHAPE_MOON = "signage/shape02"
    SHAPE_TRIANGLE = "signage/shape03"
    SHAPE_CROSS = "signage/shape04"
    SHAPE_SQUARE = "signage/shape05"
    SHAPE_CIRCLE = "signage/signage_shape_circle"
    SHAPE_SINE = "signage/signage_shape_sine"
    SHAPE_SLASH = "signage/signage_shape_slash"
    SHAPE_STAR = "signage/signage_shape_star"
    SHAPE_WAVY = "signage/signage_shape_wavy"


class Special(MaterialGroup):
    BACKPANELS = "anim_wp/framework/backpanels"
    # Note - this is used in PeTI maps.
    BACKPANELS_CHEAP = "anim_wp/framework/backpanels_cheap"
    PED_SIDE = "plastic/plasticwall004a"
    SQUAREBEAMS = "anim_wp/framework/squarebeams"
    GLASS = "glass/glasswindow007a_less_shiny"
    GRATING = "metal/metalgrate018"
    LASERFIELD = "effects/laserplane"


class Goo(MaterialGroup):
    REFLECTIVE = "nature/toxicslime_a2_bridge_intro"
    CHEAP = "nature/toxicslime_puzzlemaker_cheap"


class Antlines(MaterialGroup):
    STRAIGHT = "signage/indicator_lights/indicator_lights_floor"
    CORNER = "signage/indicator_lights/indicator_lights_corner_floor"


class Tools(MaterialGroup):
    """Tool textures."""
    NODRAW = 'tools/toolsnodraw'
    INVISIBLE = 'tools/toolsinvisible'
    TRIGGER = 'tools/toolstrigger'
    
    AREAPORTAL = 'tools/toolsareaportal'
    SKIP = 'tools/toolsskip' 
    HINT = 'tools/toolshint'
    OCCLUDER = 'tools/toolsoccluder'
    
    CLIP = 'tools/toolsclip'
    BLOCK_LOS = 'tools/toolsblock_los'
    BLOCK_LIGHT = 'tools/toolsblocklight'
    BLOCK_BULLETS = 'tools/toolsblockbullets'
    PLAYER_CLIP = 'tools/toolsplayerclip'
    
    SKYBOX = 'tools/toolsskybox'
    BLACK = 'tools/toolsblack'


class Fizzler(MaterialGroup):
    """Fizzler textures."""
    CENTER = "effects/fizzler_center"
    LEFT = "effects/fizzler_l"
    RIGHT = "effects/fizzler_r"
    SHORT = "effects/fizzler"<|MERGE_RESOLUTION|>--- conflicted
+++ resolved
@@ -3,10 +3,6 @@
 
 from srctools import Side as _Side
 
-<<<<<<< HEAD
-class ConstGroupMeta(EnumMeta):
-    """Metaclass for ConstGroup."""
-=======
 __all__ = [
     'MaterialGroup',
 
@@ -17,7 +13,6 @@
 ]
 
 class MaterialGroupMeta(EnumMeta):
->>>>>>> aecbafcb
     @classmethod
     def __prepare__(mcs, cls, bases):
         """Override Enum class-dict type.
@@ -73,8 +68,7 @@
         return hash(self.value)
 
 
-<<<<<<< HEAD
-class ItemClass(ConstGroup):
+class ItemClass(MaterialGroup):
     """PeTI item classes."""
     # Default
     UNCLASSED = 'ItemBase'
@@ -121,10 +115,7 @@
     DOOR_EXIT_COOP = 'ItemCoopExitDoor'
 
 
-class WhitePan(ConstGroup):
-=======
 class WhitePan(MaterialGroup):
->>>>>>> aecbafcb
     """White tiling."""
     WHITE_FLOOR = "tile/white_floor_tile002a"
     WHITE_1x1 = "tile/white_wall_tile003a"
