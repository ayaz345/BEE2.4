--- conflicted
+++ resolved
@@ -1083,18 +1083,10 @@
             self.y = float(y)
             self.z = float(z)
         else:
-<<<<<<< HEAD
             it = iter(x)
             self.x = float(next(it, 0.0))
             self.y = float(next(it, y))
             self.z = float(next(it, z))
-=======
-            # Treat it as a sequence
-            it = iter(x)
-            self.x = float(next(it, 0.0))
-            self.y = float(next(it, 0.0))
-            self.z = float(next(it, 0.0))
->>>>>>> 64e7b962
 
     def copy(self):
         return Vec(self.x, self.y, self.z)
@@ -1233,121 +1225,10 @@
             abs(self.z),
         )
 
-<<<<<<< HEAD
     funcname = op = pretty = None
 
     # Use exec() to generate all the number magic methods. This reduces code
     # duplication since they're all very similar.
-=======
-    def __add__(self, other: Union['Vec', tuple, float]) -> 'Vec':
-        """+ operation.
-
-        This additionally works on scalars (adds to all axes).
-        """
-        if isinstance(other, Vec):
-            return Vec(self.x + other.x, self.y + other.y, self.z + other.z)
-        elif isinstance(other, tuple):
-            return Vec(self.x + other[0], self.y + other[1], self.z + other[2])
-        else:
-            return Vec(self.x + other, self.y + other, self.z + other)
-    __radd__ = __add__
-
-    def __sub__(self, other: Union['Vec', tuple, float]) -> 'Vec':
-        """- operation.
-
-        This additionally works on scalars (adds to all axes).
-        """
-        if isinstance(other, Vec):
-            return Vec(
-                self.x - other.x,
-                self.y - other.y,
-                self.z - other.z
-            )
-
-        try:
-            if isinstance(other, tuple):
-                x = self.x - other[0]
-                y = self.y - other[1]
-                z = self.z - other[2]
-            else:
-                x = self.x - other
-                y = self.y - other
-                z = self.z - other
-        except TypeError:
-            return NotImplemented
-        else:
-            return Vec(x, y, z)
-
-    def __rsub__(self, other: Union['Vec', tuple, float]) -> 'Vec':
-        """- operation.
-
-        This additionally works on scalars (adds to all axes).
-        """
-
-        if isinstance(other, Vec):
-            return Vec(
-                other.x - self.x,
-                other.y - self.x,
-                other.z - self.z
-            )
-
-        try:
-            if isinstance(other, tuple):
-                x = other[0] - self.x
-                y = other[1] - self.y
-                z = other[2] - self.z
-            else:
-                x = other - self.x
-                y = other - self.y
-                z = other - self.z
-        except TypeError:
-            return NotImplemented
-        else:
-            return Vec(x, y, z)
-
-    def __mul__(self, other: float) -> 'Vec':
-        """Multiply the Vector by a scalar."""
-        if isinstance(other, Vec):
-            return NotImplemented
-        try:
-            return Vec(
-                self.x * other,
-                self.y * other,
-                self.z * other,
-            )
-        except TypeError:
-            return NotImplemented
-
-    def __rmul__(self, other: float) -> 'Vec':
-        """Multiply the Vector by a scalar."""
-        if isinstance(other, Vec):
-            return NotImplemented
-        try:
-            return Vec(
-                other * self.x,
-                other * self.y,
-                other * self.z,
-            )
-        except TypeError:
-            return NotImplemented
-
-    def __truediv__(self, other: float) -> 'Vec':
-        """Divide the Vector by a scalar."""
-        if isinstance(other, Vec):
-            return NotImplemented
-        else:
-            try:
-                return Vec(
-                    self.x / other,
-                    self.y / other,
-                    self.z / other,
-                )
-            except TypeError:
-                return NotImplemented
-
-    def __rtruediv__(self, other: float) -> 'Vec':
-        """Divide a scalar by a Vector.
->>>>>>> 64e7b962
 
     for funcname, op in (('add', '+'), ('sub', '-')):
         exec(
@@ -1391,7 +1272,6 @@
             return NotImplemented
         else:
             try:
-<<<<<<< HEAD
                 x1, x2 = divmod(other, self.x)
                 y1, y2 = divmod(other, self.y)
                 z1, z2 = divmod(other, self.z)
@@ -1399,69 +1279,6 @@
                 return NotImplemented
             else:
                 return Vec(x1, y1, z1), Vec(x2, y2, z2)
-=======
-                self.x -= other
-                self.y -= other
-                self.z -= other
-            except TypeError as e:
-                self.x, self.y, self.z = orig
-                raise TypeError(
-                    'Cannot subtract {} from Vector!'.format(type(other))
-                ) from e
-            return self
-
-    def __imul__(self, other: float) -> 'Vec':
-        """*= operation.
-
-        Like the normal one except without duplication.
-        """
-        if isinstance(other, Vec):
-            raise TypeError("Cannot multiply 2 Vectors.")
-        else:
-            self.x *= other
-            self.y *= other
-            self.z *= other
-            return self
-
-    def __itruediv__(self, other: float) -> 'Vec':
-        """/= operation.
-
-        Like the normal one except without duplication.
-        """
-        if isinstance(other, Vec):
-            raise TypeError("Cannot divide 2 Vectors.")
-        else:
-            self.x /= other
-            self.y /= other
-            self.z /= other
-            return self
-
-    def __ifloordiv__(self, other: float) -> 'Vec':
-        """//= operation.
-
-        Like the normal one except without duplication.
-        """
-        if isinstance(other, Vec):
-            raise TypeError("Cannot divide 2 Vectors.")
-        else:
-            self.x //= other
-            self.y //= other
-            self.z //= other
-            return self
-
-    def __imod__(self, other: float) -> 'Vec':
-        """%= operation.
-
-        Like the normal one except without duplication.
-        """
-        if isinstance(other, Vec):
-            raise TypeError("Cannot modulus 2 Vectors.")
-        else:
-            self.x %= other
-            self.y %= other
-            self.z %= other
-            return self
->>>>>>> 64e7b962
 
     def __bool__(self) -> bool:
         """Vectors are True if any axis is non-zero."""
@@ -1798,10 +1615,6 @@
             self.rotate(angles[0], angles[1], angles[2])
         self.__iadd__(origin)
 
-<<<<<<< HEAD
-    len = mag
-    mag_sq = len_sq
-=======
     def norm_mask(self, normal: 'Vec') -> 'Vec':
         """Subtract the components of this vector not in the direction of the normal.
 
@@ -1810,7 +1623,6 @@
         """
         normal = normal.norm()
         return normal * self.dot(normal)
->>>>>>> 64e7b962
 
     len = mag
     mag_sq = len_sq