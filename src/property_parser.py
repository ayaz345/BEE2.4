import utils
import re

from typing import (
    Optional, Union, Any,
    Dict, List, Tuple, Iterator,
)

__all__ = ['KeyValError', 'NoKeyError', 'Property']

# various escape sequences that we allow
REPLACE_CHARS = {
    r'\n':  '\n',
    r'\t':  '\t',
    '\\\\': '\\',
    r'\/':   '/',
}

# Sentinel value to indicate that no default was given to find_key()
_NO_KEY_FOUND = object()

# We allow bare identifiers on lines, but they can't contain quotes or brackets.
_RE_IDENTIFIER = re.compile('[^]"\'{}<>();:[]+')

_Prop_Value = Union[List['Property'], str]

# Various [flags] used after property names in some Valve files.
# See https://github.com/ValveSoftware/source-sdk-2013/blob/master/sp/src/tier1/KeyValues.cpp#L2055
PROP_FLAGS = {
    # We know we're not on a console...
    'x360': False,
    'ps3': False,
    'gameconsole': False,

    'win32': True,  # Not actually windows, it actually means 'PC'
    'osx': utils.MAC,
    'linux': utils.LINUX,
}


class KeyValError(Exception):
    """An error that occured when parsing a Valve KeyValues file.

    mess = The error message that occured.
    file = The filename passed to Property.parse(), if it exists
    line_num = The line where the error occured.
    """
    def __init__(
            self,
            message: str,
            file: Optional[str],
            line: Optional[int]
            ) -> None:
        super().__init__()
        self.mess = message
        self.file = file
        self.line_num = line

    def __repr__(self):
        return 'KeyValError({!r}, {!r}, {!r})'.format(
            self.mess,
            self.file,
            self.line_num,
            )

    def __str__(self):
        """Generate the complete error message.

        This includes the line number and file, if avalible.
        """
        mess = self.mess
        if self.line_num:
            mess += '\nError occured on line ' + str(self.line_num)
            if self.file:
                mess += ', with file'
        if self.file:
            if not self.line_num:
                mess += '\nError occured with file'
            mess += ' "' + self.file + '"'
        return mess


class NoKeyError(Exception):
    """Raised if a key is not found when searching from find_key().

    key = The missing key that was asked for.
    """
    def __init__(self, key):
        super().__init__()
        self.key = key

    def __repr__(self):
        return 'NoKeyError({!r})'.format(self.key)

    def __str__(self):
        return "No key " + self.key + "!"


def read_multiline_value(file, line_num, filename):
    """Pull lines out until a quote character is reached."""
    lines = ['']  # We return with a beginning newline
    # Re-looping over the same iterator means we don't repeat lines
    for line_num, line in file:
        if isinstance(line, bytes):
            # Decode bytes using utf-8
            line = line.decode('utf-8')
        line = line.strip()
        if line.endswith('"'):
            lines.append(line[:-1])
            return '\n'.join(lines)
        lines.append(line)
    else:
        # We hit EOF!
        raise KeyValError(
            "Reached EOF without ending quote!",
            filename,
            line_num,
        )


def read_flag(line_end, filename, line_num):
    """Read a potential [] flag."""
    flag = line_end.lstrip()
    if flag[:1] == '[':
        if ']' not in flag:
            raise KeyValError(
                'Unterminated [flag] on '
                'line: "{}"'.format(line_end),
                filename,
                line_num,
            )
        flag, comment = flag.split(']', 1)
        # Parse the flag
        if flag[:1] == '!':
            inv = True
            flag = flag[1:]
        else:
            inv = False
    else:
        comment = flag
        flag = inv = None

    # Check for unexpected text at the end of a line..
    comment = comment.lstrip()
    if comment and not comment.startswith('//'):
        raise KeyValError(
            'Extra text after '
            'line: "{}"'.format(line_end),
            filename,
            line_num,
        )

    if flag:
        # If inv is False, we need True flags.
        # If inv is True, we need False flags.
        return inv is not PROP_FLAGS.get(flag.casefold(), True)
    return True


class Property:
    """Represents Property found in property files, like those used by Valve.

    Value should be a string (for leaf properties), or a list of children
    Property objects.
    The name should be a string, or None for a root object.
    Root objects export each child at the topmost indent level.
        This is produced from Property.parse() calls.
    """
    # Helps decrease memory footprint with lots of Property values.
    __slots__ = ('_folded_name', 'real_name', 'value')

    def __init__(
            self: 'Property',
            name: Optional[str],
            value: _Prop_Value,
            ):
        """Create a new property instance.

        """
        self.real_name = name  # type: Optional[str]
        self.value = value  # type: _Prop_Value
        self._folded_name = (
            None if name is None
            else name.casefold()
        )  # type: Optional[str]

    @property
    def name(self) -> Optional[str]:
        """Name automatically casefolds() any given names.

        This ensures comparisons are always case-sensitive.
        Read .real_name to get the original value.
        """
        return self._folded_name

    @name.setter
    def name(self, new_name):
        self.real_name = new_name
        if new_name is None:
            self._folded_name = None
        else:
            self._folded_name = new_name.casefold()

    def edit(self, name=None, value=None):
        """Simultaneously modify the name and value."""
        if name is not None:
            self.real_name = name
            self._folded_name = name.casefold()
        if value is not None:
            self.value = value

    @staticmethod
    def parse(file_contents, filename='') -> "Property":
        """Returns a Property tree parsed from given text.

        filename, if set should be the source of the text for debug purposes.
        file_contents should be an iterable of strings
        """

        file_iter = enumerate(file_contents, start=1)

        # The block we are currently adding to.

        # The special name 'None' marks it as the root property, which
        # just outputs its children when exported. This way we can handle
        # multiple root blocks in the file, while still returning a single
        # Property object which has all the methods.
        cur_block = Property(None, [])

        # A queue of the properties we are currently in (outside to inside).
        open_properties = [cur_block]

        # Do we require a block to be opened next? ("name"\n must have { next.)
        requires_block = False

        is_identifier = _RE_IDENTIFIER.match

        for line_num, line in file_iter:
            if isinstance(line, bytes):
                # Decode bytes using utf-8
                line = line.decode('utf-8')
            freshline = line.strip()

            if not freshline or freshline[:2] == '//':
                # Skip blank lines and comments!
                continue

            if freshline[0] == '{':
                # Open a new block - make sure the last token was a name..
                if not requires_block:
                    raise KeyValError(
                        'Property cannot have sub-section if it already '
                        'has an in-line value.',
                        filename,
                        line_num,
                    )
                requires_block = False
                cur_block = cur_block[-1]
                cur_block.value = []
                open_properties.append(cur_block)
                continue
            else:
                # A "name" line was found, but it wasn't followed by '{'!
                if requires_block:
                    raise KeyValError(
                        "Block opening ('{') required!",
                        filename,
                        line_num,
                    )

            if freshline[0] == '"':   # data string
                line_contents = freshline.split('"')
                name = line_contents[1]
                try:
                    value = line_contents[3]
                except IndexError:  # It doesn't have a value - it's a block.
                    cur_block.append(Property(name, ''))
                    requires_block = True  # Ensure the next token must be a '{'.
                    continue  # Ensure we skip the check for the above value

                # Special case - comment between name/value sections -
                # it's a name block then.
                if line_contents[2].lstrip().startswith('//'):
                    cur_block.append(Property(name, ''))
                    requires_block = True
                    continue
                else:
                    if len(line_contents) < 5:
                        # It's a multiline value - no ending quote!
                        value += read_multiline_value(
                            file_iter,
                            line_num,
                            filename,
                        )
                    if value and '\\' in value:
                        for orig, new in REPLACE_CHARS.items():
                            value = value.replace(orig, new)

                # Line_contents[4] is the start of the comment, check for [] flags.
                if len(line_contents) >= 5:
                    if read_flag(line_contents[4], filename, line_num):
                        cur_block.append(Property(name, value))
                else:
                    # No flag, add unconditionally
                    cur_block.append(Property(name, value))
            elif freshline[0] == '}':
                # Move back a block
                open_properties.pop()
                try:
                    cur_block = open_properties[-1].value
                except IndexError:
                    # No open blocks!
                    raise KeyValError(
                        'Too many closing brackets.',
                        filename,
                        line_num,
                    )

            # Handle name bare on one line - it's a name block. This is used
            # in VMF files...
            elif is_identifier(freshline):
                cur_block.append(Property(freshline, ''))
                requires_block = True  # Ensure the next token must be a '{'.
                continue
            else:
                raise KeyValError(
                    "Unexpected beginning character '"
                    + freshline[0]
                    + '"!',
                    filename,
                    line_num,
                )

        if len(open_properties) > 1:
            raise KeyValError(
                'End of text reached with remaining open sections.',
                filename,
                line=None,
            )
        return open_properties[0]

    def find_all(self, *keys) -> Iterator['Property']:
        """Search through a tree to obtain all properties that match a particular path.

        """
        depth = len(keys)
        if depth == 0:
            raise ValueError("Cannot find_all without commands!")

        targ_key = keys[0].casefold()
        for prop in self:
            if not isinstance(prop, Property):
                raise ValueError(
                    'Cannot find_all on a value that is not a Property!'
                )
            if prop._folded_name == targ_key is not None:
                if depth > 1:
                    if prop.has_children():
                        yield from Property.find_all(prop, *keys[1:])
                else:
                    yield prop

    def find_key(self, key, def_: _Prop_Value=_NO_KEY_FOUND):
        """Obtain the value of the child Property with a given name.

        - If no child is found with the given name, this will return the
          default value, or raise NoKeyError if none is provided.
        - This prefers keys located closer to the end of the value list.
        """
        key = key.casefold()
        for prop in reversed(self.value):  # type: Property
            if prop._folded_name == key:
                return prop
        if def_ is _NO_KEY_FOUND:
            raise NoKeyError(key)
        else:
            return Property(key, def_)
            # We were given a default, return it wrapped in a Property.

    def set_key(self, path, value):
        """Set the value of a key deep in the tree hierachy.

        -If any of the hierachy do not exist (or do not have children),
          blank properties will be added automatically
        - path should be a tuple of names, or a single string.
        """
        current_prop = self
        if isinstance(path, tuple):
            # Search through each item in the tree!
            for key in path[:-1]:
                folded_key = key.casefold()
                # We can't use find_key() here because we also
                # need to check that the property has chilren to search
                # through
                for prop in reversed(self.value):
                    if (prop.name is not None and
                            prop.name == folded_key and
                            prop.has_children()):
                        current_prop = prop
                        break
                else:
                    # No matching property found
                    new_prop = Property(key, [])
                    current_prop.append(new_prop)
                    current_prop = new_prop
            path = path[-1]
        try:
            current_prop.find_key(path).value = value
        except NoKeyError:
            current_prop.value.append(Property(path, value))

    def copy(self):
        """Deep copy this Property tree and return it."""
        if self.has_children():
            # This recurses if needed
            return Property(
                self.real_name,
                [
                    child.copy()
                    for child in
                    self.value
                ]
            )
        else:
            return Property(self.real_name, self.value)

    def as_dict(self):
        """Convert this property tree into a tree of dictionaries.

        This keeps only the last if multiple items have the same name.
        """
        if self.has_children():
            return {item._folded_name: item.as_dict() for item in self}
        else:
            return self.value

    def __eq__(self, other):
        """Compare two items and determine if they are equal.

        This ignores names.
        """
        if isinstance(other, Property):
            return self.value == other.value
        else:
            return self.value == other  # Just compare values

    def __ne__(self, other):
        """Not-Equal To comparison. This ignores names.
        """
        if isinstance(other, Property):
            return self.value != other.value
        else:
            return self.value != other # Just compare values

    def __lt__(self, other):
        """Less-Than comparison. This ignores names.
        """
        if isinstance(other, Property):
            return self.value < other.value
        else:
            return self.value < other

    def __gt__(self, other):
        "Greater-Than comparison. This ignores names."
        if isinstance(other, Property):
            return self.value > other.value
        else:
            return self.value > other

    def __le__(self, other):
        "Less-Than or Equal To comparison. This ignores names."
        if isinstance(other, Property):
            return self.value <= other.value
        else:
            return self.value <= other

    def __ge__(self, other):
        "Greater-Than or Equal To comparison. This ignores names."
        if isinstance(other, Property):
            return self.value >= other.value
        else:
            return self.value >= other

    def __len__(self):
        """Determine the number of child properties.

        Singluar Properties have a length of 1.
        """
        if self.has_children():
            return len(self.value)
        # else - TypeError..

    def __iter__(self) -> Iterator['Property']:
        """Iterate through the value list.

        """
        if self.has_children():
            return iter(self.value)
        else:
            raise ValueError(
                "Can't iterate through {!r} without children!".format(self)
            )

    def __contains__(self, key):
        """Check to see if a name is present in the children."""
        key = key.casefold()
        if self.has_children():
            for prop in self.value:  # type: Property
                if prop._folded_name == key:
                    return True
            return False

        raise ValueError("Can't search through properties without children!")

    def __getitem__(
            self,
            index: Union[
                str,
                int,
                slice,
                Tuple[Union[str, int, slice], Union[_Prop_Value, Any]],
            ],
            ) -> str:
        """Allow indexing the children directly.

        - If given an index or slice, it will search by position.
        - If given a string, it will find the last Property with that name.
          (Default can be chosen by passing a 2-tuple like Prop[key, default])
        - If none are found, it raises IndexError.
        """
        if self.has_children():
            if isinstance(index, int) or isinstance(index, slice):
                return self.value[index]
            else:
                if isinstance(index, tuple):
                    # With default value
                    return self.find_key(index[0], def_=index[1]).value
                else:
                    try:
                        return self.find_key(index).value
                    except NoKeyError as no_key:
                        raise IndexError(no_key) from no_key
        else:
<<<<<<< HEAD
            raise IndexError("Can't index a Property without children!")
=======
            raise IndexError(
                'Cannot index a Property that does not have children!'
            )
>>>>>>> 6fc4d1cb

    def __setitem__(
            self,
            index: Union[int, slice, str],
            value: _Prop_Value
            ):
        """Allow setting the values of the children directly.

        - If given an index or slice, it will search by position.
        - If given a string, it will set the last Property with that name.
        - If none are found, it appends the value to the tree.
        - If given a tuple of strings, it will search through that path,
          and set the value of the last matching Property.
        """
        if self.has_children():
            if isinstance(index, int) or isinstance(index, slice):
                self.value[index] = value
            else:
                self.set_key(index, value)
        else:
            raise IndexError("Can't index a Property without children!")

    def __delitem__(self, index):
        """Delete the given property index.

        - If given an integer, it will delete by position.
        - If given a string, it will delete the last Property with that name.
        """
        if self.has_children():
            if isinstance(index, int):
                del self.value[index]
            else:
                try:
                    self.value.remove(self.find_key(index))
                except NoKeyError as no_key:
                    raise IndexError(no_key) from no_key
        else:
<<<<<<< HEAD
            raise IndexError("Can't index a Property without children!")
=======
            raise IndexError(
                'Cannot index a Property that does not have children!'
            )
>>>>>>> 6fc4d1cb

    def __add__(self, other):
        """Allow appending other properties to this one.

        This deep-copies the Property tree first.
        Works with either a sequence of Properties or a single Property.
        """
        if self.has_children():
            copy = self.copy()
            if isinstance(other, Property):
                if other._folded_name is None:
                    copy.value.extend(other.value)
                else:
                    # We want to add the other property tree to our
                    # own, not its values.
                    copy.value.append(other)
            else: # Assume a sequence.
                copy.value += other # Add the values to ours.
            return copy
        else:
            return NotImplemented

    def __iadd__(self, other):
        """Allow appending other properties to this one.

        This is the += op, where it does not copy the object.
        """
        if self.has_children():
            if isinstance(other, Property):
                if other._folded_name is None:
                    self.value.extend(other.value)
                else:
                    self.value.append(other)
            else:
                self.value += other
            return self
        else:
            return NotImplemented

    append = __iadd__

    def merge_children(self, *names: str):
        """Merge together any children of ours with the given names.

        After execution, this tree will have only one sub-Property for
        each of the given names. This ignores leaf Properties.
        """
        folded_names = [name.casefold() for name in names]
        new_list = []
        merge = {
            name.casefold(): Property(name, [])
            for name in
            names
        }
        if self.has_children():
            for item in self.value[:]:  # type: Property
                if item._folded_name in folded_names:
                    merge[item._folded_name].value.extend(item.value)
                else:
                    new_list.append(item)
        for prop_name in names:
            prop = merge[prop_name.casefold()]
            if len(prop.value) > 0:
                new_list.append(prop)

        self.value = new_list

    def ensure_exists(self, key):
        """Ensure a Property group exists with this name."""
        if key not in self:
            self.value.append(Property(key, []))

    def has_children(self):
        """Does this have child properties?"""
        return isinstance(self.value, list)

    def __repr__(self):
        return 'Property(' + repr(self.real_name) + ', ' + repr(self.value) + ')'

    def __str__(self):
        return ''.join(self.export())

    def export(self):
        """Generate the set of strings for a property file.

        Recursively calls itself for all child properties.
        """
        if isinstance(self.value, list):
            if self.name is None:
                # If the name is None, we just output the chilren
                # without a "Name" { } surround. These Property
                # objects represent the root.
                for prop in self.value:
                    yield from prop.export()
            else:
                yield '"' + self.real_name + '"\n'
                yield '\t{\n'
                yield from (
                    '\t' + line
                    for prop in self.value
                    for line in prop.export()
                )
                yield '\t}\n'
        else:
            # The should be a string!
            yield '"' + self.real_name + '" "' + self.value + '"\n'<|MERGE_RESOLUTION|>--- conflicted
+++ resolved
@@ -482,13 +482,10 @@
             return self.value >= other
 
     def __len__(self):
-        """Determine the number of child properties.
-
-        Singluar Properties have a length of 1.
-        """
+        """Determine the number of child properties."""
         if self.has_children():
             return len(self.value)
-        # else - TypeError..
+        raise ValueError("{!r} has no children!".format(self))
 
     def __iter__(self) -> Iterator['Property']:
         """Iterate through the value list.
@@ -541,13 +538,7 @@
                     except NoKeyError as no_key:
                         raise IndexError(no_key) from no_key
         else:
-<<<<<<< HEAD
             raise IndexError("Can't index a Property without children!")
-=======
-            raise IndexError(
-                'Cannot index a Property that does not have children!'
-            )
->>>>>>> 6fc4d1cb
 
     def __setitem__(
             self,
@@ -585,13 +576,7 @@
                 except NoKeyError as no_key:
                     raise IndexError(no_key) from no_key
         else:
-<<<<<<< HEAD
             raise IndexError("Can't index a Property without children!")
-=======
-            raise IndexError(
-                'Cannot index a Property that does not have children!'
-            )
->>>>>>> 6fc4d1cb
 
     def __add__(self, other):
         """Allow appending other properties to this one.
