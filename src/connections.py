--- conflicted
+++ resolved
@@ -5,13 +5,9 @@
 """
 from enum import Enum
 from collections import defaultdict
-<<<<<<< HEAD
 
 from srctools import VMF, Entity, Output, Property, conv_bool, Vec
-=======
-from srctools import VMF, Entity, Output
 from antlines import Antline
->>>>>>> 5fc94be4
 import comp_consts as const
 import instanceLocs
 import conditions
@@ -486,17 +482,10 @@
         self.inst = inst
         self.item_type = item_type
 
-        # Associated indicator panels
-<<<<<<< HEAD
+        # Associated indicator panels and antlines
         self.ind_panels = set(panels)  # type: Set[Entity]
-
-        # Overlays
-        self.antlines = set(antlines)  # type: Set[Entity]
-=======
-        self.ind_panels = set(panels)
         self.ind_toggle = toggle
-        self.antlines = list(antlines)
->>>>>>> 5fc94be4
+        self.antlines = set(antlines)
         self.shape_signs = list(shape_signs)
 
         # And the style to use for the antlines.
@@ -722,11 +711,6 @@
     """
     # First we want to match targetnames to item types.
     toggles = {}  # type: Dict[str, Entity]
-<<<<<<< HEAD
-    overlays = defaultdict(set)  # type: Dict[str, Set[Entity]]
-
-=======
->>>>>>> 5fc94be4
     # Accumulate all the signs into groups, so the list should be 2-long:
     # sign_shapes[name, material][0/1]
     sign_shape_overlays = defaultdict(list)  # type: Dict[Tuple[str, str], List[Entity]]
@@ -1617,9 +1601,10 @@
     ant_name = '@{}_overlay'.format(item.name)
     has_sign = len(item.ind_panels) > 0
 
-    for ind in item.antlines:
-        ind['targetname'] = ant_name
-        antlines.style_antline(ind, item.ant_wall_style, item.ant_floor_style)
+    # TODO: Styling correctly.
+    # for ind in item.antlines:
+    #     ind['targetname'] = ant_name
+    #     antlines.style_antline(ind, item.ant_wall_style, item.ant_floor_style)
 
     # If the antline material doesn't toggle, the name is removed by
     # style_antline(). So check if the overlay actually exists still, to
