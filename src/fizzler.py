"""Implements fizzler/laserfield generation and customisation."""
import random
from collections import defaultdict, namedtuple
from typing import Dict, List, Optional, Tuple, Iterator, Set, Callable

import itertools
from enum import Enum

import conditions
import connections
import packing
import utils
import vbsp_options
import srctools.logger
from srctools import Output, Vec, VMF, Solid, Entity, Side, Property, NoKeyError
import comp_consts as const
import instance_traits
import instanceLocs
import template_brush
import tiling

LOGGER = srctools.logger.get_logger(__name__)

FIZZ_TYPES = {}  # type: Dict[str, FizzlerType]

FIZZLERS = {}  # type: Dict[str, Fizzler]

# Fizzler textures are higher-res than laserfields.
FIZZLER_TEX_SIZE = 1024
LASER_TEX_SIZE = 512

# Given a normal and the up-axis, the angle used for the instance.
FIZZ_ANGLES  = {}  # type: Dict[Tuple[Tuple[float, float, float], Tuple[float, float, float]], Vec]

# A few positions for material_modify_control,
# so they aren't on top of each other.
MATMOD_OFFSETS = [
    Vec(0,   0, -32),
    Vec(0,  16, -32),
    Vec(0, -16, -64),
    Vec(0,   0,  32),
] * 4  # Just in case there happens to be more textures.


class TexGroup(Enum):
    """Types of textures used for fizzlers."""
    # These set for fizzlers.
    LEFT = 'left'
    RIGHT = 'right'
    CENTER = 'center'
    SHORT = 'short'  # 128 field

    # Other types:
    FITTED = 'fitted'  # If set, use this for all - scaled like laserfields do.
    # If set, it's an invisible trigger/clip - just apply this to all sides.
    TRIGGER = 'trigger'

    # Special case - for Tag fizzlers, when it's on for that side.
    TAG_ON_LEFT = 'tag_left'
    TAG_ON_RIGHT = 'tag_right'
    TAG_ON_CENTER = 'tag_center'
    TAG_ON_SHORT = 'tag_short'


class ModelName(Enum):
    """The method used to give names for models."""
    SAME = 'same'  # The same as the base
    UNIQUE = 'unique'  # Add the local suffix + a random number
    PAIRED = 'paired'  # Each pair gets the same number.
    LOCAL = 'local'  # Use a base_inst-suffix combo.


class FizzInst(Enum):
    """Categories of model instances.

    For all instances, Z is along the fizzler (out of the wall), x is the
    surface normal, and Y is 'upward'.
    """
    ALL = 'model'  # Used for all positions like normal.
    PAIR_MIN = 'model_left'  # min side
    PAIR_MAX = 'model_right'  # max side
    PAIR_SINGLE = 'model_single'  # Replaces min and max for single case
    GRID = 'model_mid'  # One in each block the fizzler is in.

    BASE = 'base_inst'  # If set, swap the instance to this.

MatModify = namedtuple('MatModify', 'name mat_var')
FizzBeam = namedtuple('FizzBeam', 'offset keys speed_min speed_max')


def read_configs(conf: Property) -> None:
    """Read in the fizzler data."""
    for fizz_conf in conf.find_all('Fizzlers', 'Fizzler'):
        fizz = FizzlerType.parse(fizz_conf)

        if fizz.id in FIZZ_TYPES:
            raise ValueError('Duplicate fizzler ID "{}"'.format(fizz.id))

        FIZZ_TYPES[fizz.id] = fizz

    LOGGER.info('Loaded {} fizzlers.', len(FIZZ_TYPES))

    if vbsp_options.get(str, 'game_id') != utils.STEAM_IDS['APTAG']:
        return
    # In Aperture Tag, we don't have portals. For fizzler types which block
    # portals (trigger_portal_cleanser), additionally fizzle paint.
    for fizz in FIZZ_TYPES.values():
        for brush in fizz.brushes:
            if brush.keys['classname'].casefold() == 'trigger_portal_cleanser':
                brush_name = brush.name
                # Retrieve what key is used for start-disabled.
                brush_start_disabled = None
                for key_map in [brush.keys, brush.local_keys]:
                    if brush_start_disabled is None:
                        for key, value in key_map.items():
                            if key.casefold() == 'startdisabled':
                                brush_start_disabled = value
                                break
                break  # Jump past else.
        else:
            # No fizzlers in this item.
            continue

        # Add a paint fizzler brush to these fizzlers.
        fizz.brushes.append(FizzlerBrush(
            brush_name,
            textures={
                TexGroup.TRIGGER: const.Tools.TRIGGER,
            },
            keys={
                'classname': 'trigger_paint_cleanser',
                'startdisabled': brush_start_disabled or '0',
                'spawnflags': '9',
            },
            local_keys={},
            outputs=[],
            singular=True,
        ))


def _calc_fizz_angles() -> None:
    """Generate FIZZ_ANGLES."""
    it = itertools.product('xyz', (-1, 1), 'xyz', (-1, 1))
    for norm_axis, norm_mag, roll_axis, roll_mag in it:
        if norm_axis == roll_axis:
            # They can't both be the same...
            continue
        norm = Vec.with_axes(norm_axis, norm_mag)
        roll = Vec.with_axes(roll_axis, roll_mag)

        # Norm is Z, roll is X,  we want y.
        angle = roll.to_angle_roll(norm)
        up_dir = norm.cross(roll)
        FIZZ_ANGLES[norm.as_tuple(), up_dir.as_tuple()] = angle

_calc_fizz_angles()
del _calc_fizz_angles


class FizzlerType:
    """Implements a specific fizzler type."""
    def __init__(
        self,
        fizz_id: str,
        item_ids: List[str],
        voice_attrs: List[str],
        pack_lists: Set[str],
        pack_lists_static: Set[str],
        model_local_name: str,
        model_name_type: ModelName,
<<<<<<< HEAD
=======
        nodraw_behind: bool,
        out_activate: Optional[Tuple[Optional[str], str]],
        out_deactivate: Optional[Tuple[Optional[str], str]],
>>>>>>> 40294153
        brushes: List['FizzlerBrush'],
        beams: List['FizzBeam'],
        inst: Dict[Tuple[FizzInst, bool], List[str]],

        temp_brush_keys: Property,
        temp_min: Optional[str],
        temp_max: Optional[str],
        temp_single: Optional[str],
    ):
        self.id = fizz_id

        # The item ID(s) this fizzler is produced from, optionally
        # with a :laserfield or :fizzler suffix to choose a specific
        # type.
        self.item_ids = item_ids

        # The brushes to generate.
        self.brushes = brushes

        # Beams to generate.
        self.beams = beams

        self.voice_attrs = voice_attrs

        # Packfiles to pack if we're in the map.
        self.pack_lists = pack_lists
        self.pack_lists_static = pack_lists_static

        # The method used to name the models.
        self.model_naming = model_name_type
        self.model_name = model_local_name
        # Instances to use - FizzInst, is_static -> list of instances.
        self.inst = inst

<<<<<<< HEAD
=======
        # If set, nodraw the 128x32 area behind the fizzler - to allow
        # the Clean model to stick through.
        self.nodraw_behind = nodraw_behind

        # If set, outputs to use via the fizzler output relay.
        self.out_deactivate = out_deactivate
        self.out_activate = out_activate

>>>>>>> 40294153
        # If set, add a brush ent using templates.
        self.temp_single = temp_single
        self.temp_max = temp_max
        self.temp_min = temp_min
        self.temp_brush_keys = temp_brush_keys

    @classmethod
    def parse(cls, conf: Property):
        """Read in a fizzler from a config."""
        fizz_id = conf['id']
        item_ids = [
            prop.value.casefold()
            for prop in
            conf.find_all('item_id')
        ]

        try:
            model_name_type = ModelName(conf['NameType', 'same'].casefold())
        except ValueError:
            LOGGER.warning('Bad model name type: "{}"', conf['NameType'])
            model_name_type = ModelName.SAME

        model_local_name = conf['ModelName', '']
        if not model_local_name:
            # We can't rename without a local name.
            model_name_type = ModelName.SAME

        inst = {}
        for inst_type, is_static in itertools.product(FizzInst, (False, True)):
            inst_type_name = inst_type.value + ('_static' if is_static else '')
            inst[inst_type, is_static] = instances = [
                file
                for prop in conf.find_all(inst_type_name)
                for file in instanceLocs.resolve(prop.value)
            ]
            # Allow specifying weights to bias model locations
            weights = conf[inst_type_name + '_weight', '']
            if weights:
                # Produce the weights, then process through the original
                # list to build a new one with repeated elements.
                inst[inst_type, is_static] = instances = [
                    instances[i]
                    for i in conditions.weighted_random(len(instances), weights)
                ]
            # If static versions aren't given, reuse non-static ones.
            # We do False, True so it's already been calculated.
            if not instances and is_static:
                inst[inst_type, True] = inst[inst_type, False]

        if not inst[FizzInst.BASE, False]:
            LOGGER.warning('No base instance set! for "{}"!', fizz_id)

        voice_attrs = []
        for prop in conf.find_all('Has'):
            if prop.has_children():
                for child in prop:
                    voice_attrs.append(child.name.casefold())
            else:
                voice_attrs.append(prop.value.casefold())

        pack_lists = {
            prop.value
            for prop in
            conf.find_all('Pack')
        }
        pack_lists_static = {
            prop.value
            for prop in
            conf.find_all('PackStatic')
        }

        brushes = [
            FizzlerBrush.parse(prop)
            for prop in
            conf.find_all('Brush')
        ]

        beams = []  # type: List[FizzBeam]
        for beam_prop in conf.find_all('Beam'):
            offsets = [
                Vec.from_str(off.value)
                for off in
                beam_prop.find_all('pos')
            ]
            keys = Property('', [
                beam_prop.find_key('Keys', []),
                beam_prop.find_key('LocalKeys', [])
            ])
            beams.append(FizzBeam(
                offsets,
                keys,
                beam_prop.int('RandSpeedMin', 0),
                beam_prop.int('RandSpeedMax', 0),
            ))

        try:
            temp_conf = conf.find_key('TemplateBrush')
        except NoKeyError:
            temp_brush_keys = temp_min = temp_max = temp_single = None
        else:
            temp_brush_keys = Property('--', [
                temp_conf.find_key('Keys'),
                temp_conf.find_key('LocalKeys', []),
            ])

            # Find and load the templates.
            temp_min = temp_conf['Left', None]
            temp_max = temp_conf['Right', None]
            temp_single = temp_conf['Single', None]

        return FizzlerType(
            fizz_id,
            item_ids,
            voice_attrs,
            pack_lists,
            pack_lists_static,
            model_local_name,
            model_name_type,
<<<<<<< HEAD
=======
            conf.bool('nodraw_behind'),
            out_activate,
            out_deactivate,
>>>>>>> 40294153
            brushes,
            beams,
            inst,
            temp_brush_keys,
            temp_min,
            temp_max,
            temp_single,
        )


class Fizzler:
    """Represents a specific pair of emitters and a field."""
    def __init__(
        self,
        fizz_type: FizzlerType,
        up_axis: Vec,
        base_inst: Entity,
        emitters: List[Tuple[Vec, Vec]]
    ) -> None:
        self.fizz_type = fizz_type
        self.base_inst = base_inst
        self.up_axis = up_axis  # Pointing toward the 'up' side of the field.
        self.emitters = emitters  # Pairs of left, right positions.

<<<<<<< HEAD
        self.has_cust_position = False  # If the emitters are a custom layout.
=======
        # True if the fizzler is in the original position, and so we need
        # to adjust tiles for the sides.
        self.embedded = True
>>>>>>> 40294153

        # Special case - for TAG fizzlers, if that side is enabled.
        # We generate the triggers elsewhere.
        self.tag_on_pos = self.tag_on_neg = False

    def forward(self) -> Vec:
        """The axis moving from one side to another."""
        return (self.emitters[0][1] - self.emitters[0][0]).norm()

    def normal(self) -> Vec:
        """The axis moving in and out of the surface."""
        return abs(self.up_axis.cross(self.forward()))

<<<<<<< HEAD
    def gen_flinch_trigs(self, vmf: VMF, name: str, start_disabled: str) -> None:
        """For deadly fizzlers optionally make them safer.

        This adds logic to force players
        back instead when walking into the field.
        Only applies to vertical triggers.
        """
        normal = abs(self.normal())  # type: Vec

        # Horizontal fizzlers would just have you fall through.
        if normal.z:
            return

        # Disabled.
        if not vbsp_options.get_itemconf(('VALVE_FIZZLER', 'FlinchBack'), False):
            return

        # Make global entities if not present.
        if '_fizz_flinch_hurt' not in vmf.by_target:
            glob_ent_loc = vbsp_options.get(Vec, 'global_ents_loc')
            vmf.create_ent(
                classname='point_hurt',
                targetname='_fizz_flinch_hurt',
                Damage=10,  # Just for visuals and sounds.
                # BURN | ENERGYBEAM | PREVENT_PHYSICS_FORCE
                DamageType=8 | 1024 | 2048,
                DamageTarget='!activator',  # Hurt the triggering player.
                DamageRadius=1,  # Target makes this unused.
                origin=glob_ent_loc,
            )

        # We need two catapults - one for each side.
        neg_brush = vmf.create_ent(
            targetname=name,
            classname='trigger_catapult',
            spawnflags=1,  # Players only.
            origin=self.base_inst['origin'],
            physicsSpeed=0,
            playerSpeed=96,
            launchDirection=(-normal).to_angle(),
            startDisabled=start_disabled,
        )
        neg_brush.add_out(Output('OnCatapulted', '_fizz_flinch_hurt', 'Hurt'))

        pos_brush = neg_brush.copy()
        pos_brush['launchDirection'] = normal.to_angle()
        vmf.add_ent(pos_brush)

        for seg_min, seg_max in self.emitters:
            neg_brush.solids.append(vmf.make_prism(
                p1=(seg_min
                    - 4 * normal
                    - 64 * self.up_axis
                    ),
                p2=seg_max + 64 * self.up_axis,
                mat=const.Tools.TRIGGER,
            ).solid)
            pos_brush.solids.append(vmf.make_prism(
                p1=seg_min - 64 * self.up_axis,
                p2=(seg_max
                    + 4 * normal
                    + 64 * self.up_axis
                    ),
                mat=const.Tools.TRIGGER,
            ).solid)
=======
    def nodraw_behind_models(self, origin: Vec, normal: Vec):
        """Set the tile surface behind a model to nodraw.

        position is the center-point on the wall.
        normal is the direction out of the model.
        """
        up_axis = self.up_axis.axis()
        u_axis, v_axis = Vec.INV_AXIS[normal.axis()]

        if origin % 64 == (0, 0, 0):
            # Aligned with the 64-grid - it's centered in the tile.
            # That means we need to set special values.
            tile = tiling.TILES[
                (origin - 64 * normal).as_tuple(),
                normal.as_tuple()
            ]  # type: tiling.TileDef
            subtiles = tile.get_subtiles()

            # Reversed?
            if up_axis == u_axis:
                subtiles[tiling.SUBTILE_FIZZ_KEY] = 'v'
            elif up_axis == v_axis:
                subtiles[tiling.SUBTILE_FIZZ_KEY] = 'u'
            else:
                LOGGER.error(
                    'Not U or V?: {} @ {} ("{}")',
                    origin,
                    normal,
                    self.base_inst['targetname'],
                )
        else:
            # Side-aligned, we just edit quarter-tiles.
            for off in [-48, -16, 16, 48]:
                tiling.edit_quarter_tile(
                    origin + Vec.with_axes(up_axis, off),
                    normal,
                    tiling.TileType.NODRAW,
                )

>>>>>>> 40294153


class FizzlerBrush:
    """A brush-set used in a fizzler."""
    def __init__(
        self,
        name: str,
        textures: Dict[TexGroup, Optional[str]],
        keys: Dict[str, str],
        local_keys: Dict[str, str],
        outputs: List[Output],
        thickness: float=2.0,
        stretch_center: bool=True,
        side_color: Vec=None,
        singular: bool=False,
        set_axis_var: bool=False,
        mat_mod_name: str=None,
        mat_mod_var: str=None,
    ) -> None:
        self.keys = keys
        self.local_keys = local_keys
        self.name = name  # Local name of the fizzler brush.
        self.outputs = list(outputs)
        # Width of the brush.
        self.thickness = thickness
        # If set, a colour to apply to the sides.
        self.side_color = side_color

        # Use only one brush for all the parts of this.
        self.singular = singular

        # If set, stretch the center to the brush size.
        self.stretch_center = stretch_center

        # If set, store a 'axis' variable in VScript to the plane.
        self.set_axis_var = set_axis_var

        # If set, add a material_modify_control to control these brushes.
        if mat_mod_var is not None and not mat_mod_var.startswith('$'):
            mat_mod_var = '$' + mat_mod_var
            if mat_mod_name is None:
                mat_mod_name = 'mat_mod'
            if not singular:
                LOGGER.warning('Material modify requires Singular!')
                self.singular = True

        self.mat_mod_var = mat_mod_var
        self.mat_mod_name = mat_mod_name

        self.textures = {}
        for group in TexGroup:
            self.textures[group] = textures.get(group, None)

    @classmethod
    def parse(cls, conf: Property) -> 'FizzlerBrush':
        """Parse from a config file."""
        if 'side_color' in conf:
            side_color = conf.vec('side_color')
        else:
            side_color = None

        outputs = [
            Output.parse(prop)
            for prop in
            conf.find_children('Outputs')
        ]

        textures = {}
        for group in TexGroup:
            textures[group] = conf['tex_' + group.value, None]

        keys = {
            prop.name: prop.value
            for prop in
            conf.find_children('keys')
        }

        local_keys = {
            prop.name: prop.value
            for prop in
            conf.find_children('localkeys')
        }

        if 'classname' not in keys:
            raise ValueError(
                'Fizzler Brush "{}" does not have a classname!'.format(
                conf['name'],
                )
            )

        return FizzlerBrush(
            name=conf['name'],
            textures=textures,
            keys=keys,
            local_keys=local_keys,
            outputs=outputs,
            thickness=conf.float('thickness', 2.0),
            stretch_center=conf.bool('stretch_center', True),
            side_color=side_color,
            singular=conf.bool('singular'),
            mat_mod_name=conf['mat_mod_name', None],
            mat_mod_var=conf['mat_mod_var', None],
            set_axis_var=conf.bool('set_axis_var'),
        )

    def _side_color(
        self,
        side: Side,
        normal: Vec,
        min_pos: Vec,
        used_tex_func: Callable[[str], None],
    ) -> None:
        """Output the side texture for fields.

        used_tex_func is called with each material we use.
        """
        if not self.side_color:
            # Just apply nodraw.
            side.mat = const.Tools.NODRAW
            return

        # Produce a hex colour string, and use that as the material name.
        side.mat = 'BEE2/fizz_sides/side_color_{:02X}{:02X}{:02X}'.format(
            round(self.side_color.x * 255),
            round(self.side_color.y * 255),
            round(self.side_color.z * 255),
        )
        used_tex_func(side.mat)

        # FLip orientation if needed.
        if not side.uaxis.vec().dot(normal):
            side.vaxis, side.uaxis = side.uaxis, side.vaxis
        # The texture width is 32 pixels.
        side.scale = self.thickness / 32
        side.uaxis.offset = 16 + 2 * self.thickness * side.uaxis.vec().dot(min_pos) % 32

    def generate(
        self,
        vmf: VMF,
        fizz: Fizzler,
        neg: Vec,
        pos: Vec,
        used_tex_func: Callable[[str], None],
    ) -> List[Solid]:
        """Generate the actual brush.

        used_tex will be filled with the textures used.
        """
        diff = neg - pos
        # Size of fizzler
        field_length = diff.mag()
        # Direction it extends across.
        field_axis = diff.norm()

        # Out of the fizzler.
        normal = fizz.normal()

        origin = (pos + neg)/2

        # If either of these, we only need 1 brush.
        trigger_tex = self.textures[TexGroup.TRIGGER]
        fitted_tex = self.textures[TexGroup.FITTED]
        # If we don't have this, we can't be a single brush.
        short_tex = self.textures[TexGroup.SHORT]

        if trigger_tex or fitted_tex:
            tex_size = LASER_TEX_SIZE
        else:
            # Fizzlers are larger resolution..
            tex_size = FIZZLER_TEX_SIZE

        if (field_length == 128 and not short_tex) or trigger_tex or fitted_tex:
            # We need only one brush.
            brush = vmf.make_prism(
                p1=(origin
                    + (self.thickness/2) * normal
                    + 64 * fizz.up_axis
                    + (field_length/2) * field_axis
                ),
                p2=(origin
                    - (self.thickness / 2) * normal
                    - 64 * fizz.up_axis
                    - (field_length / 2) * field_axis
                ),
            ).solid  # type: Solid
            yield brush
            if trigger_tex:
                for side in brush.sides:
                    side.mat = trigger_tex
                used_tex_func(trigger_tex)
            else:
                for side in brush.sides:
                    side_norm = side.normal()

                    if abs(side_norm) == abs(fizz.up_axis):
                        self._side_color(side, normal, neg, used_tex_func)

                    if abs(side_norm) != normal:
                        continue

                    side.mat = fitted_tex or self.textures[
                        TexGroup.TAG_ON_SHORT if (
                            fizz.tag_on_pos
                            if normal.dot(side_norm) > 0 else
                            fizz.tag_on_neg
                        ) else TexGroup.SHORT
                    ]
                    used_tex_func(side.mat)

                    self._texture_fit(
                        side,
                        tex_size,
                        field_length,
                        fizz,
                        neg,
                        pos,
                        bool(fitted_tex),
                    )

                    if not self.stretch_center:
                        side.uaxis.scale = 0.25
        else:
            # Generate the three brushes for fizzlers.
            if field_length <= 128:
                side_len = field_length / 2
                center_len = 0
            else:
                # Bugfix - the boundary texture wrapping causes
                # artifacts to appear at the join, we need to avoid a small
                # amount of that texture.
                side_len = 63
                center_len = field_length - 126

            brush_left = vmf.make_prism(
                p1=(origin
                    - (self.thickness / 2) * normal
                    - 64 * fizz.up_axis
                    - (side_len - field_length/2) * field_axis
                    ),
                p2=(origin
                    + (self.thickness / 2) * normal
                    + 64 * fizz.up_axis
                    + (field_length / 2) * field_axis
                    ),
            ).solid  # type: Solid
            yield brush_left

            brush_right = vmf.make_prism(
                p1=(origin
                    - (self.thickness / 2) * normal
                    - 64 * fizz.up_axis
                    - (field_length / 2) * field_axis
                    ),
                p2=(origin
                    + (self.thickness / 2) * normal
                    + 64 * fizz.up_axis
                    + (side_len - field_length/2) * field_axis
                    ),
            ).solid  # type: Solid
            yield brush_right

            if center_len:
                brush_center = vmf.make_prism(
                    p1=(origin
                        - (self.thickness / 2) * normal
                        - 64 * fizz.up_axis
                        - (center_len / 2) * field_axis
                        ),
                    p2=(origin
                        + (self.thickness / 2) * normal
                        + 64 * fizz.up_axis
                        + (center_len/2) * field_axis
                        ),
                ).solid  # type: Solid
                yield brush_center

                brushes = [
                    (brush_left, field_axis, 64),
                    (brush_center, None, center_len),
                    (brush_right, -field_axis, 64),
                ]
                used_tex_func(self.textures[TexGroup.CENTER])
            else:
                brushes = [
                    (brush_left, field_axis, side_len),
                    (brush_right, -field_axis, side_len),
                ]

            for brush, model_normal, brush_length in brushes:
                for side in brush.sides:  # type: Side
                    side_norm = side.normal()
                    if abs(side_norm) == abs(fizz.up_axis):
                        self._side_color(side, normal, neg, used_tex_func)

                    if abs(side_norm) != abs(normal):
                        continue

                    tag_enabled = (
                        fizz.tag_on_pos
                        if normal.dot(side_norm) > 0 else
                        fizz.tag_on_neg
                    )

                    self._texture_fit(
                        side,
                        FIZZLER_TEX_SIZE,
                        brush_length,
                        fizz,
                        neg,
                        pos,
                    )

                    if model_normal is None:
                        # Center textures.
                        side.mat = self.textures[
                            TexGroup.TAG_ON_CENTER
                            if tag_enabled else
                            TexGroup.CENTER
                        ]
                        if not self.stretch_center:
                            side.uaxis.scale = 0.25
                    else:
                        # For left and right, we need to figure out what
                        # direction the texture should be in. The uaxis is
                        # in the direction of the surface.
                        if side.uaxis.vec() == model_normal:
                            side.mat = self.textures[
                                TexGroup.TAG_ON_RIGHT
                                if tag_enabled else
                                TexGroup.RIGHT
                            ]
                        else:
                            side.mat = self.textures[
                                TexGroup.TAG_ON_LEFT
                                if tag_enabled else
                                TexGroup.LEFT
                            ]
                    used_tex_func(side.mat)

    def _texture_fit(
        self,
        side: Side,
        tex_size: float,
        field_length: float,
        fizz: Fizzler,
        neg: Vec,
        pos: Vec,
        is_laserfield=False,
    ) -> None:
        """Calculate the texture offsets required for fitting a texture."""
        if side.vaxis.vec() != -fizz.up_axis:
            # Rotate it
            rot_angle = side.normal().rotation_around()
            for _ in range(4):
                side.uaxis = side.uaxis.rotate(rot_angle)
                side.vaxis = side.vaxis.rotate(rot_angle)
                if side.vaxis.vec() == -fizz.up_axis:
                    break
            else:
                LOGGER.warning("Can't fix rotation for {} -> {}", side.vaxis, fizz.up_axis)

        side.uaxis.offset = -(tex_size / field_length) * neg.dot(side.uaxis.vec())
        side.vaxis.offset = -(tex_size / 128) * neg.dot(side.vaxis.vec())

        #  The above fits it correctly, except it's vertically half-offset.
        # For laserfields that's what we want, for fizzlers we want it normal.
        if not is_laserfield:
            side.vaxis.offset += tex_size / 2

        side.uaxis.scale = field_length / tex_size
        side.vaxis.scale = 128 / tex_size

        side.uaxis.offset %= tex_size
        side.vaxis.offset %= tex_size


def parse_map(vmf: VMF, voice_attrs: Dict[str, bool]) -> None:
    """Analyse fizzler instances to assign fizzler types.

    Instance traits are required.
    The model instances and brushes will be removed from the map.
    Needs connections to be parsed.
    """

    # Item ID and model skin -> fizzler type
    fizz_types = {}  # type: Dict[Tuple[str, int], FizzlerType]

    for fizz_type in FIZZ_TYPES.values():
        for item_id in fizz_type.item_ids:
            if ':' in item_id:
                item_id, barrier_type = item_id.split(':')
                if barrier_type == 'laserfield':
                    barrier_skin = 2
                elif barrier_type == 'fizzler':
                    barrier_skin = 0
                else:
                    LOGGER.error('Invalid barrier type ({}) for "{}"!', barrier_type, item_id)
                    fizz_types[item_id, 0] = fizz_type
                    fizz_types[item_id, 2] = fizz_type
                    continue
                fizz_types[item_id, barrier_skin] = fizz_type
            else:
                fizz_types[item_id, 0] = fizz_type
                fizz_types[item_id, 2] = fizz_type

    fizz_bases = {}  # type: Dict[str, Entity]
    fizz_models = defaultdict(list)  # type: Dict[str, List[Entity]]

    # Position and normal -> name, for output relays.
    fizz_pos = {}  # type: Dict[Tuple[Tuple[float, float, float], Tuple[float, float, float]], str]

    # First use traits to gather up all the instances.
    for inst in vmf.by_class['func_instance']:
        traits = instance_traits.get(inst)
        if 'fizzler' not in traits:
            continue

        name = inst['targetname']

        if 'fizzler_model' in traits:
            name = name.rsplit('_model', 1)[0]
            fizz_models[name].append(inst)
            inst.remove()
        elif 'fizzler_base' in traits:
            fizz_bases[name] = inst
        else:
            LOGGER.warning('Fizzler "{}" has non-base, non-model instance?', name)
            continue

        origin = Vec.from_str(inst['origin'])
        normal = Vec(z=1).rotate_by_str(inst['angles'])
        fizz_pos[origin.as_tuple(), normal.as_tuple()] = name

    for name, base_inst in fizz_bases.items():
        models = fizz_models[name]
        up_axis = Vec(y=1).rotate_by_str(base_inst['angles'])

        # If upside-down, make it face upright.
        if up_axis == (0, 0, -1):
            up_axis = Vec(z=1)

        base_inst.outputs.clear()

        # Now match the pairs of models to each other.
        # The length axis is the line between them.
        # We don't care about the instances after this, so don't keep track.
        length_axis = Vec(z=1).rotate_by_str(base_inst['angles']).axis()

        emitters = []  # type: List[Tuple[Vec, Vec]]

        model_pairs = {}  # type: Dict[Tuple[float, float], Vec]

        model_skin = models[0].fixup.int('$skin')

        try:
            item_id, item_subtype = instanceLocs.ITEM_FOR_FILE[base_inst['file'].casefold()]
            fizz_type = fizz_types[item_id, model_skin]
        except KeyError:
            LOGGER.warning('Fizzler types: {}', fizz_types.keys())
            raise ValueError('No fizzler type for "{}"!'.format(
                base_inst['file'],
            )) from None

        for attr_name in fizz_type.voice_attrs:
            voice_attrs[attr_name] = True

        for model in models:
            pos = Vec.from_str(model['origin'])
            try:
                other_pos = model_pairs.pop(pos.other_axes(length_axis))
            except KeyError:
                # No other position yet, we need to find that.
                model_pairs[pos.other_axes(length_axis)] = pos
                continue

            min_pos, max_pos = Vec.bbox(pos, other_pos)

            # Move positions to the wall surface.
            min_pos[length_axis] -= 64
            max_pos[length_axis] += 64
            emitters.append((min_pos, max_pos))

        FIZZLERS[name] = Fizzler(fizz_type, up_axis, base_inst, emitters)

    # Delete all the old brushes associated with fizzlers
    for brush in (
        vmf.by_class['trigger_portal_cleanser'] |
        vmf.by_class['trigger_hurt'] |
        vmf.by_class['func_brush']
    ):
        name = brush['targetname']
        if not name:
            continue
        name = name.rsplit('_brush')[0]
        if name in FIZZLERS:
            brush.remove()

    # Check for fizzler output relays.
    relay_file = instanceLocs.resolve('<ITEM_BEE2_FIZZLER_OUT_RELAY>', silent=True)
    if not relay_file:
        # No relay item - deactivated most likely.
        return

    for inst in vmf.by_class['func_instance']:
        if inst['file'].casefold() not in relay_file:
            continue

        inst.remove()

        relay_item = connections.ITEMS[inst['targetname']]

        try:
            fizz_name = fizz_pos[
                Vec.from_str(inst['origin']).as_tuple(),
                Vec(0, 0, 1).rotate_by_str(inst['angles']).as_tuple()
            ]
            fizz_item = connections.ITEMS[fizz_name]
        except KeyError:
            # Not placed on a fizzler, or a fizzler with no IO
            # - ignore, and destroy.
            for out in list(relay_item.outputs):
                out.remove()
            for out in list(relay_item.inputs):
                out.remove()
            del connections.ITEMS[relay_item.name]
            continue

        # Copy over fixup values
        fizz_item.inst.fixup.update(inst.fixup)

        # Copy over the timer delay set in the relay.
        fizz_item.timer = relay_item.timer
        # Transfer over antlines.
        fizz_item.antlines |= relay_item.antlines
        fizz_item.shape_signs += relay_item.shape_signs
        fizz_item.ind_panels |= relay_item.ind_panels

        # Remove the relay item so it doesn't get added to the map.
        del connections.ITEMS[relay_item.name]

        for conn in list(relay_item.outputs):
            conn.from_item = fizz_item


@conditions.meta_cond(priority=500, only_once=True)
def generate_fizzlers(vmf: VMF):
    """Generates fizzler models and the brushes according to their set types.

    After this is done, fizzler-related conditions will not function correctly.
    However the model instances are now available for modification.
    """
    from vbsp import MAP_RAND_SEED

    for fizz in FIZZLERS.values():
        if fizz.base_inst not in vmf.entities:
            continue   # The fizzler was removed from the map.

        fizz_name = fizz.base_inst['targetname']
        fizz_type = fizz.fizz_type

        # Static versions are only used for fizzlers which start on.
        # Permanently-off fizzlers are kinda useless, so we don't need
        # to bother optimising for it.
        is_static = bool(
            fizz.base_inst.fixup.int('$connectioncount', 0) == 0
            and fizz.base_inst.fixup.bool('$start_enabled', 1)
        )

        pack_list = (
            fizz.fizz_type.pack_lists_static
            if is_static else
            fizz.fizz_type.pack_lists
        )
        for pack in pack_list:
            packing.pack_list(vmf, pack)

        if fizz_type.inst[FizzInst.BASE, is_static]:
            random.seed('{}_fizz_base_{}'.format(MAP_RAND_SEED, fizz_name))
            fizz.base_inst['file'] = random.choice(fizz_type.inst[FizzInst.BASE, is_static])

        if not fizz.emitters:
            LOGGER.warning('No emitters for fizzler "{}"!', fizz_name)
            continue

        # Brush index -> entity for ones that need to merge.
        # template_brush is used for the templated one.
        single_brushes = {}  # type: Dict[FizzlerBrush, Entity]

        if fizz_type.temp_max or fizz_type.temp_min:
            template_brush_ent = vmf.create_ent(
                classname='func_brush',
                origin=fizz.base_inst['origin'],
            )
            conditions.set_ent_keys(
                template_brush_ent,
                fizz.base_inst,
                fizz_type.temp_brush_keys,
            )
        else:
            template_brush_ent = None

        up_dir = fizz.up_axis
        forward = (fizz.emitters[0][1] - fizz.emitters[0][0]).norm()

        min_angles = FIZZ_ANGLES[forward.as_tuple(), up_dir.as_tuple()]
        max_angles = FIZZ_ANGLES[(-forward).as_tuple(), up_dir.as_tuple()]

        model_min = (
            fizz_type.inst[FizzInst.PAIR_MIN, is_static]
            or fizz_type.inst[FizzInst.ALL, is_static]
        )
        model_max = (
            fizz_type.inst[FizzInst.PAIR_MAX, is_static]
            or fizz_type.inst[FizzInst.ALL, is_static]
        )

        if not model_min or not model_max:
            raise ValueError(
                'No model specified for one side of "{}"'
                ' fizzlers'.format(fizz_type.id),
            )

        # Define a function to do the model names.
        model_index = 0
        if fizz_type.model_naming is ModelName.SAME:
            def get_model_name(ind):
                """Give every emitter the base's name."""
                return fizz_name
        elif fizz_type.model_naming is ModelName.LOCAL:
            def get_model_name(ind):
                """Give every emitter a name local to the base."""
                return fizz_name + '-' + fizz_type.model_name
        elif fizz_type.model_naming is ModelName.PAIRED:
            def get_model_name(ind):
                """Give each pair of emitters the same unique name."""
                return '{}-{}{:02}'.format(
                    fizz_name,
                    fizz_type.model_name,
                    ind,
                )
        elif fizz_type.model_naming is ModelName.UNIQUE:
            def get_model_name(ind):
                """Give every model a unique name."""
                nonlocal model_index
                model_index += 1
                return '{}-{}{:02}'.format(
                    fizz_name,
                    fizz_type.model_name,
                    model_index,
                )
        else:
            raise ValueError('Bad ModelName?')

        # Generate env_beam pairs.
        for beam in fizz_type.beams:
            beam_template = Entity(vmf)
            conditions.set_ent_keys(beam_template, fizz.base_inst, beam.keys)
            beam_template['classname'] = 'env_beam'
            del beam_template['LightningEnd']  # Don't allow users to set end pos.
            name = beam_template['targetname'] + '_'

            counter = 1
            for seg_min, seg_max in fizz.emitters:
                for offset in beam.offset:  # type: Vec
                    min_off = offset.copy()
                    max_off = offset.copy()
                    min_off.localise(seg_min, min_angles)
                    max_off.localise(seg_max, max_angles)
                    beam_ent = beam_template.copy()
                    vmf.add_ent(beam_ent)

                    # Allow randomising speed and direction.
                    if 0 < beam.speed_min  < beam.speed_max:
                        random.seed('{}{}{}'.format(MAP_RAND_SEED, min_off, max_off))
                        beam_ent['TextureScroll'] = random.randint(beam.speed_min, beam.speed_max)
                        if random.choice((False, True)):
                            # Flip to reverse direction.
                            min_off, max_off = max_off, min_off

                    beam_ent['origin'] = min_off
                    beam_ent['LightningStart'] = beam_ent['targetname'] = (
                        name + str(counter)
                    )
                    counter += 1
                    beam_ent['targetpoint'] = max_off

        # Prepare to copy over instance traits for the emitters.
        fizz_traits = instance_traits.get(fizz.base_inst).copy()
        # Special case, mark emitters that have a custom position for Clean
        # models.
        if fizz.has_cust_position:
            fizz_traits.add('cust_shape')

        mat_mod_tex = {}  # type: Dict[FizzlerBrush, Set[str]]
        for brush_type in fizz_type.brushes:
            if brush_type.mat_mod_var is not None:
                mat_mod_tex[brush_type] = set()

        # Record the data for trigger hurts so flinch triggers can match them.
        trigger_hurt_name = ''
        trigger_hurt_start_disabled = '0'

        for seg_ind, (seg_min, seg_max) in enumerate(fizz.emitters, start=1):
            length = (seg_max - seg_min).mag()
            random.seed('{}_fizz_{}'.format(MAP_RAND_SEED, seg_min))
            if length == 128 and fizz_type.inst[FizzInst.PAIR_SINGLE, is_static]:
                min_inst = vmf.create_ent(
                    targetname=get_model_name(seg_ind),
                    classname='func_instance',
                    file=random.choice(fizz_type.inst[FizzInst.PAIR_SINGLE, is_static]),
                    origin=(seg_min + seg_max)/2,
                    angles=min_angles,
                )
            else:
                # Both side models.
                min_inst = vmf.create_ent(
                    targetname=get_model_name(seg_ind),
                    classname='func_instance',
                    file=random.choice(model_min),
                    origin=seg_min,
                    angles=min_angles,
                )
                random.seed('{}_fizz_{}'.format(MAP_RAND_SEED, seg_max))
                max_inst = vmf.create_ent(
                    targetname=get_model_name(seg_ind),
                    classname='func_instance',
                    file=random.choice(model_max),
                    origin=seg_max,
                    angles=max_angles,
                )
                max_inst.fixup.update(fizz.base_inst.fixup)
                instance_traits.get(max_inst).update(fizz_traits)
            min_inst.fixup.update(fizz.base_inst.fixup)
            instance_traits.get(min_inst).update(fizz_traits)

            if fizz.embedded and fizz_type.nodraw_behind:
                fizz.nodraw_behind_models(seg_min, forward)
                fizz.nodraw_behind_models(seg_max, -forward)

            if fizz_type.inst[FizzInst.GRID, is_static]:
                # Generate one instance for each position.

                # Go 64 from each side, and always have at least 1 section
                # A 128 gap will have length = 0
                for ind, dist in enumerate(range(64, round(length) - 63, 128)):
                    mid_pos = seg_min + forward * dist
                    random.seed('{}_fizz_mid_{}'.format(MAP_RAND_SEED, mid_pos))
                    mid_inst = vmf.create_ent(
                        classname='func_instance',
                        targetname=fizz_name,
                        angles=min_angles,
                        file=random.choice(fizz_type.inst[FizzInst.GRID, is_static]),
                        origin=mid_pos,
                    )
                    mid_inst.fixup.update(fizz.base_inst.fixup)
                    instance_traits.get(mid_inst).update(fizz_traits)

            if template_brush_ent is not None:
                if length == 128 and fizz_type.temp_single:
                    temp = template_brush.import_template(
                        fizz_type.temp_single,
                        (seg_min + seg_max) / 2,
                        min_angles,
                        force_type=template_brush.TEMP_TYPES.world,
                        add_to_map=False,
                    )
                    template_brush_ent.solids.extend(temp.world)
                else:
                    if fizz_type.temp_min:
                        temp = template_brush.import_template(
                            fizz_type.temp_min,
                            seg_min,
                            min_angles,
                            force_type=template_brush.TEMP_TYPES.world,
                            add_to_map=False,
                        )
                        template_brush_ent.solids.extend(temp.world)
                    if fizz_type.temp_max:
                        temp = template_brush.import_template(
                            fizz_type.temp_max,
                            seg_max,
                            max_angles,
                            force_type=template_brush.TEMP_TYPES.world,
                            add_to_map=False,
                        )
                        template_brush_ent.solids.extend(temp.world)

            # Generate the brushes.
            for brush_type in fizz_type.brushes:
                brush_ent = None
                # If singular, we reuse the same brush ent for all the segments.
                if brush_type.singular:
                    brush_ent = single_brushes.get(brush_type, None)

                # Non-singular or not generated yet - make the entity.
                if brush_ent is None:
                    brush_ent = vmf.create_ent(classname='func_brush')

                    for key_name, key_value in brush_type.keys.items():
                        brush_ent[key_name] = conditions.resolve_value(fizz.base_inst, key_value)

                    for key_name, key_value in brush_type.local_keys.items():
                        brush_ent[key_name] = conditions.local_name(
                            fizz.base_inst, conditions.resolve_value(
                                fizz.base_inst, key_value,
                            )
                        )

                    brush_ent['targetname'] = conditions.local_name(
                        fizz.base_inst, brush_type.name,
                    )
                    # Set this to the center, to make sure it's not going to leak.
                    brush_ent['origin'] = (seg_min + seg_max)/2

                    # For fizzlers flat on the floor/ceiling, scanlines look
                    # useless. Turn them off.
                    if 'usescanline' in brush_ent and fizz.normal().z:
                        brush_ent['UseScanline'] = 0

                    if brush_ent['classname'] == 'trigger_hurt':
                        trigger_hurt_name = brush_ent['targetname']
                        trigger_hurt_start_disabled = brush_ent['startdisabled']

                    if brush_type.set_axis_var:
                        brush_ent['vscript_init_code'] = (
                            'axis <- `{}`;'.format(
                                fizz.normal().axis(),
                            )
                        )

                    for out in brush_type.outputs:
                        new_out = out.copy()
                        new_out.target = conditions.local_name(
                            fizz.base_inst,
                            new_out.target,
                        )
                        brush_ent.add_out(new_out)

                    if brush_type.singular:
                        # Record for the next iteration.
                        single_brushes[brush_type] = brush_ent

                # If we have a material_modify_control to generate,
                # we need to parent it to ourselves to restrict it to us
                # only. We also need one for each material, so provide a
                # function to the generator which adds to a set.
                if brush_type.mat_mod_var is not None:
                    used_tex_func = mat_mod_tex[brush_type].add
                else:
                    def used_tex_func(val):
                        """If not, ignore those calls."""
                        return None

                # Generate the brushes and texture them.
                brush_ent.solids.extend(
                    brush_type.generate(
                        vmf,
                        fizz,
                        seg_min,
                        seg_max,
                        used_tex_func,
                    )
                )

        if trigger_hurt_name:
            fizz.gen_flinch_trigs(
                vmf,
                trigger_hurt_name,
                trigger_hurt_start_disabled,
            )

        # If we have the config, but no templates used anywhere...
        if template_brush_ent is not None and not template_brush_ent.solids:
            template_brush_ent.remove()

        for brush_type, used_tex in mat_mod_tex.items():
            brush_name = conditions.local_name(fizz.base_inst, brush_type.name)
            mat_mod_name = conditions.local_name(fizz.base_inst, brush_type.mat_mod_name)
            for off, tex in zip(MATMOD_OFFSETS, sorted(used_tex)):
                pos = off.copy().rotate(*min_angles)
                pos += Vec.from_str(fizz.base_inst['origin'])
                vmf.create_ent(
                    classname='material_modify_control',
                    origin=pos,
                    targetname=mat_mod_name,
                    materialName='materials/' + tex + '.vmt',
                    materialVar=brush_type.mat_mod_var,
                    parentname=brush_name,
                )<|MERGE_RESOLUTION|>--- conflicted
+++ resolved
@@ -168,12 +168,7 @@
         pack_lists_static: Set[str],
         model_local_name: str,
         model_name_type: ModelName,
-<<<<<<< HEAD
-=======
         nodraw_behind: bool,
-        out_activate: Optional[Tuple[Optional[str], str]],
-        out_deactivate: Optional[Tuple[Optional[str], str]],
->>>>>>> 40294153
         brushes: List['FizzlerBrush'],
         beams: List['FizzBeam'],
         inst: Dict[Tuple[FizzInst, bool], List[str]],
@@ -208,17 +203,10 @@
         # Instances to use - FizzInst, is_static -> list of instances.
         self.inst = inst
 
-<<<<<<< HEAD
-=======
         # If set, nodraw the 128x32 area behind the fizzler - to allow
         # the Clean model to stick through.
         self.nodraw_behind = nodraw_behind
 
-        # If set, outputs to use via the fizzler output relay.
-        self.out_deactivate = out_deactivate
-        self.out_activate = out_activate
-
->>>>>>> 40294153
         # If set, add a brush ent using templates.
         self.temp_single = temp_single
         self.temp_max = temp_max
@@ -337,12 +325,7 @@
             pack_lists_static,
             model_local_name,
             model_name_type,
-<<<<<<< HEAD
-=======
             conf.bool('nodraw_behind'),
-            out_activate,
-            out_deactivate,
->>>>>>> 40294153
             brushes,
             beams,
             inst,
@@ -367,13 +350,10 @@
         self.up_axis = up_axis  # Pointing toward the 'up' side of the field.
         self.emitters = emitters  # Pairs of left, right positions.
 
-<<<<<<< HEAD
-        self.has_cust_position = False  # If the emitters are a custom layout.
-=======
+        self.has_cust_position = False  # If the emitters are a custom layout
         # True if the fizzler is in the original position, and so we need
         # to adjust tiles for the sides.
         self.embedded = True
->>>>>>> 40294153
 
         # Special case - for TAG fizzlers, if that side is enabled.
         # We generate the triggers elsewhere.
@@ -387,7 +367,6 @@
         """The axis moving in and out of the surface."""
         return abs(self.up_axis.cross(self.forward()))
 
-<<<<<<< HEAD
     def gen_flinch_trigs(self, vmf: VMF, name: str, start_disabled: str) -> None:
         """For deadly fizzlers optionally make them safer.
 
@@ -453,7 +432,7 @@
                     ),
                 mat=const.Tools.TRIGGER,
             ).solid)
-=======
+
     def nodraw_behind_models(self, origin: Vec, normal: Vec):
         """Set the tile surface behind a model to nodraw.
 
@@ -493,7 +472,6 @@
                     tiling.TileType.NODRAW,
                 )
 
->>>>>>> 40294153
 
 
 class FizzlerBrush:
