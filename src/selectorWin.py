"""
A dialog used to select an item for things like Styles, Quotes, Music.

It appears as a textbox-like widget with a ... button to open the selection window.
Each item has a description, author, and icon.
"""
from tkinter import *  # ui library
from tkinter import font as tk_font
from tkinter import ttk  # themed ui components that match the OS
from tk_tools import TK_ROOT

from collections import namedtuple, defaultdict
from operator import itemgetter, attrgetter
from enum import Enum
import functools
import math

import img  # png library for TKinter
from richTextBox import tkRichText
from tooltip import add_tooltip
import tkMarkdown
import sound
import utils
import tk_tools

from typing import Callable

LOGGER = utils.getLogger(__name__)

ICON_SIZE = 96  # Size of the selector win icons
ITEM_WIDTH = ICON_SIZE + (32 if utils.MAC else 16)
ITEM_HEIGHT = ICON_SIZE + 51

# The larger error icon used if an image is not found
err_icon = img.png('BEE2/error_96', resize_to=ICON_SIZE)

# The two icons used for boolean item attributes
ICON_CHECK = img.png('icons/check')
ICON_CROSS = img.png('icons/cross')

# Arrows used to indicate the state of the group - collapsed or expanded
GRP_COLL = '◁'
GRP_COLL_HOVER = '◀'
GRP_EXP = '▽'
GRP_EXP_HOVER = '▼'

BTN_PLAY = '▶'
BTN_STOP = '■'


class NAV_KEYS(Enum):
    """Enum representing keys used for shifting through items.

    The value is the TK key-sym value.
    """
    UP = 'Up'
    DOWN = 'Down'
    LEFT = 'Left'
    RIGHT = 'Right'

    DN = DOWN
    LF = LEFT
    RT = RIGHT

    PG_UP = 'Prior'
    PG_DOWN = 'Next'

    HOME = 'Home'
    END = 'End'


class AttrTypes(Enum):
    """The type of labels used for selectoritem attributes."""
    STR = STRING = 'string'  # Normal text
    LIST = 'list'  # A sequence, joined by commas
    BOOL = 'bool'  # A yes/no checkmark
    COLOR = COLOUR = 'color'  # A Vec 0-255 RGB colour


class AttrDef(namedtuple('AttrDef', 'id type desc default')):
    """The definition for attributes."""
    def __new__(
            cls,
            id: str,
            desc='',
            default=None,
            type=AttrTypes.STRING,
        ):
        # Set some reasonable defaults for the different types
        if default is None:
            if type is AttrTypes.STRING:
                default = ''
            elif type is AttrTypes.BOOL:
                default = False
            elif type is AttrTypes.LIST:
                default = []
            elif type is AttrTypes.COLOR:
                default = utils.Vec(255, 255, 255)

        # The description should either be blank, or end in a colon.
        if desc != '' and not desc.endswith(': '):
            desc += ': '

        sup = super()  # type: tuple
        return sup.__new__(cls, id, type, desc, default)

    _member_name = None
    for _member_name in AttrTypes.__members__.keys():
        # Create a constructor for each AttrType, which presets the type
        # parameter.
        exec('''\
@classmethod
def {l_name}(cls, id: str, desc='', default=None):
    """An alternative constructor to create {l_name}-type attrs."""
    return AttrDef(id, desc, default, AttrTypes.{name})'''.format(
            name=_member_name,
            l_name=_member_name.lower()
        ), globals(), locals())
    del _member_name

SelitemData = namedtuple(
    'SelitemData',
    'name, short_name, auth, icon, desc, group, sort_key',
)


class GroupHeader(ttk.Frame):
    """The widget used for group headers."""
    def __init__(self, win: 'selWin', title):
        self.parent = win
        super().__init__(
            win.pal_frame,
        )

        self.sep_left = ttk.Separator(self)
        self.sep_left.grid(row=0, column=0, sticky=EW)
        self.columnconfigure(0, weight=1)

        self.title = ttk.Label(
            self,
            text=title,
            font=win.norm_font,
            width=len(title) + 2,
            anchor=CENTER,
        )
        self.title.grid(row=0, column=1)

        self.sep_right = ttk.Separator(self)
        self.sep_right.grid(row=0, column=2, sticky=EW)
        self.columnconfigure(2, weight=1)

        self.arrow = ttk.Label(
            self,
            text=GRP_EXP,
            width=2,
        )
        self.arrow.grid(row=0, column=3)

        self._visible = True

        # For the mouse events to work, we need to bind on all the children too.
        widgets = self.winfo_children()
        widgets.append(self)
        for wid in widgets:  # type: Widget
            utils.bind_leftclick(wid, self.toggle)
            wid['cursor'] = utils.CURSORS['link']
        self.bind('<Enter>', self.hover_start)
        self.bind('<Leave>', self.hover_end)

    @property
    def visible(self):
        return self._visible

    @visible.setter
    def visible(self, value):
        value = bool(value)
        if value == self._visible:
            return  # Don't do anything..

        self._visible = value
        self.hover_start() # Update arrow icon
        self.parent.flow_items()

    def toggle(self, _=None):
        """Toggle the header on or off."""
        self.visible = not self._visible

    def hover_start(self, _=None):
        """When hovered over, fill in the triangle."""
        self.arrow['text'] = (
            GRP_EXP_HOVER
            if self._visible else
            GRP_COLL_HOVER
        )

    def hover_end(self, _=None):
        """When leaving, hollow the triangle."""
        self.arrow['text'] = (
            GRP_EXP
            if self._visible else
            GRP_COLL
        )


class Item:
    """An item on the panel.

    - name: The item ID, used to distinguish it from others.
    - longName: The full item name. This can be very long. If not set,
      this will be the same as the short name.
    - shortName: A shortened version of the full name. This should be <= 20
      characters.
    - context_lbl: The text shown on the rightclick menu. This is either
      the short or long name, depending on the size of the long name.
    - icon: The image object for the item icon. The icon should be 96x96
      pixels large.
    - ico_file: The file path for the image.
    - desc: A list of tuples, following the richTextBox text format.
    - authors: A list of the item's authors.
    - group: Items with the same group name will be shown together.
    - attrs: a dictionary containing the attribute values for this item.

    - button, win: Set later, the button and window TK objects for this item
    """
    __slots__ = [
        'name',
        'shortName',
        'longName',
        'icon',
        'desc',
        'authors',
        'group',
        'sort_key',
        'button',
        'win',
        'snd_sample',
        'context_lbl',
        'ico_file',
        'attrs',
        'win_x',
        'win_y',
    ]

    def __init__(
            self,
            name: str,
            short_name: str,
            long_name: str=None,
            icon=None,
            authors: list=None,
            desc='',
            group: str=None,
            sort_key: str=None,
            attributes: dict=None,
            snd_sample: str=None,
    ):
        self.name = name
        self.shortName = short_name
        self.group = group or ''
        self.longName = long_name or short_name
        self.sort_key = sort_key
        if len(self.longName) > 20:
            self.context_lbl = self.shortName
        else:
            self.context_lbl = self.longName
        if icon is None:
            self.icon = img.png(
                'BEE2/blank_96',
                error=err_icon,
                resize_to=ICON_SIZE,
            )
            self.ico_file = 'BEE2/blank_96'
        else:
            self.icon = img.png(
                icon,
                error=err_icon,
                resize_to=ICON_SIZE,
            )
            self.ico_file = icon
        self.desc = desc
        self.snd_sample = snd_sample
        self.authors = authors or []
        self.attrs = attributes or {}
        self.button = None  # type: ttk.Button
        self.win = None  # type: Toplevel

        self.win_x = None  # type: int
        self.win_y = None  # type: int

    def __repr__(self):
        return '<Item:' + self.name + '>'

    @classmethod
    def from_data(cls, obj_id, data: SelitemData, attrs=None):
        """Create a selector Item from a SelitemData tuple."""
        return Item(
            name=obj_id,
            short_name=data.short_name,
            long_name=data.name,
            icon=data.icon,
            authors=data.auth,
            desc=data.desc,
            group=data.group,
            sort_key=data.sort_key,
            attributes=attrs,
        )

    def set_pos(self, x=None, y=None):
        """Place the item on the palette."""
        if x is None or y is None:
            # Remove from the window.
            self.button.place_forget()
            self.win_x = self.win_y = None
        else:
            self.button.place(x=x, y=y)
            self.button.lift()  # Force a particular stacking order for widgets
            self.win_x = x
            self.win_y = y


class selWin:
    """The selection window for skyboxes, music, goo and voice packs.

    Optionally an aditional 'None' item can be added, which indicates
    that no item is to be used.
    The string "<NONE>" is used for the none item's ID.

    Attributes:
    - selected_id: The currently-selected item ID. If set to None, the
      None Item is chosen.
    - callback: A function called whenever an item is chosen. The first
      argument is the selected ID.
    - callback_params: A list of additional parameters given to the callback.

    - wid: The Toplevel window for this selector dialog.
    - suggested: The Item which is suggested by the style.

    :type suggested: Item | None
    """
    def __init__(
            self,
            tk,
            lst,
            has_none=True,
            has_def=True,
            has_snd_sample=False,
            none_desc='Do not add anything.',
            none_attrs: dict=utils.EmptyMapping,
            title='BEE2',
            desc='',
            readonly_desc='',
            callback: Callable[..., None]=None,
            callback_params=(),
            attributes=(),
    ):
        """Create a window object.

        Read from .selected_id to get the currently-chosen Item name, or None
        if the <none> Item is selected.
        Args:
        - tk: Must be a Toplevel window, either the tk() root or another
        window if needed.
        - lst: A list of Item objects, defining the visible items.
        - If has_none is True, a <none> item will be added to the beginning
          of the list.
        - If has_def is True, the 'Reset to Default' button will appear,
          which resets to the suggested item.
        - If has_snd_sample is True, a '>' button will appear next to names
          to play the associated audio sample for the item.
        - none_desc holds an optional description for the <none> Item,
          which can be used to describe what it results in.
        - title is the title of the selector window.
        - callback is a function to be called whenever the selected item
         changes.
        - callback_params is a list of additional values which will be
          passed to the callback function.
          The first arguement to the callback is always the selected item ID.
        - full_context controls if the short or long names are used for the
          context menu.
        - attributes is a list of AttrDef tuples.
          Each tuple should contain an ID, display text, and default value.
          If the values are True or False a check/cross will be displayed,
          otherwise they're a string.
        - desc is descriptive text to display on the window, and in the widget
          tooltip.
        - readonly_desc will be displayed on the widget tooltip when readonly.
        """
        self.noneItem = Item(
            'NONE',
            '',
            desc=tkMarkdown.convert(none_desc),
            attributes=dict(none_attrs),
        )
        self.noneItem.icon = img.png('BEE2/none_96')

        # The textbox on the parent window.
        self.display = None  # type: tk_tools.ReadOnlyEntry

        # Variable associated with self.display.
        self.disp_label = StringVar()

        # The '...' button to open our window.
        self.disp_btn = None  # type: ttk.Button

        # ID of the currently chosen item
        self.chosen_id = None

        # Callback function, and positional arugments to pass
        if callback is not None:
            self.callback = callback
            self.callback_params = list(callback_params)
        else:
            self.callback = None
            self.callback_params = ()

        # Item object for the currently suggested item.
        self.suggested = None

        # Should we have the 'reset to default' button?
        self.has_def = has_def
        self.description = desc
        self.readonly_description = readonly_desc

        if has_none:
            self.item_list = [self.noneItem] + lst
        else:
            self.item_list = lst
        self.selected = self.item_list[0]  # type: Item
        self.orig_selected = self.selected
        self.parent = tk
        self._readonly = False

        self.win = Toplevel(tk)
        self.win.withdraw()
        self.win.title("BEE2 - " + title)
        self.win.transient(master=tk)

        # Allow resizing in X and Y.
        self.win.resizable(True, True)

        self.win.iconbitmap('../BEE2.ico')

        # Run our quit command when the exit button is pressed, or Escape
        # on the keyboard.
        self.win.protocol("WM_DELETE_WINDOW", self.exit)
        self.win.bind("<Escape>", self.exit)

        # Allow navigating with arrow keys.
        self.win.bind("<KeyPress>", self.key_navigate)

        # A map from group name -> header widget
        self.group_widgets = {}
        # A map from folded name -> display name
        self.group_names = {}
        self.grouped_items = defaultdict(list)
        # A list of folded group names in the display order.
        self.group_order = []

        # The maximum number of items that fits per row (set in flow_items)
        self.item_width = 1

        if desc:
            self.desc_label = ttk.Label(
                self.win,
                text=desc,
                justify=LEFT,
                anchor=W,
                width=5,  # Keep a small width, so this doesn't affect the
                # initial window size.
            )
            self.desc_label.grid(row=0, column=0, sticky='EW')

        # PanedWindow allows resizing the two areas independently.
        self.pane_win = PanedWindow(
            self.win,
            orient=HORIZONTAL,
            sashpad=2,  # Padding above/below panes
            sashwidth=3,  # Width of border
            sashrelief=RAISED,  # Raise the border between panes
        )
        self.pane_win.grid(row=1, column=0, sticky="NSEW")
        self.win.columnconfigure(0, weight=1)
        self.win.rowconfigure(1, weight=1)

        self.wid = {}
        shim = ttk.Frame(self.pane_win, relief="sunken")
        shim.rowconfigure(0, weight=1)
        shim.columnconfigure(0, weight=1)

        # We need to use a canvas to allow scrolling.
        self.wid_canvas = Canvas(shim, highlightthickness=0)
        self.wid_canvas.grid(row=0, column=0, sticky="NSEW")

        # Add another frame inside to place labels on.
        self.pal_frame = ttk.Frame(self.wid_canvas)
        self.wid_canvas.create_window(1, 1, window=self.pal_frame, anchor="nw")

        self.wid_scroll = tk_tools.HidingScroll(
            shim,
            orient=VERTICAL,
            command=self.wid_canvas.yview,
        )
        self.wid_scroll.grid(row=0, column=1, sticky="NS")
        self.wid_canvas['yscrollcommand'] = self.wid_scroll.set

        utils.add_mousewheel(self.wid_canvas, self.win)

        if utils.MAC:
            # Labelframe doesn't look good here on OSX
            self.sugg_lbl = ttk.Label(
                self.pal_frame,
                # Draw lines with box drawing characters
                text="\u250E\u2500Suggested\u2500\u2512"
            )
        else:
            self.sugg_lbl = ttk.LabelFrame(
                self.pal_frame,
                text="Suggested",
                labelanchor=N,
                height=50,
            )

        # Holds all the widgets which provide info for the current item.
        self.prop_frm = ttk.Frame(self.pane_win, borderwidth=4, relief='raised')
        self.prop_frm.columnconfigure(1, weight=1)

        # Border around the selected item icon.
        self.prop_icon_frm = ttk.Frame(
            self.prop_frm,
            borderwidth=4,
            relief='raised',
            width=ICON_SIZE,
            height=ICON_SIZE,
        )
        self.prop_icon_frm.grid(row=0, column=0, columnspan=4)

        self.prop_icon = ttk.Label(self.prop_icon_frm)
        self.prop_icon.img = img.png('BEE2/blank_96')
        self.prop_icon['image'] = self.prop_icon.img
        self.prop_icon.grid(row=0, column=0)

        name_frame = ttk.Frame(self.prop_frm)

        self.prop_name = ttk.Label(
            name_frame,
            text="Item",
            justify=CENTER,
            font=("Helvetica", 12, "bold"),
        )
        name_frame.grid(row=1, column=0, columnspan=4)
        name_frame.columnconfigure(0, weight=1)
        self.prop_name.grid(row=0, column=0)

        # For music items, add a '>' button to play sound samples
        if has_snd_sample and sound.initiallised:
            self.samp_button = samp_button = ttk.Button(
                name_frame,
                text=BTN_PLAY,
                width=1,
            )
            samp_button.grid(row=0, column=1)
            add_tooltip(
                samp_button,
                "Play a sample of this item.",
            )

            def set_samp_play():
                samp_button['text'] = BTN_PLAY

            def set_samp_stop():
                samp_button['text'] = BTN_STOP

            self.sampler = sound.SamplePlayer(
                stop_callback=set_samp_play,
                start_callback=set_samp_stop,
            )
            samp_button['command'] = self.sampler.play_sample
            utils.bind_leftclick(self.prop_icon, self.sampler.play_sample)
            samp_button.state(('disabled',))
        else:
            self.sampler = None

        self.prop_author = ttk.Label(self.prop_frm, text="Author")
        self.prop_author.grid(row=2, column=0, columnspan=4)

        self.prop_desc_frm = ttk.Frame(self.prop_frm, relief="sunken")
        self.prop_desc_frm.grid(row=4, column=0, columnspan=4, sticky="NSEW")
        self.prop_desc_frm.rowconfigure(0, weight=1)
        self.prop_desc_frm.columnconfigure(0, weight=1)
        self.prop_frm.rowconfigure(4, weight=1)

        self.prop_desc = tkRichText(
            self.prop_desc_frm,
            width=40,
            height=4,
            font="TkSmallCaptionFont",
        )
        self.prop_desc.grid(
            row=0,
            column=0,
            padx=(2, 0),
            pady=2,
            sticky='NSEW',
        )

        self.prop_scroll = tk_tools.HidingScroll(
            self.prop_desc_frm,
            orient=VERTICAL,
            command=self.prop_desc.yview,
        )
        self.prop_scroll.grid(
            row=0,
            column=1,
            sticky="NS",
            padx=(0, 2),
            pady=2,
        )
        self.prop_desc['yscrollcommand'] = self.prop_scroll.set

        ttk.Button(
            self.prop_frm,
            text="OK",
            command=self.save,
        ).grid(
            row=6,
            column=0,
            padx=(8, 8),
            )

        if self.has_def:
            self.prop_reset = ttk.Button(
                self.prop_frm,
                text="Reset to Default",
                command=self.sel_suggested,
            )
            self.prop_reset.grid(
                row=6,
                column=1,
                sticky='EW',
            )

        ttk.Button(
            self.prop_frm,
            text="Cancel",
            command=self.exit,
        ).grid(
            row=6,
            column=2,
            padx=(8, 8),
        )

        self.win.option_add('*tearOff', False)
        self.context_menu = Menu(self.win)

        self.norm_font = tk_font.nametofont('TkMenuFont')

        # Make a font for showing suggested items in the context menu
        self.sugg_font = self.norm_font.copy()
        self.sugg_font['weight'] = tk_font.BOLD

        # Make a font for previewing the suggested item
        self.mouseover_font = self.norm_font.copy()
        self.mouseover_font['slant'] = tk_font.ITALIC
        self.context_var = IntVar()

        # The headers for the context menu
        self.context_menus = {}

        # Sort alphabetically, prefering a sort key if present.
        self.item_list.sort(key=lambda it: it.sort_key or it.longName)

        for ind, item in enumerate(self.item_list):  # type: int, Item
            if item == self.noneItem:
                item.button = ttk.Button(
                    self.pal_frame,
                    image=item.icon,
                )
                item.context_lbl = '<None>'
            else:
                item.button = ttk.Button(
                    self.pal_frame,
                    text=item.shortName,
                    image=item.icon,
                    compound='top',
                )

            group_key = item.group.casefold()
            self.grouped_items[group_key].append(item)

            if group_key not in self.group_names:
                # If the item is groupless, use 'Other' for the header.
                self.group_names[group_key] = item.group or 'Other'

            if not item.group:
                # Ungrouped items appear directly in the menu.
                menu = self.context_menu
            else:
                try:
                    menu = self.context_menus[group_key]
                except KeyError:
                    self.context_menus[group_key] = menu = Menu(
                        self.context_menu,
                    )

            menu.add_radiobutton(
                label=item.context_lbl,
                command=functools.partial(self.sel_item_id, item.name),
                var=self.context_var,
                value=ind,
            )

            item.win = self.win
            utils.bind_leftclick(
                item.button,
                functools.partial(self.sel_item, item),
            )
            utils.bind_leftclick_double(
                item.button,
                self.save,
            )

        # Convert to a normal dictionary, after adding all items.
        self.grouped_items = dict(self.grouped_items)

        # Figure out the order for the groups - alphabetical.
        # Note - empty string should sort to the beginning!
        self.group_order[:] = sorted(self.grouped_items.keys())

        for index, (key, menu) in enumerate(
                sorted(self.context_menus.items(), key=itemgetter(0)),
                # We start with the ungrouped items, so increase the index
                # appropriately.
                start=len(self.grouped_items.get('', ()))):
            self.context_menu.add_cascade(
                menu=menu,
                label=self.group_names[key],
            )
            # Set a custom attribute to keep track of the menu's index.
            menu.index = index

        for group_key, text in self.group_names.items():
            self.group_widgets[group_key] = GroupHeader(
                self,
                text,
            )
            self.group_widgets[group_key].should_show = True

        self.flow_items(None)
        self.wid_canvas.bind("<Configure>", self.flow_items)

        self.pane_win.add(shim)
        self.pane_win.add(self.prop_frm)

        # Force a minimum size for the two parts
        self.pane_win.paneconfigure(shim, minsize=100, stretch='always')
        self.prop_frm.update_idletasks()  # Update reqwidth()
        self.pane_win.paneconfigure(
            self.prop_frm,
            minsize=200,
            stretch='never',
        )

        if attributes:
            attr_frame = ttk.Frame(self.prop_frm)
            attr_frame.grid(
                row=5,
                column=0,
                columnspan=3,
                sticky=EW,
            )

            self.attr = {}
            # Add in all the attribute labels
            for index, attr in enumerate(attributes):
                desc_label = ttk.Label(
                    attr_frame,
                    text=attr.desc,
                )
                self.attr[attr.id] = val_label = ttk.Label(
                    attr_frame,
                )
                val_label.default = attr.default
                val_label.type = attr.type
                if attr.type is AttrTypes.BOOL:
                    # It's a tick/cross label
                    val_label['image'] = (
                        ICON_CHECK
                        if attr.default else
                        ICON_CROSS,
                    )
                elif attr.type is AttrTypes.COLOR:
                    # A small colour swatch.
                    val_label.configure(
                        relief=RAISED,
                    )
                    # Show the color value when hovered.
                    add_tooltip(val_label)

                # Position in a 2-wide grid
                desc_label.grid(
                    row=index // 2,
                    column=(index % 2) * 2,
                    sticky=E,
                )
                val_label.grid(
                    row=index // 2,
                    column=(index % 2) * 2 + 1,
                    sticky=W,
                )
        else:
            self.attr = None

    def widget(self, frame) -> ttk.Entry:
        """Create the special textbox used to open the selector window.

        Use like 'selWin.widget(parent).grid(row=0, column=1)' to create
        and place the textbox.
        """

        self.display = tk_tools.ReadOnlyEntry(
            frame,
            textvariable=self.disp_label,
            cursor=utils.CURSORS['regular'],
        )
        utils.bind_leftclick(
            self.display,
            self.open_win,
        )
        self.display.bind("<Key>", self.set_disp)
        utils.bind_rightclick(
            self.display,
            self.open_context,
        )

        self.disp_btn = ttk.Button(
            self.display,
            text="...",
            width=1.5,
            command=self.open_win,
        )
        self.disp_btn.pack(side=RIGHT)

        add_tooltip(self.display, self.description, show_when_disabled=True)

        self.save()

        return self.display

    @property
    def readonly(self):
        """Setting the readonly property to True makes the option read-only.

        The window cannot be opened, and all other inputs will fail.
        """
        return self._readonly

    @readonly.setter
    def readonly(self, value):
        self._readonly = bool(value)
        if value:
            new_st = ['disabled']
            self.display.tooltip_text = self.readonly_description
        else:
            new_st = ['!disabled']
            self.display.tooltip_text = self.description

        self.disp_btn.state(new_st)
        self.display.state(new_st)

    def exit(self, _=None):
        """Quit and cancel, choosing the originally-selected item."""
        self.sel_item(self.orig_selected)
        self.save()

    def save(self, _=None):
        """Save the selected item into the textbox."""
        # Stop sample sounds if they're playing
        if self.sampler:
            self.sampler.stop()

        self.win.grab_release()
        self.win.withdraw()
        self.set_disp()
        self.do_callback()

    def set_disp(self, _=None):
        """Set the display textbox."""
        # Bold the text if the suggested item is selected (like the
        # context menu). We check for truthness to ensure it's actually
        # initialised.
        if self.display:
            if self.is_suggested():
                self.display['font'] = self.sugg_font
            else:
                self.display['font'] = self.norm_font

        if self.selected == self.noneItem:
            self.disp_label.set("<None>")
            self.chosen_id = None
        else:
            self.disp_label.set(self.selected.context_lbl)
            self.chosen_id = self.selected.name
        self.orig_selected = self.selected
        self.context_var.set(self.item_list.index(self.selected))
        return "break"  # stop the entry widget from continuing with this event

    def rollover_suggest(self):
        """Show the suggested item when the  button is moused over."""
        if self.is_suggested() or self.suggested is None:
            # the suggested item is aready the suggested item
            # or no suggested item
            return
        self.display['font'] = self.mouseover_font
        self.disp_label.set(self.suggested.context_lbl)

    def open_win(self, _=None, force_open=False):
        if self._readonly and not force_open:
            TK_ROOT.bell()
            return 'break'  # Tell tk to stop processing this event

        self.win.deiconify()
        self.win.lift(self.parent)
        self.win.grab_set()
        self.win.focus_force()  # Focus here to deselect the textbox

        utils.center_win(self.win, parent=self.parent)

        self.sel_item(self.selected)
        self.win.after(2, self.flow_items)

    def open_context(self, _):
        """Dislay the context window at the text widget."""
        if not self._readonly:
            self.context_menu.post(
                self.display.winfo_rootx(),
                self.display.winfo_rooty() + self.display.winfo_height())

    def sel_suggested(self):
        """Select the suggested item."""
        if self.suggested is not None:
            self.sel_item(self.suggested)

    def do_callback(self):
        """Call the callback function."""
        if self.callback is not None:
            self.callback(self.chosen_id, *self.callback_params)

    def sel_item_id(self, it_id):
        """Select the item with the given ID."""
        if it_id == '<NONE>':
            self.sel_item(self.noneItem)
            self.set_disp()
            self.do_callback()
            return True
        else:
            for item in self.item_list:
                if item.name == it_id:
                    self.sel_item(item)
                    self.set_disp()
                    self.do_callback()
                    return True
            return False

    def sel_item(self, item: Item, _=None):

        self.prop_name['text'] = item.longName
        if len(item.authors) == 0:
            self.prop_author['text'] = ''
        elif len(item.authors) == 1:
            self.prop_author['text'] = 'Author: ' + item.authors[0]
        else:
            self.prop_author['text'] = 'Authors: ' + ', '.join(item.authors)
        self.prop_icon['image'] = item.icon

        self.prop_desc.set_text(item.desc)

        self.selected.button.state(('!alternate',))
        self.selected = item
        item.button.state(('alternate',))
        self.scroll_to(item)

        if self.sampler:
            is_playing = self.sampler.is_playing
            self.sampler.stop()

            self.sampler.cur_file = item.snd_sample
            if self.sampler.cur_file:
                self.samp_button.state(('!disabled',))

                if is_playing:
                    # Start the sampler again, so it plays the current item!
                    self.sampler.play_sample()
            else:
                self.samp_button.state(('disabled',))

        if self.has_def:
            if self.suggested is None or self.selected == self.suggested:
                self.prop_reset.state(('disabled',))
            else:
                self.prop_reset.state(('!disabled',))

        if self.attr:
            # Set the attribute items.
            for attr_id, label in self.attr.items():
                val = item.attrs.get(attr_id, label.default)

                if label.type is AttrTypes.BOOL:
                    label['image'] = (
                        ICON_CHECK
                        if val else
                        ICON_CROSS
                    )
                elif label.type is AttrTypes.COLOR:
                    label['image'] = img.color_square(val, size=16)
                    # Display the full color when hovering..
                    label.tooltip_text = 'Color: R={r}, G={g}, B={b}'.format(
                        r=int(val.x), g=int(val.y), b=int(val.z),
                    )
                elif label.type is AttrTypes.LIST:
                    # Join the values (in alphabetical order)
                    label['text'] = ', '.join(sorted(val))
                elif label.type is AttrTypes.STRING:
                    # Just a string.
                    label['text'] = str(val)
                else:
                    raise ValueError(
                        'Invalid attribute type: "{}"'.format(label.type)
                    )

    def key_navigate(self, event):
        """Navigate using arrow keys.

        Allowed keys are set in NAV_KEYS
        """
        try:
            key = NAV_KEYS(event.keysym)
        except (ValueError, AttributeError):
            LOGGER.warning(
                'Invalid nav-key in event: {}',
                event.__dict__
            )
            return

        # A list of groups names, in the order that they're visible onscreen
        # (skipping hidden ones).
        ordered_groups = [
            group_name
            for group_name in self.group_order
            if self.group_widgets[group_name].visible
        ]

        if not ordered_groups:
            return  # No visible items!

        if key is NAV_KEYS.HOME:
            self._offset_select(
                ordered_groups,
                group_ind=-1,
                item_ind=0,
            )
            return
        elif key is NAV_KEYS.END:
            self._offset_select(
                ordered_groups,
                group_ind=len(ordered_groups),
                item_ind=0,
            )
            return

        cur_group_name = self.selected.group.casefold()
        cur_group = self.grouped_items[cur_group_name]

        # The index in the current group for an item
        item_ind = cur_group.index(self.selected)
        # The index in the visible groups
        group_ind = ordered_groups.index(cur_group_name)

        if key is NAV_KEYS.LF:
            item_ind -= 1
        elif key is NAV_KEYS.RT:
            item_ind += 1
        elif key is NAV_KEYS.UP:
            item_ind -= self.item_width
        elif key is NAV_KEYS.DN:
            item_ind += self.item_width

        self._offset_select(
            ordered_groups,
            group_ind,
            item_ind,
            key is NAV_KEYS.UP or key is NAV_KEYS.DN,
        )

    def _offset_select(self, group_list, group_ind, item_ind, is_vert=False):
        """Helper for key_navigate(), jump to the given index in a group.

        group_list is sorted list of group names.
        group_ind is the index of the current group, and item_ind is the index
        in that group to move to.
        If the index is above or below, it will jump to neighbouring groups.
        """
        if group_ind < 0:  # Jump to the first item, out of bounds
            first_group = self.grouped_items[self.group_order[0]]
            self.sel_item(first_group[0])
            return
        elif group_ind >= len(group_list):  # Ditto, last group
            last_group = self.grouped_items[self.group_order[-1]]
            self.sel_item(last_group[-1])
            return

        cur_group = self.grouped_items[group_list[group_ind]]

        # Go back a group..
        if item_ind < 0:
            if group_ind == 0:  # First group - can't go back further!
                self.sel_item(cur_group[0])
            else:
                prev_group = self.grouped_items[group_list[group_ind - 1]]
                if is_vert:
                    # Jump to the same horizontal position..
                    row_num = math.ceil(len(prev_group) / self.item_width)
                    item_ind += row_num * self.item_width
                    if item_ind >= len(prev_group):
                        # The last row is missing an item at this spot.
                        # Jump back another row again.
                        item_ind -= self.item_width
                else:
                    item_ind += len(prev_group)
                # Recurse to check the previous group..
                self._offset_select(
                    group_list,
                    group_ind - 1,
                    item_ind,
                )

        # Go forward a group..
        elif item_ind >= len(cur_group):
            #  Last group - can't go forward further!
            if group_ind == len(group_list):
                self.sel_item(cur_group[-1])
            else:
                # Recurse to check the next group..
                if is_vert:
                    # We just jump to the same horizontal position.
                    item_ind %= self.item_width
                else:
                    item_ind -= len(cur_group)

                self._offset_select(
                    group_list,
                    group_ind + 1,
                    item_ind,
                )

        else:  # Within this group
            self.sel_item(cur_group[item_ind])

    def flow_items(self, _=None):
        """Reposition all the items to fit in the current geometry.

        Called on the <Configure> event.
        """
        self.pal_frame.update_idletasks()
        self.pal_frame['width'] = self.wid_canvas.winfo_width()
        self.prop_name['wraplength'] = self.prop_desc.winfo_width()
        if self.desc_label is not None:
            self.desc_label['wraplength'] = self.win.winfo_width()

        width = (self.wid_canvas.winfo_width() - 10) // ITEM_WIDTH
        if width < 1:
            width = 1  # we got way too small, prevent division by zero
        self.item_width = width

        # The offset for the current group
        y_off = 0

        # Hide suggestion indicator if the item's not visible.
        self.sugg_lbl.place_forget()

        for group_key in self.group_order:
            items = self.grouped_items[group_key]
            group_wid = self.group_widgets[group_key]  # type: GroupHeader
            group_wid.place(
                x=0,
                y=y_off,
                width=width * ITEM_WIDTH,
            )
            group_wid.update_idletasks()
            y_off += group_wid.winfo_reqheight()

            if not group_wid.visible:
                # Hide everything!
                for item in items:  # type: Item
                    item.set_pos()
                continue

            # Place each item
            for i, item in enumerate(items):  # type: int, Item
                if item == self.suggested:
                    self.sugg_lbl.place(
                        x=(i % width) * ITEM_WIDTH + 1,
                        y=(i // width) * ITEM_HEIGHT + y_off,
                    )
                    self.sugg_lbl['width'] = item.button.winfo_width()
                item.set_pos(
                    x=(i % width) * ITEM_WIDTH + 1,
                    y=(i // width) * ITEM_HEIGHT + y_off + 20,
                )

            # Increase the offset by the total height of this item section
            y_off += math.ceil(len(items) / width) * ITEM_HEIGHT + 5

        # Set the size of the canvas and frame to the amount we've used
        self.wid_canvas['scrollregion'] = (
            0, 0,
            width * ITEM_WIDTH,
            y_off,
        )
        self.pal_frame['height'] = y_off

    def scroll_to(self, item: Item):
        """Scroll to an item so it's visible."""
        canvas = self.wid_canvas

        height = canvas.bbox(ALL)[3]  # Returns (x, y, width, height)

        bottom, top = canvas.yview()
        # The sizes are returned in fractions, but we use the pixel values
        # for accuracy
        bottom *= height
        top *= height

        y = item.button.winfo_y()

        if bottom <= y - 8 and y + ICON_SIZE + 8 <= top:
            return  # Already in view

        # Center in the view
        canvas.yview_moveto(
            (y - (top - bottom) // 2)
            / height
        )

    def __contains__(self, obj):
        """Determine if the given SelWinItem or item ID is in this item list."""
        if obj == '<None>':
            return self.noneItem in self.item_list
        elif isinstance(obj, Item):
            return obj in self.item_list
        else:
            for item in self.item_list:
                if item.name == obj:
                    return True
            return False

    def is_suggested(self):
        """Return whether the current item is the suggested one."""
        return self.suggested == self.selected

    def set_context_font(self, item: Item, font):
        """Set the font of an item, and its parent group."""
        if item.group:
            group_key = item.group.casefold()
            menu = self.context_menus[group_key]  # type: Menu
            index = self.grouped_items[group_key].index(item)

            # Apply the font to the group header as well.
            self.group_widgets[group_key].title['font'] = font

            # Also highlight the menu
            self.context_menu.entryconfig(
                menu.index,  # Use a custom attr to keep track of this...
                font=font,
            )
        else:
            menu = self.context_menu
            index = self.grouped_items[''].index(item)
        menu.entryconfig(
            index,
            font=font,
        )

    def set_suggested(self, suggested=None):
        """Set the suggested item to the given ID.

        If the ID is None or does not exist, the suggested item will be cleared.
        If the ID is "<NONE>", it will be set to the None item.
        """
        if self.suggested is not None:
            self.set_context_font(
                self.suggested,
                self.norm_font,
            )
            # Remove the font from the last suggested item

        if suggested is None or suggested == '':
            self.suggested = None
        elif suggested == "<NONE>":
            self.suggested = self.noneItem
        else:
            for item in self.item_list:
                if item.name == suggested:
                    self.suggested = item
                    break
            else:  # Not found
                self.suggested = None

        if self.suggested is not None:
            self.set_context_font(
                self.suggested,
                font=self.sugg_font,
            )
        self.set_disp()  # Update the textbox if needed
        self.flow_items()  # Refresh

if __name__ == '__main__':  # test the window if directly executing this file
    lbl = ttk.Label(TK_ROOT, text="I am a demo window.")
    lbl.grid()
    TK_ROOT.geometry("+500+500")

    test_list = [
        Item(
            "SKY_BLACK",
            "Black",
            long_name="Darkness",
            icon="skies/black",
            authors=["Valve"],
<<<<<<< HEAD
            desc=[
                ('line', 'Pure black darkness. Nothing to see here.'),
            ],
        ),
=======
            desc='Pure black darkness. Nothing to see here.',
            ),
>>>>>>> 6fc4d1cb
        Item(
            "SKY_BTS",
            "BTS",
            long_name="Behind The Scenes - Factory",
            icon="voices/glados",
            authors=["TeamSpen210"],
<<<<<<< HEAD
            desc=[
                ('line', 'The dark constuction and office areas of Aperture. '
                         'Catwalks extend between different buildings, with '
                         'vactubes and cranes carrying objects throughout '
                         'the facility.'),
                ('rule', ''),
                ('line', 'Abandoned offices can often be found here.'),
                ('bullet', 'This is a bullet point, with a\n second line'),
                ('invert', 'white-on-black text')
            ],
        ),
    ]
=======
            desc='The dark constuction and office areas of Aperture. '
                 'Catwalks extend between different buildings, with '
                 'vactubes and cranes carrying objects throughout '
                 'the facility.  \n'
                 'Abandoned offices can often be found here.\n\n'
                 '* This is a bullet point, with a\n second line'
                 '> white-on-black text',
            ),
        ]
>>>>>>> 6fc4d1cb

    window = selWin(
        TK_ROOT,
        test_list,
        has_none=True,
        has_def=True,
        callback=functools.partial(
            LOGGER.info,
            'Selected:',
        )
    )
    window.widget(TK_ROOT).grid(row=1, column=0, sticky='EW')
    window.set_suggested("SKY_BLACK")

    def swap_read():
        window.readonly = not window.readonly

    ttk.Button(TK_ROOT, text='Readonly', command=swap_read).grid()

    TK_ROOT.deiconify()
    TK_ROOT.mainloop()<|MERGE_RESOLUTION|>--- conflicted
+++ resolved
@@ -1325,35 +1325,15 @@
             long_name="Darkness",
             icon="skies/black",
             authors=["Valve"],
-<<<<<<< HEAD
-            desc=[
-                ('line', 'Pure black darkness. Nothing to see here.'),
-            ],
+            desc='Pure black darkness. Nothing to see here.',
         ),
-=======
-            desc='Pure black darkness. Nothing to see here.',
-            ),
->>>>>>> 6fc4d1cb
         Item(
             "SKY_BTS",
             "BTS",
             long_name="Behind The Scenes - Factory",
             icon="voices/glados",
             authors=["TeamSpen210"],
-<<<<<<< HEAD
-            desc=[
-                ('line', 'The dark constuction and office areas of Aperture. '
-                         'Catwalks extend between different buildings, with '
-                         'vactubes and cranes carrying objects throughout '
-                         'the facility.'),
-                ('rule', ''),
-                ('line', 'Abandoned offices can often be found here.'),
-                ('bullet', 'This is a bullet point, with a\n second line'),
-                ('invert', 'white-on-black text')
-            ],
-        ),
-    ]
-=======
+
             desc='The dark constuction and office areas of Aperture. '
                  'Catwalks extend between different buildings, with '
                  'vactubes and cranes carrying objects throughout '
@@ -1363,7 +1343,6 @@
                  '> white-on-black text',
             ),
         ]
->>>>>>> 6fc4d1cb
 
     window = selWin(
         TK_ROOT,
