"""Implement cubes and droppers."""
import io
import itertools
from contextlib import suppress
from collections import namedtuple

from enum import Enum
from typing import Dict, Optional, List, Union, Tuple, Set, FrozenSet, Iterable

import brushLoc
import packing
import vbsp_options
from conditions import meta_cond, make_result, make_flag, RES_EXHAUSTED
from instanceLocs import resolve as resolve_inst
from srctools import (
    Property, NoKeyError, VMF, Entity, Vec, Output,
    EmptyMapping
)
import srctools.logger
import conditions.globals
from srctools.vmf import EntityFixup


LOGGER = srctools.logger.get_logger(__name__)

COND_MOD_NAME = 'Cubes/Droppers'

# All the types we have loaded
CUBE_TYPES = {}  # type: Dict[str, CubeType]
DROPPER_TYPES = {}  # type: Dict[str, DropperType]
ADDON_TYPES = {}  # type: Dict[str, CubeAddon]

# All the cubes/droppers
PAIRS = []  # type: List[CubePair]

# Distance from the floor to the bottom of dropperless cubes.
# That's needed for light bridges and things like that.
DROPPERLESS_OFFSET = 22 - 64

# By position.
# These won't overlap - droppers occupy space, and dropperless cubes
# also do. Dropper+cube items only give the dropper.
CUBE_POS = {}  # type: Dict[Tuple[float, float, float], CubePair]

# Prevents duplicating different filter entities.
# It's either a frozenset of filter names, or a single model.
CUBE_FILTERS = {}  # type: Dict[Union[str, FrozenSet[str]], str]
# Multi-filters are sequentially named.
CUBE_FILTER_MULTI_IND = 0

# Max number of ents in a multi filter.
MULTI_FILTER_COUNT = 10

# filter_activator_class entities for weighted_cube and monster_box.
# These are in global_pti_ents.
FILTER_MONST_CLS = '@is_fbox'
FILTER_CUBE_CLS = '@is_mbox'

# The BSP file path -> data for each script query function that's
# desired.
CUBE_SCRIPT_FILTERS = {}  # type: Dict[str, io.StringIO]

# The IDs for the default cube types, matched to the $cube_type value.
VALVE_CUBE_IDS = {
    0: 'VALVE_CUBE_STANDARD',
    1: 'VALVE_CUBE_COMPANION',
    2: 'VALVE_CUBE_REFLECTION',
    3: 'VALVE_CUBE_SPHERE',
    6: 'VALVE_CUBE_FRANKEN',
}
# The ItemBoxDropper class does some unusual stuff.
VALVE_DROPPER_ID = 'VITAL_APPARATUS_VENT'

# A cube type of 6 tricks the prop_weighted_cube,
# making it use the default model (set in the model keyvalue).
# This lets us have custom models - since those are saved and
# loaded in the base-entity machinery.
# It's somewhat buggy though, so we use the SetModel method if possible.
CUBE_ID_CUSTOM_MODEL_HACK = '6'


ScriptVar = namedtuple('ScriptVar', 'local_name function vars')

# For filtering, we use this class. It stores the table of values, and then
# provides a __call__()-style method to check if an ent matches the models.

VSCRIPT_CLOSURE = '''\
class __BEE2_CUBE_FUNC__{
\ttable = null;
\tconstructor(table) {
\t\tthis.table = table;
\t}
\tfunction _call(this2, ent) {
\t\treturn ent.GetModelName().tolower() in this.table;
\t}
}
'''


class CubeEntType(Enum):
    """Cube types, as set on prop_weighted_cube.

    This is used to set behaviour and gel skins for items.
    """
    norm = 'WEIGHTED'
    comp = 'COMPANION'
    reflect = 'REFLECTION'
    sphere = 'SPHERE'
    antique = 'ANTIQUE'
    franken = 'FRANKEN'  # prop_monster_box


class CubeVoiceEvents(Enum):
    """Certain dropper events can trigger dialogue."""
    # Replace a cube:
    RESPAWN_NORM = '@voice_cube_redrop'  # Non-companion
    RESPAWN_CCUBE = '@voice_ccube_redrop'  # Companion only

    # Destroy forever (dropperless) a cube
    DESTROY_NORM = '@voice_cube_dest'
    DESTROY_CCUBE = '@voice_ccube_dest'

    # Pickup a Frankenturret.
    PICKUP_FRANKEN = '@voice_franken_pickup'
    # Pickup any type
    PICKUP_ANY = '@voice_anycube_pickup'

    def __call__(self, ent: Entity, output: str):
        """Add the output to this cube."""
        ent.add_out(Output(
            output,
            self.value,
            'FireUser1',  # Forwards to the proper input.
            # Ent will ensure it never re-fires, but clean up the output.
            only_once=True,
        ))


# CubeType keyvalue for each of the types.
ENT_TYPE_INDEX = {
    CubeEntType.norm: 0,
    CubeEntType.comp: 1,
    CubeEntType.reflect: 2,
    CubeEntType.sphere: 3,
    CubeEntType.antique: 4,
}

# The models to show for each cube type.
DEFAULT_MODELS = {
    CubeEntType.norm:    'models/props/metal_box.mdl',
    CubeEntType.comp:    'models/props/metal_box.mdl',
    CubeEntType.reflect: 'models/props/reflection_cube.mdl',
    CubeEntType.sphere:  'models/props_gameplay/mp_ball.mdl',
    CubeEntType.antique: 'models/props_underground/underground_weighted_cube.mdl',
}


class CubeOutputs(Enum):
    """Inputs/outputs for cubes which can be configured."""
    # !self is replaced by the cube ent
    SPAWN = 'OnSpawn'  # When created - !self replaced by cube.
    FIZZLED = 'OnFizzle'  # When dissolved...
    DROP_DONE = 'OnFinishedDrop'  # When totally out of the dropper.
    ON_PICKUP = 'OnPickup'
    ON_DROP = 'OnDrop'


class ModelSwapMeth(Enum):
    """Method to use to swap to custom cube models."""
    SETMODEL = 'SETMODEL'  # self.SetModel()
    CUBE_TYPE = 'CUBE_TYPE'  # CubeType = 6


class CubePaintType(Enum):
    """If a Cube Painter is present, indicates the type of gel to apply.

    The value is the engine paint index.
    """
    BOUNCE = 0
    SPEED = 2

# The skin used for a cube type and gel.
CUBE_SKINS = {
    (None, CubeEntType.norm): '0',
    (None, CubeEntType.comp): '1',
    (None, CubeEntType.reflect): '0',
    (None, CubeEntType.sphere): '0',
    (None, CubeEntType.antique): '0',

    (CubePaintType.BOUNCE, CubeEntType.norm): '6',
    (CubePaintType.BOUNCE, CubeEntType.comp): '8',
    (CubePaintType.BOUNCE, CubeEntType.reflect): '2',
    (CubePaintType.BOUNCE, CubeEntType.sphere): '2',
    (CubePaintType.BOUNCE, CubeEntType.antique): '1',

    (CubePaintType.SPEED, CubeEntType.norm): '7',
    (CubePaintType.SPEED, CubeEntType.comp): '9',
    (CubePaintType.SPEED, CubeEntType.reflect): '3',
    (CubePaintType.SPEED, CubeEntType.sphere): '3',
    (CubePaintType.SPEED, CubeEntType.antique): '2',
}


# Things that get attached to a cube.
class CubeAddon:
    """A thing that can be attached to a cube."""
    def __init__(
        self,
        id: str,
        inst: str='',
        pack: str='',
        vscript: str='',
        script_vars: Iterable[ScriptVar]=(),
        outputs: Dict[CubeOutputs, List[Output]]=EmptyMapping,
    ):
        self.id = id
        self.inst = inst
        self.pack = pack
        self.vscript = vscript  # Entity script(s)s to add to the cube.
        self.outputs = {}  # type: Dict[CubeOutputs, List[Output]]

        # Fire inputs to functions with instance vars.
        self.script_vars = list(script_vars)

        for out_type in CubeOutputs:
            self.outputs[out_type] = list(outputs.get(out_type, ()))


    @classmethod
    def parse(cls, props: Property):
        addon = cls(
            props['id'],
            props['instance', ''],
            props['packlist', ''],
            props['vscript', ''],
            cls._parse_scriptvar(props),
            cls._parse_outputs(props),
        )
        return addon

    @classmethod
    def base_parse(cls, cube_id: str, props: Property):
        """Parse from the config for cube types."""
        inst = props['overlay_inst', '']
        pack = props['overlay_pack', '']
        script = props['vscript', '']
        outputs = cls._parse_outputs(props)
        script_vars = cls._parse_scriptvar(props)
        if inst or pack or script or script_vars or any(outputs.values()):
            return cls(cube_id, inst, pack, script, script_vars, outputs)
        else:
            return None

    @staticmethod
    def _parse_outputs(props: Property) -> Dict[CubeOutputs, List[Output]]:
        outputs = {}

        for out_type in CubeOutputs:
            outputs[out_type] = out_list = []
            for prop in props.find_all(out_type.value):
                out_list.append(Output.parse(prop))

        return outputs

    @staticmethod
    def _parse_scriptvar(props: Property):
        script_vars = []
        for prop in props.find_children('ScriptVars'):
            func, args = prop.value.split('(')

            # Allow this to be used.
            if prop.name == '!self':
                prop.name = 'box'

            script_vars.append(ScriptVar(
                prop.real_name,
                func,
                list(map(str.strip, args.rstrip(')').split(','))),
            ))
        return script_vars


class DropperType:
    """A type of dropper that makes cubes."""
    def __init__(
        self,
        id: str,
        item_id: str,
        cube_pos: Vec,
        cube_direction: Vec,
        out_start_drop: Tuple[Optional[str], str],
        out_finish_drop: Tuple[Optional[str], str],
        in_respawn: Tuple[Optional[str], str],
        bounce_paint_file: str,
    ):
        self.id = id
        self.instances = resolve_inst(item_id)
        self.cube_pos = cube_pos
        # Normal in the 'front' direction for reflection/frankencubes.
        self.cube_direction = cube_direction

        # Instance output fired when finishing dropping. !activator
        # should be the cube!
        self.out_finish_drop = out_finish_drop

        # Instance output fired when dropper starts spawning.
        self.out_start_drop = out_start_drop

        # Instance input to respawn the cube.
        self.in_respawn = in_respawn

        # The instance to use to bounce-paint the dropped cube.
        self.bounce_paint_file = bounce_paint_file

    @classmethod
    def parse(cls, conf: Property):
        """Parse from vbsp_config."""
        cube_dir = conf['cube_dir', '+x']
        try:
            cube_dir = Vec(conditions.DIRECTIONS[cube_dir])
        except KeyError:
            cube_dir = Vec.from_str(cube_dir, x=1)

        return cls(
            conf['id'].upper(),
            conf['itemid'],
            conf.vec('cube_pos'),
            cube_dir,
            out_start_drop=Output.parse_name(conf['OutStartDrop']),
            out_finish_drop=Output.parse_name(conf['OutFinishDrop']),
            in_respawn=Output.parse_name(conf['InputRespawn']),
            bounce_paint_file=conf['BluePaintInst', ''],
        )


class CubeType:
    """A type of cube that can be spawned from droppers."""
    def __init__(
        self,
        id: str,
        cube_type: CubeEntType,
        has_name: str,
        cube_item_id: str,
        is_companion: bool,
        model: Optional[str],
        model_color: Optional[str],
        model_swap_meth: ModelSwapMeth,
        pack: Union[str, List[str]],
        pack_color: Union[str, List[str]],
        base_offset: float,
        base_tint: Vec,
        outputs: Dict[CubeOutputs, List[Output]],
        overlay_addon: Optional[CubeAddon],
        overlay_think: Optional[str],
    ):
        self.id = id
        self.instances = resolve_inst(cube_item_id)

        # Suffix for voice attributes.
        self.has_name = has_name.casefold()
        # Basic type - the kind of cube entity to use.
        self.type = cube_type

        # Special cased, these don't link upwards.
        self.is_valve_cube = id in VALVE_CUBE_IDS.values()

        # Models for normal and colorized versions.
        # If set it swaps to that model.
        self.model = model
        self.model_color = model_color
        # Technique to use.
        self.model_swap_meth = model_swap_meth

        # List of files, or a str packlist ID.
        self.pack = pack
        self.pack_color = pack_color

        # Tint rendercolour by this value.
        # This is applied before colour tints, if any.
        self.base_tint = base_tint

        # Conceptually - is it 'companion'-like -> voiceline
        self.is_companion = is_companion

        # Distance from model origin to the 'floor'.
        self.base_offset = base_offset

        # Configurable outputs for the cube/dropper.
        self.base_outputs = outputs

        # If set, an instance to attach onto the cube.
        self.overlay_addon = overlay_addon
        # Only the base cube option can have a think script.
        self.overlay_think = overlay_think

        # Set to true if in the map.
        self.in_map = False
        # Same for colorized version.
        self.color_in_map = False

    @classmethod
    def parse(cls, conf: Property):
        """Parse from vbsp_config."""
        cube_id = conf['id'].upper()

        cube_item_id = conf['itemid']

        packlist = conf.find_key('Pack', '')
        if packlist.has_children():
            # Each file individually
            packlist = [
                prop.value for prop in packlist
            ]
        else:
            # One value - packlist ID
            packlist = packlist.value

        packlist_color = conf.find_key('PackColor', '')
        if packlist_color.has_children():
            packlist_color = [
                prop.value for prop in packlist_color
            ]
        else:
            packlist_color = packlist_color.value

        try:
            cube_type = CubeEntType(conf['cubetype'].upper())
        except ValueError:
            raise ValueError('Bad cube type "{}" for {}'.format(
                conf['cubetype'], cube_id)
            ) from None
        except LookupError:
            raise ValueError('No cube type for "{}"!'.format(cube_id)) from None

        try:
            model_swap_meth = ModelSwapMeth(conf['modelswapmeth', 'SETMODEL'].upper())
        except ValueError:
            raise ValueError('Bad model swapping method "{}" for {}'.format(
                conf['modelswapmeth'], cube_id)
            ) from None

        if cube_type is CubeEntType.franken:
            # Frankenturrets can't swap their model.
            cust_model = cust_model_color = None
        else:
            cust_model = conf['model', None]
            cust_model_color = conf['modelColor', None]

        outputs = {}  # type: Dict[CubeOutputs, List[Output]]

        for out_type in CubeOutputs:
            outputs[out_type] = out_list = []
            for prop in conf.find_all(out_type.value):
                out_list.append(Output.parse(prop))

        return cls(
            cube_id,
            cube_type,
            conf['hasName'],
            cube_item_id,
            cube_type is CubeEntType.comp or conf.bool('isCompanion'),
            cust_model,
            cust_model_color,
            model_swap_meth,
            packlist,
            packlist_color,
            conf.float('offset', 20),
            conf.vec('baseTint', 255, 255, 255),
            outputs,
            CubeAddon.base_parse(cube_id, conf),
            conf['thinkFunc', None],
        )

    def add_models(self, models: Dict[str, str]):
        """Get the models used for a cube type.

        These are stored as keys of the models dict, with the value a name to
        use for filters or variables.
        """
        # If we have a coloured version, we might need that too.
        if self.model_color and self.color_in_map:
            models[self.model_color] = self.has_name + '_color'

        if self.in_map:
            if self.model:
                models[self.model] = self.has_name
            else:
                # No custom model - it's default.
                models[DEFAULT_MODELS[self.type]] = self.has_name


class CubePair:
    """Represents a single cube/dropper pair."""
    def __init__(
        self,
        cube_type: CubeType,
        drop_type: DropperType=None,
        dropper: Entity=None,
        cube: Entity=None,
        cube_fixup: EntityFixup=None,
        tint: Vec=None,
    ):
        self.cube_type = cube_type
        self.cube = cube

        # May be None for dropperless!
        self.drop_type = drop_type
        self.dropper = dropper

        # Fixup values from the cube's instance.
        if cube_fixup is None:
            if cube is not None:
                # Grab from the cube instance.
                cube_fixup = cube.fixup
            else:
                # This can only be None for Valve's cubes!
                if not self.cube_type.is_valve_cube:
                    LOGGER.warning('Cube "{}" has no fixup values!')
                cube_fixup = EntityFixup()

        self.cube_fixup = cube_fixup

        # If set, the cube has this paint type.
        self.paint_type = None  # type: Optional[CubePaintType]

        self.tint = tint  # If set, Colorizer color to use.

        # Copy from the dropper, allowing specific droppers to update this.
        if drop_type is not None:
            self.spawn_offset = drop_type.cube_pos
        else:
            self.spawn_offset = Vec()

        # Addons to attach to the cubes.
        # Use a set to ensure it doesn't have two copies.
        self.addons = set()  # type: Set[CubeAddon]

        if cube_type.overlay_addon is not None:
            self.addons.add(cube_type.overlay_addon)

        # Outputs to fire on the cubes.
        self.outputs = outputs = {}  # type: Dict[CubeOutputs, List[Output]]
        # Copy the initial outputs the base cube type needs.
        for out_type in CubeOutputs:
            outputs[out_type] = [
                out.copy()
                for out in cube_type.base_outputs[out_type]
            ]

        # Write ourselves into the entities to allow retrieving this
        # from them, and also via origin.
        if dropper is not None:
            dropper.bee2_cube_data = self
            CUBE_POS[Vec.from_str(dropper['origin']).as_tuple()] = self
        if cube is not None:
            cube.bee2_cube_data = self
            CUBE_POS[Vec.from_str(cube['origin']).as_tuple()] = self

        # Cache of comp_kv_setters adding outputs to dropper ents.
        self._kv_setters: Dict[str, Entity] = {}

    def __repr__(self) -> str:
        drop_id = drop = cube = ''
        if self.dropper:
            drop = self.dropper['targetname']
        if self.cube:
            cube = self.cube['targetname']
        if self.drop_type:
            drop_id = '"{}"'.format(self.drop_type.id)
        return '<CubePair {} -> "{}": {!r} -> {!r}, {!s}>'.format(
            drop_id, self.cube_type.id, drop, cube, self.tint,
        )

    def get_kv_setter(self, name: str) -> Entity:
        """Get a KV setter setting this dropper-local name, creating if required."""
        name = conditions.local_name(self.dropper, name)
        try:
            return self._kv_setters[name]
        except KeyError:
            kv_setter = self._kv_setters[name] = self.dropper.map.create_ent(
                'comp_kv_setter',
                origin=self.dropper['origin'],
                target=name,
            )
            return kv_setter


def parse_conf(conf: Property):
    """Parse the config file for cube info."""
    for cube_conf in conf.find_all('DropperItems', 'Cube'):
        cube = CubeType.parse(cube_conf)

        if cube.id in CUBE_TYPES:
            raise ValueError('Duplicate cube ID "{}"'.format(cube.id))

        CUBE_TYPES[cube.id] = cube

    for dropper_conf in conf.find_all('DropperItems', 'Dropper'):
        dropp = DropperType.parse(dropper_conf)

        if dropp.id in DROPPER_TYPES:
            raise ValueError('Duplicate dropper ID "{}"'.format(dropp.id))

        DROPPER_TYPES[dropp.id] = dropp

    for addon_conf in conf.find_all('DropperItems', 'CubeAddon'):
        addon = CubeAddon.parse(addon_conf)

        if addon.id in ADDON_TYPES:
            raise ValueError('Duplicate cube addon ID "{}"'.format(addon.id))

        ADDON_TYPES[addon.id] = addon

    LOGGER.info(
        'Parsed {} cube types, {} dropper types and {} addons.',
        len(CUBE_TYPES),
        len(DROPPER_TYPES),
        len(ADDON_TYPES)
    )

    # Check we have the Valve cube definitions - if we don't, something's
    # wrong. However don't error out, in case the user really didn't enable
    # the droppers.
    for cube_id in VALVE_CUBE_IDS.values():
        if cube_id not in CUBE_TYPES:
            LOGGER.warning('Valve Cube type "{}" is missing!', cube_id)


def write_vscripts(vrad_conf: Property):
    """Write CUBE_SCRIPT_FILTERS functions out for VRAD to use."""

    if CUBE_SCRIPT_FILTERS:
        conf_block = vrad_conf.ensure_exists('InjectFiles')

        for i, (bsp_name, buffer) in enumerate(CUBE_SCRIPT_FILTERS.items(), start=1):
            filename = 'cube_vscript_{:02}.nut'.format(i)
            with open('bee2/inject/' + filename, 'w') as f:
                f.write(buffer.getvalue())
            conf_block[filename] = 'scripts/vscripts/' + bsp_name


def parse_filter_types(
    cubes: List[str]
) -> Tuple[Set[CubeType], Set[CubeType], Set[CubeType]]:
    """Parse a list of cube IDs to a list of included/excluded types.

    Each cube should be the name of an ID, with '!' before to exclude it.
    It succeeds if a target is any of the included types, and not any of the
    excluded types (exclusions override inclusion).
    The IDs may also be:
    * <any> to detect all cube types (including franken)
    * <companion> to detect 'companion' items.
    * <sphere> to detect sphere-type items.

    This returns 3 sets of CubeTypes - all cubes, ones to include, and ones
    to exclude.
    """
    inclusions = set()  # type: Set[CubeType]
    exclusions = set()  # type: Set[CubeType]

    all_cubes = {
        cube
        for cube in CUBE_TYPES.values()
        if cube.in_map or cube.color_in_map
    }  # type: Set[CubeType]

    for cube_id in cubes:
        if cube_id[:1] == '!':
            cube_id = cube_id[1:]
            invert = True
            targ_set = exclusions
        else:
            invert = False
            targ_set = inclusions

        if cube_id[:1] == '<' and cube_id[-1:] == '>':
            # Special name.
            cube_id = cube_id[1:-1].casefold()
            if cube_id == 'any':
                # All cubes.
                if invert:
                    raise ValueError("Can't exclude everything!")
                targ_set |= all_cubes
            elif cube_id == 'companion':
                for cube in all_cubes:
                    if cube.is_companion:
                        targ_set.add(cube)
            elif cube_id in ('ball', 'sphere'):
                for cube in all_cubes:
                    if cube.type is CubeEntType.sphere:
                        targ_set.add(cube)
        else:
            try:
                cube = CUBE_TYPES[cube_id]
            except KeyError:
                raise KeyError('Unknown cube type "{}"!'.format(cube_id))
            targ_set.add(cube)

    if not inclusions and exclusions:
        # We just exclude, so first include everything implicitly.
        inclusions |= all_cubes

    # If excluded, it can't be included.
    # This also means inclusions represents everything we need to worry about.
    inclusions -= exclusions

    return all_cubes, inclusions, exclusions


def cube_filter(vmf: VMF, pos: Vec, cubes: List[str]) -> str:
    """Given a set of cube-type IDs, generate a filter for them.

    The filter will be made if needed, and the targetname to use returned.
    """
    # We just parse it here, then pass on to an internal method recursively
    # to build all the ents.

    all_cubes, inclusions, exclusions = parse_filter_types(cubes)

    # Special case - no cubes at all.
    if not inclusions:
        try:
            return CUBE_FILTERS[frozenset()]
        except KeyError:
            CUBE_FILTERS[frozenset()] = filter_name = vmf.create_ent(
                # Parent class which is True for everything.
                classname='filter_base',
                targetname='@filter_nothing',
                origin=pos,
                negated=True,
            )['targetname']
            return filter_name

    # Some others which are predefined.

    if len(inclusions) > len(CUBE_TYPES) / 2 and 0:
        # If more than half of cubes are included, it's better to exclude
        # the missing ones.
        invert = True
        name_start = '@filter_bee2_exc_'
        children = all_cubes - inclusions
    else:
        name_start = '@filter_bee2_inc_'
        invert = False
        children = inclusions

    # Models we need to include in the multi-filter -> name to use.
    models = {}  # type: Dict[str, str]
    # Names to use in the final filter
    names = set()

    # Check if we have the two class types.
    has_cube_cls = has_monst_cls = False

    for cube_type in children:  # type: CubeType
        # Special case - no model, just by class.
        # FrankenTurrets don't have one model.
        if cube_type.type is CubeEntType.franken:
            # We use the cube type instance as a unique key.
            has_monst_cls = True
            if not invert:
                # Don't do this here if inverted - it's done in the
                # multi-filter.
                names.add(FILTER_MONST_CLS)
        else:
            has_cube_cls = True
            cube_type.add_models(models)

    for model, filter_name in models.items():
        # Make a filter for each model name.
        try:
            names.add(CUBE_FILTERS[model])
        except KeyError:
            # We need to make one.
            filter_name = name_start + 'mdl_' + filter_name
            vmf.create_ent(
                classname='filter_activator_model',
                targetname=filter_name,
                origin=pos,
                model=model,
            )
            CUBE_FILTERS[model] = filter_name
            names.add(filter_name)

    # Special case, no invert and a single name - we don't need a _multi.
    if len(names) == 1 and not invert:
        return next(iter(names))

    return _make_multi_filter(
        vmf,
        pos,
        list(names),
        invert,
        has_cube_cls,
        has_monst_cls,
    )


def _make_multi_filter(
    vmf: VMF,
    pos: Vec,
    names: List[str],
    invert: bool,
    has_cube_cls: bool,
    has_monst_cls: bool,
) -> str:
    """Generate the multi-filter for cube filtering.

    This reuses ents for duplicate calls, and recurses if needed.
    """
    global CUBE_FILTER_MULTI_IND

    # Check for existing ents of the same type.
    key = frozenset(names), invert
    try:
        return CUBE_FILTERS[key]
    except KeyError:
        pass

    if len(names) > MULTI_FILTER_COUNT:
        # 5 is the maximum number in a filter_multi, we need more than one.
        names, extra_names = names[:MULTI_FILTER_COUNT], names[MULTI_FILTER_COUNT:]
        # For inversion, only the first one should be inverted.
        names.append(_make_multi_filter(vmf, pos, extra_names, False, False, False))

    # Names must now be 5 or less.

    CUBE_FILTER_MULTI_IND += 1
    filter_ent = vmf.create_ent(
        classname='filter_multi',
        origin=pos,
        targetname='@filter_multi_{:02}'.format(CUBE_FILTER_MULTI_IND),
        negated=invert,
        # If not inverted - OR (1), if inverted AND (0).
        filtertype=not invert,
    )

    for ind, name in enumerate(names, start=1):
        filter_ent['Filter{:02}'.format(ind)] = name

    CUBE_FILTERS[key] = filter_ent['targetname']

    if invert:
        # For inverted ones, we need to check it's a cube class, AND not
        # the models.
        inv_name = filter_ent['targetname']
        try:
            return CUBE_FILTERS[inv_name, all]
        except KeyError:
            pass

        CUBE_FILTER_MULTI_IND += 1
        filter_ent = vmf.create_ent(
            targetname='@filter_multi_{:02}'.format(CUBE_FILTER_MULTI_IND),
            classname='filter_multi',
            origin=pos,
            filtertype=0,  # AND
            filter01=inv_name,
        )
        if has_cube_cls:
            filter_ent['filter02'] = FILTER_CUBE_CLS
        if has_monst_cls:
            filter_ent['filter03'] = FILTER_MONST_CLS

        CUBE_FILTERS[inv_name, all] = filter_ent['targetname']

    return filter_ent['targetname']


@make_flag('CubeType')
def flag_cube_type(inst: Entity, res: Property):
    """Check if an instance is/should be a cube.

    This is only valid on `ITEM_BOX_DROPPER`, `ITEM_CUBE`, and items marked as
    a custom dropperless cube.
    The value should be the ID of a cube type, or the following special values:

    * `<any>`: Any kind of cube item
    * `<none>`: Not a cube item
    * `<companion>`: A cube marked as companion-like.
    * `<dropper>`: The dropper half of a pair.
    * `<cube>`: The cube half of a pair.
    """
    try:
        pair = inst.bee2_cube_data  # type: CubePair
    except AttributeError:
        # None checks for if the instance *isn't* a cube.
        return res.value.casefold() == '<none>'

    cube_type = res.value

    if not cube_type:
        raise ValueError('No value?')

    if cube_type[0] == '<' and cube_type[-1] == '>':
        # Special checks.
        cube_type = cube_type[1:-1].casefold()

        if cube_type == 'any':
            # Any cube.
            return True
        elif cube_type == 'none':
            # Not a cube.
            return False
        elif cube_type == 'companion':
            return pair.cube_type.is_companion
        elif cube_type == 'dropper':
            return inst is pair.dropper
        elif cube_type == 'cube':
            return inst is pair.cube
        else:
            raise ValueError('Unrecognised value ' + repr(res.value))

    return pair.cube_type.id == cube_type.upper()


@make_flag('DropperColor')
def flag_dropper_color(inst: Entity, res: Property):
    """Detect the color of a cube on droppers.

    This is `True` if the cube is coloured. The value should be a `$fixup`
    which will have the tint copied into it.
    """
    try:
        data = inst.bee2_cube_data  # type: CubePair
    except AttributeError:
        return False

    if res.value:
        inst.fixup[res.value] = data.tint

    return data.tint is not None


@make_result('CubeAddon', 'DropperAddon')
def res_dropper_addon(inst: Entity, res: Property):
    """Attach an addon to an item."""
    try:
        addon = ADDON_TYPES[res.value]
    except KeyError:
        raise ValueError('Invalid Cube Addon: {}'.format(res.value))

    try:
        pair = inst.bee2_cube_data  # type: CubePair
    except AttributeError:
        LOGGER.warning('Cube Addon applied to non cube ("{}")', res.value)
        return

    pair.addons.add(addon)


<<<<<<< HEAD
@make_result('SetDropperOffset')
def res_set_dropper_off(inst: Entity, res: Property) -> None:
    """Update the position cubes will be spawned at for a dropper."""
    try:
        pair = inst.bee2_cube_data  # type: CubePair
    except AttributeError:
        LOGGER.warning('SetDropperOffset applied to non cube ("{}")', res.value)
    else:
        pair.spawn_offset = Vec.from_str(conditions.resolve_value(inst, res.value))
=======
@make_result('ChangeCubeType', 'SetCubeType')
def flag_cube_type(inst: Entity, res: Property):
    """Change the cube type of a cube item

    This is only valid on `ITEM_BOX_DROPPER`, `ITEM_CUBE`, and instances
    marked as a custom dropperless cube.
    """
    try:
        pair = inst.bee2_cube_data  # type: CubePair
    except AttributeError:
        LOGGER.warning('Attempting to set cube type on non cube ("{}")', inst['targetname'])
        return

    try:
        pair.cube_type = CUBE_TYPES[res.value]
    except KeyError:
        raise ValueError('Unknown cube type "{}"!'.format(res.value))
>>>>>>> 8422c552


@make_result('CubeFilter')
def res_cube_filter(vmf: VMF, inst: Entity, res: Property):
    """Given a set of cube-type IDs, generate a filter for them.

    Each cube should be the name of an ID, with `!` before to exclude it.
    It succeeds if a target is any of the included types, and not any of the
    excluded types (exclusions override inclusion).

    The IDs may also be:
    * `<any>` to detect all cube types (including franken)
    * `<companion>` to detect 'companion' items.
    * `<sphere>` to detect sphere-type items.

    The `resultvar` fixup will be set to the name to use.
    """
    inst.fixup[res['ResultVar']] = cube_filter(
        vmf,
        Vec.from_str(inst['origin']), [
            prop.value for prop in res.find_all('Cube')
        ],
    )


@make_result('VScriptCubePredicate')
def res_script_cube_predicate(res: Property):
    """Given a set of cube-type IDs, generate VScript code to identify them.

    This produces a script to include, which will define the specified function
    name. Specifying the same filename twice will include all the functions.
    For that reason the filename should be unique.

    Each cube should be the name of an ID, with `!` before to exclude it.
    It succeeds if a target is any of the included types, and not any of the
    excluded types (exclusions override inclusion).
    The IDs may also be:

    * `<any>` to detect all cube types (including franken)
    * `<companion>` to detect 'companion' items.
    * `<sphere>` to detect sphere-type items.

    Config options:

    * `function`: Name of the function - called with an entity as an argument.
    * `filename`: Path to the .nut script, relative to scripts/vscripts/.
    * `Cube`: A cube to include.
    """
    script_function = res['function']
    script_filename = res['filename']

    # Allow function() and filenames without '.nut'.
    if script_function[-2:] == '()':
        script_function = script_function[:-2]
    if script_filename[-4:] != '.nut':
        script_filename += '.nut'

    try:
        buffer = CUBE_SCRIPT_FILTERS[script_filename]
    except KeyError:
        CUBE_SCRIPT_FILTERS[script_filename] = buffer = io.StringIO()
        # Write our starting code.
        buffer.write(VSCRIPT_CLOSURE)

    all_cubes, inclusions, exclusions = parse_filter_types([
        prop.value for prop in res.find_all('Cube')
    ])

    # We don't actually care about exclusions anymore.

    models = {}  # type: Dict[str, str]
    for cube_type in inclusions:
        cube_type.add_models(models)

    # Normalise the names to a consistent format.
<<<<<<< HEAD
    flat_models = {
=======
    model_names = {
>>>>>>> 8422c552
        model.lower().replace('\\', '/')
        for model in models
    }

    buffer.write(script_function + ' <- __BEE2_CUBE_FUNC__({\n')
<<<<<<< HEAD
    for model in flat_models:
=======
    for model in model_names:
>>>>>>> 8422c552
        buffer.write(' ["{}"]=1,\n'.format(model))
    buffer.write('});\n')

    return RES_EXHAUSTED


@meta_cond(priority=-750, only_once=True)
def link_cubes(vmf: VMF):
    """Determine the cubes set based on instance settings.

    This sets data, but doesn't implement the changes.
    """
    # cube or dropper -> cubetype or droppertype value.
    inst_to_type = {}  # type: Dict[str, Union[CubeType, DropperType]]

    for obj_type in itertools.chain(CUBE_TYPES.values(), DROPPER_TYPES.values()):
        if not obj_type.instances:
            continue
        for inst in obj_type.instances:
            inst_to_type[inst] = obj_type

    # Origin -> instances
    dropper_pos = {}  # type: Dict[Tuple[float, float, float], Tuple[Entity, DropperType]]
    # Timer value -> instances if not 0.
    dropper_timer = {}  # type: Dict[int, Tuple[Entity, DropperType]]
    # Instance -> has a cube linked to this yet?
    used_droppers = {}  # type: Dict[Entity, bool]

    # Cube items.
    cubes = []  # type: List[Tuple[Entity, CubeType]]

    for inst in vmf.by_class['func_instance']:
        try:
            inst_type = inst_to_type[inst['file'].casefold()]
        except KeyError:
            # Not a cube or dropper!
            continue

        # A dropper.
        if isinstance(inst_type, DropperType):
            timer = inst.fixup.int('$timer_delay', 0)
            # Don't allow others access to this value.
            del inst.fixup['$timer_delay']
            # Infinite and 3 (default) are treated as off.
            if 3 < timer <= 30:
                if timer in dropper_timer:
                    raise ValueError(
                        'Two droppers with the same '
                        'timer value: ' + str(timer)
                    )
                dropper_timer[timer] = inst, inst_type
            # For setup later.
            dropper_pos[Vec.from_str(inst['origin']).as_tuple()] = inst, inst_type
            used_droppers[inst] = False

        # A cube.
        elif isinstance(inst_type, CubeType):
            # A dropperless cube.
            cubes.append((inst, inst_type))

    # Now link and match up all the cubes.
    for cube, cube_type in cubes:
        # First look for a timer value, for linking cubes specifically.
        timer = cube.fixup.int('$timer_delay', 0)

        # Don't allow others access to this value.
        del cube.fixup['$timer_delay']

        # Infinite and 3 (default) are treated as off.
        if 3 < timer <= 30:
            try:
                dropper, drop_type = dropper_timer[timer]
            except KeyError:
                raise ValueError(
                    'Unknown cube "linkage" value ({}) in cube!\n'
                    'A cube has a timer set which doesn\'t match '
                    'any droppers.'.format(timer)
                ) from None
            if used_droppers[dropper]:
                raise ValueError(
                    'Dropper tried to link to two cubes! (timer={})'.format(
                        timer
                    )) from None
            used_droppers[dropper] = True

            # Autodrop on the dropper shouldn't be on - that makes
            # linking useless since the cube immediately fizzles.

            # Valve's dropper inverts the value, so it needs to be 1 to disable.
            # Custom items need 0 to disable.
            dropper.fixup['$disable_autodrop'] = (
                drop_type.id == VALVE_DROPPER_ID
            )

            PAIRS.append(CubePair(cube_type, drop_type, dropper, cube))
            continue

        # Next try to link to a dropper on the ceiling.
        # We don't do this for Valve cubes, since those
        # already can set their types.

        # In this case, the cube is removed from the map.
        # It's only used to set what cube the dropper is.
        if not cube_type.is_valve_cube:
            ceil_pos = brushLoc.POS.raycast_world(
                Vec.from_str(cube['origin']),
                direction=(0, 0, 1),
            )
            try:
                dropper, drop_type = dropper_pos[ceil_pos.as_tuple()]
            except KeyError:
                pass  # Drop out of if
            else:
                if used_droppers[dropper]:
                    raise ValueError(
                        'Dropper above custom cube is already'
                        ' linked!\n'
                        'Cube type: {}'.format(cube_type.id)
                    ) from None
                used_droppers[dropper] = True
                cube.remove()
                PAIRS.append(CubePair(cube_type, drop_type, dropper, cube_fixup=cube.fixup))
                continue

        # Otherwise, both cases fail - the cube is dropperless.
        PAIRS.append(CubePair(cube_type, cube=cube))

    # Now cubes are done, loop through the remaining droppers and assign
    # Valve cube types to those.
    for dropper, is_used in used_droppers.items():
        if is_used:
            continue
        cube_type_num = dropper.fixup.int('$cube_type')
        try:
            cube_type_id = VALVE_CUBE_IDS[cube_type_num]
        except KeyError:
            raise ValueError('Bad cube type "{}"!'.format(
                dropper.fixup['$cube_type']
            )) from None
        try:
            cube_type = CUBE_TYPES[cube_type_id]
        except KeyError:
            raise ValueError(
                'No Valve cube type "{}" available!'.format(cube_type_id)
            ) from None

        PAIRS.append(CubePair(
            cube_type,
            inst_to_type[dropper['file'].casefold()],
            dropper=dropper,
        ))

    # Check for colorizers and gel splats in the map, and apply those.
    colorizer_inst = resolve_inst('<ITEM_BEE2_CUBE_COLORISER>', silent=True)
    splat_inst = resolve_inst('<ITEM_PAINT_SPLAT>', silent=True)

    LOGGER.info('SPLAT File: {}', splat_inst)

    for inst in vmf.by_class['func_instance']:
        file = inst['file'].casefold()

        if file in colorizer_inst:
            file = colorizer_inst
        elif file in splat_inst:
            file = splat_inst
        else:
            # Not one we care about.
            continue

        pairs = []  # type: List[CubePair]

        origin = Vec.from_str(inst['origin'])

        with suppress(KeyError):
            pairs.append(CUBE_POS[origin.as_tuple()])

        # If pointing up, check the ceiling too, so droppers can find a
        # colorizer
        # placed on the illusory cube item under them.
        if Vec(z=1).rotate_by_str(inst['angles']) == (0, 0, 1):
            pos = brushLoc.POS.raycast_world(
                origin,
                direction=(0, 0, 1),
            )
            with suppress(KeyError):
                pairs.append(CUBE_POS[pos.as_tuple()])

        if file is colorizer_inst:
            # The instance is useless now we know about it.
            inst.remove()

            color = Vec.from_str(vbsp_options.get_itemconf(
                ('BEE2_CUBE_COLORISER', 'COLOR'),
                '255 255 255',
                timer_delay=inst.fixup.int('$timer_delay'),
            ))
            for pair in pairs:
                pair.tint = color.copy()
        elif file is splat_inst:
            try:
                paint_type = CubePaintType(inst.fixup.int('$paint_type'))
            except ValueError:
                # Don't touch if not bounce/speed.
                continue

            # Only 'use up' one splat, so you can place multiple to apply them
            # to both the cube and surface.
            used = False

            for pair in pairs:
                if pair.paint_type is None:
                    pair.paint_type = paint_type
                    used = True
            if used:
                inst.remove()

    # After that's done, save what cubes are present for filter optimisation,
    # and set Voice 'Has' attrs.

    from vbsp import settings
    voice_attr = settings['has_attr']  # type: Dict[str, bool]

    if PAIRS:
        voice_attr['cube'] = True

    for pair in PAIRS:
        if pair.tint is not None:
            pair.cube_type.color_in_map = True
        else:
            pair.cube_type.in_map = True

        if pair.paint_type is CubePaintType.BOUNCE:
            voice_attr['BounceGel'] = voice_attr['BlueGel'] = True
            voice_attr['Gel'] = True
        elif pair.paint_type is CubePaintType.SPEED:
            voice_attr['SpeedGel'] = voice_attr['OrangeGel'] = True
            voice_attr['Gel'] = True

        has_name = pair.cube_type.has_name
        voice_attr['cube' + has_name] = True
        if pair.dropper:
            voice_attr['cubedropper'] = True
            voice_attr['cubedropper' + has_name] = True

            # Remove this since it's not useful, with our changes.
            del pair.dropper.fixup['$cube_type']
        else:
            voice_attr['cubedropperless' + has_name] = True

        if not pair.cube_type.is_companion:
            voice_attr['cubenotcompanion'] = True

        # Any spherical item, not specifically edgeless cubes.
        if pair.cube_type.type is CubeEntType.sphere:
            voice_attr['cubesphereshaped'] = True


def setup_output(
    template: Output,
    inst: Entity,
    output: str,
    self_name: str='!self',
):
    """Modify parts of an output.

    inst is the instance to fixup names to fire into.
    self_name is the entity to replace '!self' with.
    """
    out = template.copy()
    out.output = output
    out.comma_sep = False
    if out.target == '!self':
        out.target = self_name
    else:
        out.target = conditions.local_name(inst, out.target)
    return out


def add_scriptvar(
    out_name: str,
    fixup: EntityFixup,
    inst: Entity,
    vars: List[ScriptVar],
) -> List[Output]:
    """Apply "scriptvars" to a cube.

    If blank or invalid Null will be used.
    """
    out = []
    for var in vars:
        args = []
        for arg in var.vars:
            value = fixup[arg]
            if value:
                try:
                    value = format(float(value), 'g')
                except ValueError:
                    value = '`' + value + '`'
            else:
                value = 'null'
            args.append(value)
        out.append(Output(
            out_name,
            conditions.local_name(inst, var.local_name),
            'RunScriptCode',
            '{}({})'.format(var.function, ', '.join(args)),
        ))
    return out


def make_cube(
    vmf: VMF,
    pair: CubePair,
    floor_pos: Vec,
    in_dropper: bool,
) -> Tuple[bool, Entity]:
    """Place a cube on the specified floor location.

    floor_pos is the location of the bottom of the cube.
    """
    cube_type = pair.cube_type
    drop_type = pair.drop_type

    origin = floor_pos.copy()

    is_frank = cube_type.type is CubeEntType.franken

    if is_frank:
        # If in droppers, frankenturrets are in box
        # form, so they're flat. If dropperless
        # they're standing up and so are higher up.
        origin.z += 20 if in_dropper else 24
    else:
        origin.z += cube_type.base_offset

    spawn_paint = pair.paint_type

    ent = vmf.create_ent(
        classname='prop_weighted_cube',
        origin=origin,
        PaintPower=4,  # Unpainted
    )

    if in_dropper:
        assert drop_type is not None
        assert pair.dropper is not None

        if not pair.drop_type:
            raise ValueError('Cube in dropper without dropper!')

        norm = drop_type.cube_direction.copy().rotate_by_str(
            pair.dropper['angles']
        )
        targ_inst = pair.dropper
    else:
        norm = Vec(x=-1).rotate_by_str(pair.cube['angles'])
        targ_inst = pair.cube

    if pair.paint_type is not None:
        if is_frank:
            # Special case - frankenturrets don't have inputs for it.
            # We need a sprayer to generate the actual paint,

            # Set rendercolor to what it will be, so it doesn't
            # visually change. (speed_paint_color, bounce_paint_color ConVars.)
            if pair.paint_type is CubePaintType.SPEED:
                ent['rendercolor'] = '255 106 0'
            elif pair.paint_type is CubePaintType.BOUNCE:
                ent['rendercolor'] = '0 165 255'

            vmf.create_ent(
                targetname=conditions.local_name(targ_inst, 'cube_addon_painter'),
                classname='info_paint_sprayer',
                origin=ent['origin'],
                ambientsound=0,
                drawonly=0,
                silent=1,
                painttype=pair.paint_type.value,
            )
        else:
            # Two ways of applying paint - immediately on spawn, or at playtime.
            # Orange cubes can stay put when dropped, so they're fine.
            # Dropperless cubes should spawn bouncing around.
            if not in_dropper or pair.paint_type is CubePaintType.SPEED or drop_type is None:
                ent['PaintPower'] = pair.paint_type.value

            # Another special case - droppers which can spawn bounce-gel
            # directly.
            # Make the dropper 'non-stick' by manually applying the skin,
            # then set paint type after exiting. That way it can't bounce off
            # the dropper walls, but will look visually painted.
            elif drop_type.bounce_paint_file.casefold() == '<prepaint>':
                assert drop_type is not None
                assert pair.dropper is not None

                # Apply the skin after spawn.
                ent.add_out(
                    Output(
                        'OnUser4',
                        '!self',
                        'Skin',
                        CUBE_SKINS[CubePaintType.BOUNCE, pair.cube_type.type],
                        only_once=True,
                    )
                )

                # Manually add the dropper outputs here, so they only add to the
                # actual dropper (not the other cube if present).
                drop_name, drop_cmd = drop_type.out_finish_drop
                pair.get_kv_setter(drop_name).add_out(
                    # Paint the cube, so it now has the functionality.
                    Output(
                        drop_cmd,
                        '!activator',
                        'SetPaint',
                        pair.paint_type.value,
                    )
                )
            else:
                assert drop_type is not None
                assert pair.dropper is not None

                # Add the bounce painter. This is only on the dropper.
                vmf.create_ent(
                    classname='func_instance',
                    targetname=pair.dropper['targetname'],
                    origin=pair.dropper['origin'],
                    angles=pair.dropper['angles'],
                    file=drop_type.bounce_paint_file,
                )
                # Manually add the dropper outputs here, so they only add to the
                # actual dropper.
                drop_name, drop_cmd = drop_type.out_finish_drop
                pair.get_kv_setter(drop_name).add_out(
                    # Fire an input to activate the effects.
                    Output(
                        drop_cmd,
                        conditions.local_name(pair.dropper, 'painter_blue'),
                        'FireUser1',
                    ),
                    # And also paint the cube itself.
                    Output(
                        drop_cmd,
                        '!activator',
                        'SetPaint',
                        pair.paint_type.value,
                    )
                )
                # Don't paint it on spawn.
                spawn_paint = None

    yaw = norm.to_angle().y

    cust_model = cube_type.model
    pack = cube_type.pack  # type: Optional[Union[str, List[str]]]

    has_addon_inst = False
    vscripts = []
    for addon in pair.addons:
        if addon.inst:
            has_addon_inst = True
            inst = vmf.create_ent(
                classname='func_instance',
                targetname=targ_inst['targetname'],
                origin=origin,
                # If out of dropper, spin to match the frankenturret box position.
                angles=Vec(
                    -25.5 if is_frank and not in_dropper else 0, yaw, 0,
                ),
                file=addon.inst,
            )
            # Copy the cube stuff to the addon, since it's specific to the cube.
            inst.fixup.update(pair.cube_fixup)
        packing.pack_list(vmf, addon.pack)
        if addon.vscript:
            vscripts.append(addon.vscript.strip())

    if is_frank:
        # No tinting or custom models for this.
        cust_model = pack = None
    elif pair.tint is not None:
        cust_model = cube_type.model_color
        pack = cube_type.pack_color
        # Multiply the two tints together.
        ent['rendercolor'] = round(Vec(
            # a/255 * b/255 * 255 -> a*b/255
            cube_type.base_tint.x * pair.tint.x,
            cube_type.base_tint.y * pair.tint.y,
            cube_type.base_tint.z * pair.tint.z,
        ) / 255)
    else:
        ent['rendercolor'] = cube_type.base_tint

    if is_frank:
        ent['classname'] = 'prop_monster_box'
        ent['angles'] = Vec((25.5 if in_dropper else 0), yaw, 0)
        ent['StartAsBox'] = in_dropper
        ent['AllowSilentDissolve'] = 1
    else:
        # A prop_weighted_cube

        ent['NewSkins'] = '1'
        ent['SkinType'] = '0'
        ent['Skin'] = CUBE_SKINS[spawn_paint, pair.cube_type.type]
        ent['angles'] = Vec(0, yaw, 0)
        # If in droppers, disable portal funnelling until it falls out.
        ent['AllowFunnel'] = not in_dropper

        ent['CubeType'] = ENT_TYPE_INDEX[cube_type.type]

        if cust_model:
            ent['model'] = cust_model
            
            if cube_type.model_swap_meth is ModelSwapMeth.CUBE_TYPE:
                ent['CubeType'] = CUBE_ID_CUSTOM_MODEL_HACK

            if isinstance(pack, list):
                packing.pack_files(vmf, *pack)
            elif isinstance(pack, str):
                packing.pack_list(vmf, pack)
        else:
            # The model is unused, but set it so it looks nicer.
            ent['model'] = DEFAULT_MODELS[cube_type.type]

    ent['vscripts'] = ' '.join(vscripts)
    if vscripts and cube_type.overlay_think:
        ent['thinkfunction'] = cube_type.overlay_think

    for temp_out in pair.outputs[CubeOutputs.ON_PICKUP]:
        ent.add_out(setup_output(
            temp_out,
            targ_inst,
            'OnPlayerPickup',
        ))
    for temp_out in pair.outputs[CubeOutputs.ON_DROP]:
        ent.add_out(setup_output(
            temp_out,
            targ_inst,
            'OnPhysGunDrop',
        ))

    return has_addon_inst, ent


@meta_cond(priority=750, only_once=True)
def generate_cubes(vmf: VMF):
    """After other conditions are run, generate cubes."""

    # point_template for spawning dropperless cubes.
    # We can fit 16 in each, start with the count = 16 so
    # we make one immediately.
    dropperless_temp = None
    dropperless_temp_count = 16

    for pair in PAIRS:
        # Don't include the cube entity.
        if pair.cube:
            pair.cube.remove()

        if pair.cube_type.model_swap_meth is ModelSwapMeth.SETMODEL:
            # Add the custom model logic.
            cust_model = (
                pair.cube_type.model_color
                if pair.tint is not None else
                pair.cube_type.model
            )
            if cust_model:
                # Fire an on-spawn output that swaps the model,
                # then resets the skin.

                # If we have a bounce cube painter, it needs to be the normal skin.
                if (
                    pair.paint_type is CubePaintType.BOUNCE and
                    pair.drop_type.bounce_paint_file.casefold() != '<prepaint>'
                ):
                    spawn_paint = None
                else:
                    spawn_paint = pair.paint_type

                pair.outputs[CubeOutputs.SPAWN].append(Output(
                    '', '!self', 'RunScriptCode',
                    'self.SetModel(`{}`); '
                    'self.__KeyValueFromInt(`skin`, {});'.format(
                        cust_model,
                        CUBE_SKINS[spawn_paint, pair.cube_type.type],
                    ),
                ))
                conditions.globals.precache_model(vmf, cust_model)

        drop_cube = cube = should_respawn = None

        # One or both of the cube ents we make.
        cubes = []  # type: List[Entity]

        # Transfer addon outputs to the pair data, and accumulate all the script
        # vars.
        script_vars = []
        for addon in pair.addons:
            for out_type, out_list in addon.outputs.items():
                pair.outputs[out_type].extend(out_list)
            script_vars.extend(addon.script_vars)

        # Generate the outputs to paint the cubes.
        if pair.cube_type.type is CubeEntType.franken and pair.paint_type is not None:
            pair.outputs[CubeOutputs.SPAWN].append(Output(
                'Spawn',
                'cube_addon_painter',
                'Start',
            ))
            pair.outputs[CubeOutputs.SPAWN].append(Output(
                'Spawn',
                'cube_addon_painter',
                'Kill',
                delay=0.1,
            ))

        if pair.dropper:
            assert pair.drop_type is not None
            pos = Vec.from_str(pair.dropper['origin'])
            pos += pair.spawn_offset.copy().rotate_by_str(pair.dropper['angles'])
            has_addon, drop_cube = make_cube(vmf, pair, pos, True)
            cubes.append(drop_cube)

            # We can't refer to the dropped cube directly because of the template name
            # mangling.
            drop_cube['targetname'] = conditions.local_name(
                pair.dropper, 'box',
            )

            # Implement the outputs.

            for temp_out in pair.outputs[CubeOutputs.FIZZLED]:
                drop_cube.add_out(setup_output(temp_out, pair.dropper, 'OnFizzled'))

            drop_done_name, drop_done_command = pair.drop_type.out_finish_drop
            for temp_out in pair.outputs[CubeOutputs.DROP_DONE]:
                pair.get_kv_setter(drop_done_name).add_out(setup_output(
                    temp_out,
                    pair.dropper,
                    drop_done_command,
                    self_name='!activator',
                ))

            # We always enable portal funnelling after dropping,
            # since we turn it off inside.
            pair.get_kv_setter(drop_done_name).add_out(Output(
                drop_done_command,
                '!activator',
                'EnablePortalFunnel',
            ))

            # We FireUser4 after the template ForceSpawns.
            for temp_out in pair.outputs[CubeOutputs.SPAWN]:
                out = setup_output(
                    temp_out,
                    pair.dropper,
                    'OnUser4',
                )
                # After first firing, it deletes so it doesn't trigger after.
                out.only_once = True
                drop_cube.add_out(out)

            drop_cube.add_out(*add_scriptvar(
                'OnUser4',
                pair.cube_fixup,
                pair.dropper,
                script_vars,
            ))

            # After it spawns, swap the cube type back to the actual value
            # for the item. Then it'll properly behave with gel, buttons,
            # etc.
            if drop_cube['CubeType'] == CUBE_ID_CUSTOM_MODEL_HACK:
                drop_cube.add_out(Output(
                    'OnUser4',
                    '!self',
                    'AddOutput',
                    'CubeType ' + str(ENT_TYPE_INDEX[pair.cube_type.type]),
                    only_once=True,
                ))

            # For frankenTurrets, we need to disable funnelling via input.
            if pair.cube_type.type is CubeEntType.franken:
                drop_cube.add_out(Output(
                    'OnUser4',
                    '!self',
                    'DisablePortalFunnel',
                    only_once=True,
                ))

                # For FrankenTurrets, we also pop it out after finishing
                # spawning.
                pair.get_kv_setter(drop_done_name).add_out(Output(
                    drop_done_command,
                    '!activator',
                    'BecomeMonster',
                    delay=0.2,
                ))

            # Add output to respawn the cube.
            should_respawn = pair.dropper.fixup.bool('$disable_autorespawn')
            if pair.drop_type.id == VALVE_DROPPER_ID:
                # Valve's dropper makes these match the name (inverted to
                # the checkboxes in the editor), but in custom items they
                # match the checkboxes.
                should_respawn = not should_respawn

            if should_respawn:
                drop_respawn_name, drop_respawn_command = pair.drop_type.in_respawn
                drop_cube.add_out(Output(
                    'OnFizzled',
                    conditions.local_name(pair.dropper, drop_respawn_name),
                    drop_respawn_command,
                ))

                # Voice outputs for when cubes are to be replaced.
                if pair.cube_type.is_companion:
                    CubeVoiceEvents.RESPAWN_CCUBE(drop_cube, 'OnFizzled')
                else:
                    CubeVoiceEvents.RESPAWN_NORM(drop_cube, 'OnFizzled')

        if pair.cube:
            pos = Vec.from_str(pair.cube['origin'])
            pos += Vec(z=DROPPERLESS_OFFSET).rotate_by_str(pair.cube['angles'])
            has_addon, cube = make_cube(vmf, pair, pos, False)
            cubes.append(cube)
            cube_name = cube['targetname'] = conditions.local_name(pair.cube, 'box')

            if has_addon:
                # Addon items for safety get one template each.
                cube_temp = vmf.create_ent(
                    classname='point_template',
                    targetname='@template_spawn_3',
                    spawnflags=2,
                    origin=pos + (0, 0, 48),
                    Template01=cube_name,
                    Template02=conditions.local_name(pair.cube, 'cube_addon_*'),
                )
            else:
                if dropperless_temp_count == 16:
                    dropperless_temp = vmf.create_ent(
                        classname='point_template',
                        targetname='@template_spawn_3',
                        spawnflags=2,
                        # Put it above the cube for aesthetics.
                        origin=pos + (0, 0, 48),
                    )
                    dropperless_temp_count = 0
                dropperless_temp_count += 1
                dropperless_temp[
                    'Template{:02g}'.format(dropperless_temp_count)
                ] = cube_name
                cube_temp = dropperless_temp

            for temp_out in pair.outputs[CubeOutputs.FIZZLED]:
                cube.add_out(setup_output(temp_out, pair.cube, 'OnFizzled'))

            # For consistency with the dropped cube, add a User1 output
            # that fizzles it.
            cube.add_out(Output('OnUser1', '!self', 'Dissolve'))

            # Add script-var setup inputs.
            cube_temp.add_out(*add_scriptvar(
                'OnEntitySpawned',
                pair.cube_fixup,
                pair.cube,
                script_vars,
            ))

            for temp_out in pair.outputs[CubeOutputs.SPAWN]:
                cube_temp.add_out(setup_output(
                    temp_out,
                    pair.cube,
                    'OnEntitySpawned',
                    self_name=cube_name,
                ))

            for temp_out in pair.outputs[CubeOutputs.DROP_DONE]:
                output = setup_output(
                    temp_out,
                    pair.cube,
                    'OnEntitySpawned',
                    self_name=cube_name,
                )
                output.delay += 0.5
                cube_temp.add_out(output)

            # After it spawns, swap the cube type back to the actual value
            # for the item. Then it'll properly behave with gel, buttons,
            # etc.
            if cube['CubeType'] == CUBE_ID_CUSTOM_MODEL_HACK:
                cube_temp.add_out(Output(
                    'OnEntitySpawned',
                    cube_name,
                    'AddOutput',
                    'CubeType ' + str(ENT_TYPE_INDEX[pair.cube_type.type]),
                ))

            # Voice event for when the cube is destroyed, and
            # it won't be replaced.
            if pair.dropper is None:
                if pair.cube_type.is_companion:
                    CubeVoiceEvents.DESTROY_CCUBE(cube, 'OnFizzled')
                else:
                    CubeVoiceEvents.DESTROY_NORM(cube, 'OnFizzled')

        if drop_cube is not None and cube is not None:
            # We have both - it's a linked cube and dropper.
            # We need to trigger commands back and forth for this.

            # Trigger the dropper when fizzling a cube.
            if should_respawn:
                drop_respawn_name, drop_respawn_command = pair.drop_type.in_respawn
                cube.add_out(Output(
                    'OnFizzled',
                    conditions.local_name(pair.dropper, drop_respawn_name),
                    drop_respawn_command,
                ))

                # It is getting replaced.
                if pair.cube_type.is_companion:
                    CubeVoiceEvents.RESPAWN_CCUBE(cube, 'OnFizzled')
                else:
                    CubeVoiceEvents.RESPAWN_NORM(cube, 'OnFizzled')

            # Fizzle the cube when triggering the dropper.
            drop_fizzle_name, drop_fizzle_command = pair.drop_type.out_start_drop
            pair.get_kv_setter(drop_fizzle_name).add_out(Output(
                drop_fizzle_command,
                cube['targetname'],
                'Dissolve',
                only_once=True,
            ))

        # Voice events to add to all cubes.
        for cube in cubes:
            if pair.cube_type.type is CubeEntType.franken:
                CubeVoiceEvents.PICKUP_FRANKEN(cube, 'OnPlayerPickup')
            CubeVoiceEvents.PICKUP_ANY(cube, 'OnPlayerPickup')<|MERGE_RESOLUTION|>--- conflicted
+++ resolved
@@ -949,7 +949,6 @@
     pair.addons.add(addon)
 
 
-<<<<<<< HEAD
 @make_result('SetDropperOffset')
 def res_set_dropper_off(inst: Entity, res: Property) -> None:
     """Update the position cubes will be spawned at for a dropper."""
@@ -959,7 +958,8 @@
         LOGGER.warning('SetDropperOffset applied to non cube ("{}")', res.value)
     else:
         pair.spawn_offset = Vec.from_str(conditions.resolve_value(inst, res.value))
-=======
+
+
 @make_result('ChangeCubeType', 'SetCubeType')
 def flag_cube_type(inst: Entity, res: Property):
     """Change the cube type of a cube item
@@ -977,7 +977,6 @@
         pair.cube_type = CUBE_TYPES[res.value]
     except KeyError:
         raise ValueError('Unknown cube type "{}"!'.format(res.value))
->>>>>>> 8422c552
 
 
 @make_result('CubeFilter')
@@ -1053,21 +1052,13 @@
         cube_type.add_models(models)
 
     # Normalise the names to a consistent format.
-<<<<<<< HEAD
-    flat_models = {
-=======
     model_names = {
->>>>>>> 8422c552
         model.lower().replace('\\', '/')
         for model in models
     }
 
     buffer.write(script_function + ' <- __BEE2_CUBE_FUNC__({\n')
-<<<<<<< HEAD
-    for model in flat_models:
-=======
     for model in model_names:
->>>>>>> 8422c552
         buffer.write(' ["{}"]=1,\n'.format(model))
     buffer.write('});\n')
 
