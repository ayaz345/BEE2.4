--- conflicted
+++ resolved
@@ -83,13 +83,6 @@
 
     For brush generation mode:
 
-<<<<<<< HEAD
-=======
-    This uses the orientation of the instance to detemine the correct
-    spawnflags to make it rotate in the correct direction. The brush
-    will be 2x2x2 units large, and always set to be non-solid.
-
->>>>>>> 75107623
     - `Pos` and `name` are local to the
       instance, and will set the `origin` and `targetname` respectively.
     - `Keys` are any other keyvalues to be be set.
@@ -591,13 +584,6 @@
 def res_import_template(inst: Entity, res: Property):
     """Import a template VMF file, retexturing it to match orientation.
 
-<<<<<<< HEAD
-    It will be placed overlapping the given instance.
-    Options:
-    - ID: The ID of the template to be inserted. Add visgroups to additionally
-            add after a colon, comma-seperated (temp_id:vis1,vis2)
-    - force: a space-seperated list of overrides. If 'white' or 'black' is
-=======
     It will be placed overlapping the given instance.  
     Options:
 
@@ -605,7 +591,6 @@
             add after a colon, comma-seperated (`temp_id:vis1,vis2`).
             Either section, or the whole value can be a `$fixup`.
     - `force`: a space-seperated list of overrides. If 'white' or 'black' is
->>>>>>> 75107623
              present, the colour of tiles will be overridden. If `invert` is
             added, white/black tiles will be swapped. If a tile size
             (`2x2`, `4x4`, `wall`, `special`) is included, all tiles will
@@ -640,31 +625,22 @@
     - `invertVar`: If this fixup value is true, tile colour will be
             swapped to the opposite of the current force option. This applies
             after colorVar.
-<<<<<<< HEAD
-    - visgroup: Sets how visgrouped parts are handled. Several values are possible:
+    - `visgroup`: Sets how visgrouped parts are handled. Several values are possible:
             - A property block: Each name should match a visgroup, and the
               value should be a block of flags that if true enables that group.
             - 'none' (default): All extra groups are ignored.
             - 'choose': One group is chosen randomly.
             - a number: The percentage chance for each visgroup to be added.
-    - visgroup_force_var: If set and True, visgroup is ignored and all groups
+    - `visgroup_force_var`: If set and True, visgroup is ignored and all groups
             are added.
-    - pickerVars:
+    - `pickerVars`:
             If this is set, the results of colorpickers can be read
             out of the template. The key is the name of the picker, the value
             is the fixup name to write to. The output is either 'white',
             'black' or ''.
-    - outputs: Add outputs to the brush ent. Syntax is like VMFs, and all names
-=======
-    - `visgroup`: Sets how visgrouped parts are handled. If `none` (default),
-            they are ignored. If `choose`, one is chosen. If a number, that
-            is the percentage chance for each visgroup to be added.
-    - `visgroup_force_var`: If set and True, visgroup is ignored and all groups
-            are added.
     - `outputs`: Add outputs to the brush ent. Syntax is like VMFs, and all names
->>>>>>> 75107623
             are local to the instance.
-    - senseOffset: If set, colorpickers and tilesetters will be treated
+    - `senseOffset`: If set, colorpickers and tilesetters will be treated
             as being offset by this amount.
     """
     (
