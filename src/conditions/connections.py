"""Results relating to item connections."""
import srctools
<<<<<<< HEAD
from conditions import make_result, make_result_setup, resolve_value, local_name
=======
import utils
from conditions import make_result, make_result_setup, resolve_value, CONNECTIONS
>>>>>>> ed472251
from srctools import Property, Entity, Output

LOGGER = utils.getLogger(__name__, alias='cond.connections')


@make_result_setup('AddOutput')
def res_add_output_setup(res):
    output = res['output']
    input_name = res['input']
    inst_in = res['inst_in', '']
    inst_out = res['inst_out', '']
    targ = res['target']
    only_once = srctools.conv_bool(res['only_once', None])
    times = 1 if only_once else srctools.conv_int(res['times', None], -1)
    delay = res['delay', '0.0']
    parm = res['parm', '']

    if output.startswith('<') and output.endswith('>'):
        out_id, out_type = output.strip('<>').split(':', 1)
        out_id = out_id.casefold()
        out_type = out_type.strip().casefold()
    else:
        out_id, out_type = output, 'const'

    return (
        out_type,
        out_id,
        targ,
        input_name,
        parm,
        delay,
        times,
        inst_in,
        inst_out,
    )


@make_result('AddOutput')
def res_add_output(inst: Entity, res: Property):
    """Add an output from an instance to a global or local name.

    Values:
    - output: The output name.Can be <ITEM_ID:activate> or <ITEM_ID:deactivate>
      to lookup that item type.
    - target: The name of the target entity
    - input: The input to give
    - parm: Parameters for the input
    - delay: Delay for the output
    - only_once: True to make the input last only once (overrides times)
    - times: The number of times to trigger the input
    """
    (
        out_type,
        out_id,
        targ,
        input_name,
        parm,
        delay,
        times,
        inst_in,
        inst_out,
    ) = res.value

    LOGGER.info('Conn: {}', res.value)

    if out_type in ('activate', 'deactivate'):
        try:
            connection = CONNECTIONS[out_id]
        except KeyError:
            LOGGER.warning('"{}" has no connections!', out_id)
            return
        if out_type[0] == 'a':
            inst_out, output = connection.out_act
        else:
            inst_out, output = connection.out_deact
    else:
        output = resolve_value(inst, out_id)
        inst_out = resolve_value(inst, inst_out)

    inst.add_out(Output(
<<<<<<< HEAD
        resolve_value(inst, output),
        local_name(inst, resolve_value(inst, targ)),
=======
        output,
        resolve_value(inst, targ),
>>>>>>> ed472251
        resolve_value(inst, input_name),
        resolve_value(inst, parm),
        srctools.conv_float(resolve_value(inst, delay)),
        times=times,
<<<<<<< HEAD
        inst_out=resolve_value(inst, inst_out) or None,
        inst_in=resolve_value(inst, inst_in) or None,
=======
        inst_out=inst_out,
        inst_in=resolve_value(inst, inst_in),
>>>>>>> ed472251
    ))<|MERGE_RESOLUTION|>--- conflicted
+++ resolved
@@ -1,11 +1,7 @@
 """Results relating to item connections."""
 import srctools
-<<<<<<< HEAD
-from conditions import make_result, make_result_setup, resolve_value, local_name
-=======
 import utils
-from conditions import make_result, make_result_setup, resolve_value, CONNECTIONS
->>>>>>> ed472251
+from conditions import make_result, make_result_setup, resolve_value, local_name, CONNECTIONS
 from srctools import Property, Entity, Output
 
 LOGGER = utils.getLogger(__name__, alias='cond.connections')
@@ -86,22 +82,12 @@
         inst_out = resolve_value(inst, inst_out)
 
     inst.add_out(Output(
-<<<<<<< HEAD
         resolve_value(inst, output),
         local_name(inst, resolve_value(inst, targ)),
-=======
-        output,
-        resolve_value(inst, targ),
->>>>>>> ed472251
         resolve_value(inst, input_name),
         resolve_value(inst, parm),
         srctools.conv_float(resolve_value(inst, delay)),
         times=times,
-<<<<<<< HEAD
         inst_out=resolve_value(inst, inst_out) or None,
         inst_in=resolve_value(inst, inst_in) or None,
-=======
-        inst_out=inst_out,
-        inst_in=resolve_value(inst, inst_in),
->>>>>>> ed472251
     ))