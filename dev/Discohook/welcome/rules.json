{
  "version": 7,
  "backups": [
    {
      "name": "BEE Welcome - Rules",
      "messages": [
        {
          "data": {
            "content": null,
            "embeds": [
              {
                "title": "--------------- RULES ----------------",
<<<<<<< HEAD
                "description": ">>> :one: -  Listen to Staff.\n:two: - English discussion only.\n:three: - Do not post NSFW, hate speech, slurs, spam, or suspicious files/links.\n:four: - No low effort content, memes, or random/disruptive messages.\n:five: - Use your better judgement.",
                "color": 16761704
=======
                "color": 16761704,
                "fields": [
                  {
                    "name": ":zero::one: Act mature.",
                    "value": "> Use your better judgement, just because you can post something doesn't mean you should. Don’t be excessively childish or try to trick people into something. Don't start unnecessary drama."
                  },
                  {
                    "name": ":zero::two: Post with purpose",
                    "value": "> No low effort posts. We like jokes here and try to keep the atmosphere light; however, this is not a meme server. Do not post messages or media with no context or purpose. Try not to post content outside of their respective channels. Posting low effort media with no context will result in a soft mute. You can request to be unmuted after a day if you show you have an understanding of why you were soft muted."
                  },
                  {
                    "name": ":zero::three: Listen to moderators",
                    "value": "> If a moderator tells you to stop doing something then stop doing it, now and in the future. We try to keep this discord well organized as its main purpose is help and feedback for BEEmod. Do not backseat moderate. Its fine to explain to someone if they are breaking a rule or might be posting in the wrong channel, but do not act like you have authority. If someone is breaking rules then ping @ CentralCore as that is our moderation team."
                  },
                  {
                    "name": ":zero::four: Keep discussion in English.",
                    "value": "> We cannot moderate other languages. If you're talking to someone in a different language, take the discussion to DMs."
                  },
                  {
                    "name": ":zero::five: Do not post any sort of NSFW content.",
                    "value": "> This also includes things on your profile such as your avatar. Nudity, gore, or topics that are not safe for work should absolutely never shown here."
                  },
                  {
                    "name": ":zero::six: Do not spam.",
                    "value": "> This one should be obvious, but don't post messages rapidly or use a load of emojis/reactions. A good rule is more than 5 is a waste. If you are found to have spammed something in multiple discords, or DM people in the discord randomly or without consent, you will be banned. Showcasing content in multiple discords is fine, as long as you are being respectful and posting in the right channels."
                  },
                  {
                    "name": ":zero::seven: Do not abuse mentions.",
                    "value": "> Only ping the Central Core role when a user is breaking the rules. `@everyone` and `@here` are turned off, don't try to use them."
                  },
                  {
                    "name": ":zero::eight: Know what you're talking about when giving help",
                    "value": "> Do not try help someone if you do not have experience. \n> For example: don't try to help people with Hammer unless you actually use hammer."
                  },
                  {
                    "name": ":zero::nine: This is not an issue tracker",
                    "value": "> Do not use this server for bug reports or feature requests. This is not referring to diagnosing an issue or asking for help. Bug reports should be posted on the Issues page of the correct GitHub repositories (More information below). Don't beg or @ devs for help, a lot of us are busy and we will help when we are available. You are expected to be open to help, if you refuse to listen then we will not help you."
                  },
                  {
                    "name": ":one::zero: Use typing etiquette",
                    "value": "> Keep messages easy to read. Don't rapidly post multiple messages, instead take time to type out your message in full. Don't roleplay or use typing quirks."
                  },
                  {
                    "name": ":one::one: Feedback is expected",
                    "value": "If you showcase content, it is under the assumption that you're looking for feedback or help. Try to be open minded and listen to people. If you are giving feedback; do not attack people for their skill level, quality of work, or how they choose to map. Be respectful of the other person while giving feedback."
                  },
                  {
                    "name": ":one::two: Rules are rules",
                    "value": "You are expected to have read all the rules when you join the server or when they have been updated. Claiming to not have read the rules is not an excuse. Repeat offenders will be muted, kicked or banned. Punishments are usually case by case and decided by moderators."
                  }
                ]
>>>>>>> 1b77d270
              }
            ],
            "username": "BLoBDOS"
          },
          "reference": ""
        }
      ],
      "targets": [
        {
          "url": ""
        }
      ]
    }
  ]
}<|MERGE_RESOLUTION|>--- conflicted
+++ resolved
@@ -10,63 +10,9 @@
             "embeds": [
               {
                 "title": "--------------- RULES ----------------",
-<<<<<<< HEAD
                 "description": ">>> :one: -  Listen to Staff.\n:two: - English discussion only.\n:three: - Do not post NSFW, hate speech, slurs, spam, or suspicious files/links.\n:four: - No low effort content, memes, or random/disruptive messages.\n:five: - Use your better judgement.",
                 "color": 16761704
-=======
-                "color": 16761704,
-                "fields": [
-                  {
-                    "name": ":zero::one: Act mature.",
-                    "value": "> Use your better judgement, just because you can post something doesn't mean you should. Don’t be excessively childish or try to trick people into something. Don't start unnecessary drama."
-                  },
-                  {
-                    "name": ":zero::two: Post with purpose",
-                    "value": "> No low effort posts. We like jokes here and try to keep the atmosphere light; however, this is not a meme server. Do not post messages or media with no context or purpose. Try not to post content outside of their respective channels. Posting low effort media with no context will result in a soft mute. You can request to be unmuted after a day if you show you have an understanding of why you were soft muted."
-                  },
-                  {
-                    "name": ":zero::three: Listen to moderators",
-                    "value": "> If a moderator tells you to stop doing something then stop doing it, now and in the future. We try to keep this discord well organized as its main purpose is help and feedback for BEEmod. Do not backseat moderate. Its fine to explain to someone if they are breaking a rule or might be posting in the wrong channel, but do not act like you have authority. If someone is breaking rules then ping @ CentralCore as that is our moderation team."
-                  },
-                  {
-                    "name": ":zero::four: Keep discussion in English.",
-                    "value": "> We cannot moderate other languages. If you're talking to someone in a different language, take the discussion to DMs."
-                  },
-                  {
-                    "name": ":zero::five: Do not post any sort of NSFW content.",
-                    "value": "> This also includes things on your profile such as your avatar. Nudity, gore, or topics that are not safe for work should absolutely never shown here."
-                  },
-                  {
-                    "name": ":zero::six: Do not spam.",
-                    "value": "> This one should be obvious, but don't post messages rapidly or use a load of emojis/reactions. A good rule is more than 5 is a waste. If you are found to have spammed something in multiple discords, or DM people in the discord randomly or without consent, you will be banned. Showcasing content in multiple discords is fine, as long as you are being respectful and posting in the right channels."
-                  },
-                  {
-                    "name": ":zero::seven: Do not abuse mentions.",
-                    "value": "> Only ping the Central Core role when a user is breaking the rules. `@everyone` and `@here` are turned off, don't try to use them."
-                  },
-                  {
-                    "name": ":zero::eight: Know what you're talking about when giving help",
-                    "value": "> Do not try help someone if you do not have experience. \n> For example: don't try to help people with Hammer unless you actually use hammer."
-                  },
-                  {
-                    "name": ":zero::nine: This is not an issue tracker",
-                    "value": "> Do not use this server for bug reports or feature requests. This is not referring to diagnosing an issue or asking for help. Bug reports should be posted on the Issues page of the correct GitHub repositories (More information below). Don't beg or @ devs for help, a lot of us are busy and we will help when we are available. You are expected to be open to help, if you refuse to listen then we will not help you."
-                  },
-                  {
-                    "name": ":one::zero: Use typing etiquette",
-                    "value": "> Keep messages easy to read. Don't rapidly post multiple messages, instead take time to type out your message in full. Don't roleplay or use typing quirks."
-                  },
-                  {
-                    "name": ":one::one: Feedback is expected",
-                    "value": "If you showcase content, it is under the assumption that you're looking for feedback or help. Try to be open minded and listen to people. If you are giving feedback; do not attack people for their skill level, quality of work, or how they choose to map. Be respectful of the other person while giving feedback."
-                  },
-                  {
-                    "name": ":one::two: Rules are rules",
-                    "value": "You are expected to have read all the rules when you join the server or when they have been updated. Claiming to not have read the rules is not an excuse. Repeat offenders will be muted, kicked or banned. Punishments are usually case by case and decided by moderators."
-                  }
-                ]
->>>>>>> 1b77d270
-              }
+            }
             ],
             "username": "BLoBDOS"
           },
