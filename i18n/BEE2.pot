# BEEMOD2 v4
#, fuzzy
msgid ""
msgstr ""
"Project-Id-Version: PROJECT VERSION\n"
"Report-Msgid-Bugs-To: https://github.com/BEEmod/BEE2.4/issues\n"
<<<<<<< HEAD
"POT-Creation-Date: 2022-10-22 15:22+1000\n"
=======
"POT-Creation-Date: 2022-10-23 18:42+1000\n"
>>>>>>> 41ad7050
"PO-Revision-Date: YEAR-MO-DA HO:MI+ZONE\n"
"Last-Translator: FULL NAME <EMAIL@ADDRESS>\n"
"Language-Team: LANGUAGE <LL@li.org>\n"
"MIME-Version: 1.0\n"
"Content-Type: text/plain; charset=utf-8\n"
"Content-Transfer-Encoding: 8bit\n"
"Generated-By: Babel 2.9.1\n"

#: loadScreen.py
msgid "Skipped!"
msgstr ""

#: loadScreen.py
msgid "Version: "
msgstr ""

#: app/optionWindow.py app/packageMan.py app/selector_win.py loadScreen.py
msgid "Cancel"
msgstr ""

#: app/paletteUI.py loadScreen.py
msgid "Clear"
msgstr ""

#: loadScreen.py
msgid "Copy"
msgstr ""

#: loadScreen.py
msgid "Show:"
msgstr ""

#: loadScreen.py
msgid "Logs - {}"
msgstr ""

#: loadScreen.py
msgid "Debug messages"
msgstr ""

#: loadScreen.py
msgid "Default"
msgstr ""

#: loadScreen.py
msgid "Warnings Only"
msgstr ""

#: loadScreen.py
msgid "Packages"
msgstr ""

#: loadScreen.py
msgid "Loading Objects"
msgstr ""

#: loadScreen.py
msgid "Initialising UI"
msgstr ""

#: loadScreen.py
msgid "Better Extended Editor for Portal 2"
msgstr ""

#: app/menu_bar.py localisation.py
msgid "Quit"
msgstr ""

#: localisation.py
msgid "__LANG_USE_SANS_SERIF__"
msgstr ""

#: app/CheckDetails.py
msgid "Toggle all checkboxes."
msgstr ""

#: app/CompilerPane.py
msgid "ATLAS"
msgstr ""

#: app/CompilerPane.py
msgid "P-Body"
msgstr ""

#: app/CompilerPane.py app/voiceEditor.py
msgid "Chell"
msgstr ""

#: app/CompilerPane.py app/voiceEditor.py
msgid "Bendy"
msgstr ""

#: app/CompilerPane.py
msgid "Image Files"
msgstr ""

#: app/CompilerPane.py
msgid "Map Settings"
msgstr ""

#: app/CompilerPane.py
msgid "Compile Settings"
msgstr ""

#. i18n: Tooltip format for compiler limit bars.
#: app/CompilerPane.py
msgid ""
"{count}/{max} ({frac:.2%}):\n"
"{blurb}"
msgstr ""

#: app/CompilerPane.py
msgid ""
"Options on this panel can be changed \n"
"without exporting or restarting the game."
msgstr ""

#: app/CompilerPane.py app/CompilerPane.py
msgid "Thumbnail"
msgstr ""

#: app/CompilerPane.py
msgid "PeTI"
msgstr ""

#: app/CompilerPane.py
msgid "Custom:"
msgstr ""

#: app/CompilerPane.py
msgid "Cleanup old screenshots"
msgstr ""

#: app/CompilerPane.py
msgid ""
"Override the map image to use a screenshot automatically taken from the "
"beginning of a chamber. Press F5 to take a new screenshot. If the map has"
" not been previewed recently (within the last few hours), the default "
"PeTI screenshot will be used instead."
msgstr ""

#: app/CompilerPane.py
msgid "Use the normal editor view for the map preview image."
msgstr ""

#: app/CompilerPane.py
msgid ""
"Use a custom image for the map preview image. Click the screenshot to "
"select.\n"
"Images will be converted to JPEGs if needed."
msgstr ""

#: app/CompilerPane.py
msgid ""
"Automatically delete unused Automatic screenshots. Disable if you want to"
" keep things in \"portal2/screenshots\". "
msgstr ""

#: app/CompilerPane.py
msgid "Lighting:"
msgstr ""

#: app/CompilerPane.py
msgid "None"
msgstr ""

#: app/CompilerPane.py app/CompilerPane.py app/CompilerPane.py
msgid "Fast"
msgstr ""

#: app/CompilerPane.py app/CompilerPane.py
msgid "Full"
msgstr ""

#: app/CompilerPane.py
msgid ""
"{desc}\n"
"\n"
"You can hold down Shift during the start of the Lighting stage to switch "
"to {keymode} lighting on the fly."
msgstr ""

#: app/CompilerPane.py
msgid ""
"Compile with no lighting whatsoever. This significantly speeds up compile"
" times, but there will be no lights, gel will be invisible, and the map "
"will run in fullbright. \n"
"When publishing, this is ignored."
msgstr ""

#: app/CompilerPane.py
msgid ""
"Compile with lower-quality, fast lighting. This speeds up compile times, "
"but does not appear as good. Some shadows may appear wrong.\n"
"When publishing, this is ignored."
msgstr ""

#: app/CompilerPane.py
msgid ""
"Compile with high-quality lighting. This looks correct, but takes longer "
"to compute. Use if you're arranging lights.\n"
"When publishing, this is always used."
msgstr ""

#: app/CompilerPane.py
msgid "Enable packing"
msgstr ""

#: app/CompilerPane.py
msgid ""
"Disable automatically packing resources in the map. This can speed up "
"building and allows editing files and running reload commands, but can "
"cause some resources to not work correctly. Regardless of this setting, "
"packing is enabled when publishing. "
msgstr ""

#: app/CompilerPane.py
msgid "Dump packed files to:"
msgstr ""

#: app/CompilerPane.py
msgid ""
"When compiling, dump all files which were packed into the map. Useful if "
"you're intending to edit maps in Hammer."
msgstr ""

#: app/CompilerPane.py
msgid "Last Compile:"
msgstr ""

#: app/CompilerPane.py
msgid "Entity"
msgstr ""

#. i18n: Progress bar description
#: app/CompilerPane.py
msgid ""
"Entities are the things in the map that have functionality. Removing "
"complex moving items will help reduce this. Items have their entity count"
" listed in the item description window.\n"
"\n"
"This isn't completely accurate, some entity types are counted here but "
"don't affect the ingame limit, while others may generate additional "
"entities at runtime."
msgstr ""

#: app/CompilerPane.py
msgid "Overlay"
msgstr ""

#. i18n: Progress bar description
#: app/CompilerPane.py
msgid ""
"Overlays are smaller images affixed to surfaces, like signs or indicator "
"lights. Hiding complex antlines or setting them to signage will reduce "
"this."
msgstr ""

#: app/CompilerPane.py
msgid ""
"Refresh the compile progress bars. Press after a compile has been "
"performed to show the new values."
msgstr ""

#: app/CompilerPane.py
msgid "Brush"
msgstr ""

#: app/CompilerPane.py
msgid ""
"Brushes form the walls or other parts of the test chamber. If this is "
"high, it may help to reduce the size of the map or remove intricate "
"shapes."
msgstr ""

#: app/CompilerPane.py
msgid "Voicelines:"
msgstr ""

#: app/CompilerPane.py
msgid "Use voiceline priorities"
msgstr ""

#: app/CompilerPane.py
msgid ""
"Only choose the highest-priority voicelines. This means more generic "
"lines will only be chosen if few test elements are in the map. If "
"disabled a random applicable lines will be used."
msgstr ""

#: app/CompilerPane.py
msgid "Spawn at:"
msgstr ""

#: app/CompilerPane.py
msgid "Entry Door"
msgstr ""

#: app/CompilerPane.py
msgid "Elevator"
msgstr ""

#: app/CompilerPane.py
msgid ""
"{desc}\n"
"\n"
"You can hold down Shift during the start of the Geometry stage to quickly"
" swap whichlocation you spawn at on the fly."
msgstr ""

#: app/CompilerPane.py
msgid ""
"When previewing in SP, spawn inside the entry elevator. Use this to "
"examine the entry and exit corridors."
msgstr ""

#: app/CompilerPane.py
msgid "When previewing in SP, spawn just before the entry door."
msgstr ""

#: app/CompilerPane.py
msgid "Select Corridors"
msgstr ""

#: app/CompilerPane.py
msgid "Player Model (SP):"
msgstr ""

#: app/CompilerPane.py
msgid "Compile Options"
msgstr ""

#: app/CompilerPane.py
msgid "Compiler Options - {ver}"
msgstr ""

#: app/StyleVarPane.py
msgid "Multiverse Cave"
msgstr ""

#: app/StyleVarPane.py
msgid "Play the Workshop Cave Johnson lines on map start."
msgstr ""

#: app/StyleVarPane.py
msgid "Prevent Portal Bump (fizzler)"
msgstr ""

#: app/StyleVarPane.py
msgid ""
"Add portal bumpers to make it more difficult to portal across fizzler "
"edges. This can prevent placing portals in tight spaces near fizzlers, or"
" fizzle portals on activation."
msgstr ""

#: app/StyleVarPane.py
msgid "Suppress Mid-Chamber Dialogue"
msgstr ""

#: app/StyleVarPane.py
msgid "Disable all voicelines other than entry and exit lines."
msgstr ""

#: app/StyleVarPane.py
msgid "Unlock Default Items"
msgstr ""

#: app/StyleVarPane.py
msgid ""
"Allow placing and deleting the mandatory Entry/Exit Doors and Large "
"Observation Room. Use with caution, this can have weird results!"
msgstr ""

#: app/StyleVarPane.py
msgid "Allow Adding Goo Mist"
msgstr ""

#: app/StyleVarPane.py
msgid ""
"Add mist particles above Toxic Goo in certain styles. This can increase "
"the entity count significantly with large, complex goo pits, so disable "
"if needed."
msgstr ""

#: app/StyleVarPane.py
msgid "Light Reversible Excursion Funnels"
msgstr ""

#: app/StyleVarPane.py
msgid ""
"Funnels emit a small amount of light. However, if multiple funnels are "
"near each other and can reverse polarity, this can cause lighting issues."
" Disable this to prevent that by disabling lights. Non-reversible Funnels"
" do not have this issue."
msgstr ""

#: app/StyleVarPane.py
msgid "Enable Shape Framing"
msgstr ""

#: app/StyleVarPane.py
msgid ""
"After 10 shape-type antlines are used, the signs repeat. With this "
"enabled, colored frames will be added to distinguish them."
msgstr ""

#. i18n: StyleVar default value.
#: app/StyleVarPane.py
msgid "Default: Off"
msgstr ""

#: app/StyleVarPane.py
msgid "Default: On"
msgstr ""

#. i18n: Tooltip when specific styles are used
#: app/StyleVarPane.py
msgid "Style: {styles}"
msgid_plural "Styles: {styles}"
msgstr[0] ""
msgstr[1] ""

#. i18n: StyleVar which is totally unstyled.
#: app/StyleVarPane.py
msgid "Styles: Unstyled"
msgstr ""

#. i18n: StyleVar which matches all styles.
#: app/StyleVarPane.py
msgid "Styles: All"
msgstr ""

#. i18n: Order of lines in the tooltip.
#: app/StyleVarPane.py
msgid ""
"{desc}\n"
"{defaults}\n"
"{styles}"
msgstr ""

#: app/StyleVarPane.py
msgid "All:"
msgstr ""

#: app/StyleVarPane.py
msgid "Selected Style:"
msgstr ""

#: app/StyleVarPane.py
msgid "Other Styles:"
msgstr ""

#: app/StyleVarPane.py
msgid "No Options!"
msgstr ""

#: app/StyleVarPane.py
msgid "None!"
msgstr ""

#: app/SubPane.py
msgid "Hide/Show the \"{window}\" window."
msgstr ""

#: app/UI.py
msgid "Export..."
msgstr ""

#: app/UI.py
msgid "Select Skyboxes"
msgstr ""

#: app/UI.py
msgid ""
"The skybox decides what the area outside the chamber is like. It chooses "
"the colour of sky (seen in some items), the style of bottomless pit (if "
"present), as well as color of \"fog\" (seen in larger chambers)."
msgstr ""

#: app/UI.py
msgid "3D Skybox"
msgstr ""

#: app/UI.py
msgid "Fog Color"
msgstr ""

#: app/UI.py
msgid "Select Additional Voice Lines"
msgstr ""

#: app/UI.py
msgid ""
"Voice lines choose which extra voices play as the player enters or exits "
"a chamber. They are chosen based on which items are present in the map. "
"The additional \"Multiverse\" Cave lines are controlled separately in "
"Style Properties."
msgstr ""

#: app/UI.py
msgid "Add no extra voice lines, only Multiverse Cave if enabled."
msgstr ""

#: app/UI.py
msgid "<Multiverse Cave only>"
msgstr ""

#: app/UI.py
msgid "Characters"
msgstr ""

#: app/UI.py
msgid "Turret Shoot Monitor"
msgstr ""

#: app/UI.py
msgid "Monitor Visuals"
msgstr ""

#: app/UI.py
msgid "Select Style"
msgstr ""

#: app/UI.py
msgid ""
"The Style controls many aspects of the map. It decides the materials used"
" for walls, the appearance of entrances and exits, the design for most "
"items as well as other settings.\n"
"\n"
"The style broadly defines the time period a chamber is set in."
msgstr ""

#: app/UI.py
msgid "Elevator Videos"
msgstr ""

#: app/UI.py
msgid "Select Elevator Video"
msgstr ""

#: app/UI.py
msgid ""
"Set the video played on the video screens in modern Aperture elevator "
"rooms. Not all styles feature these. If set to \"None\", a random video "
"will be selected each time the map is played, like in the default PeTI."
msgstr ""

#: app/UI.py
msgid "This style does not have a elevator video screen."
msgstr ""

#: app/UI.py
msgid "Random"
msgstr ""

#: app/UI.py
msgid "Choose a random video."
msgstr ""

#: app/UI.py
msgid "Multiple Orientations"
msgstr ""

#: app/UI.py
msgid "Selected Items and Style successfully exported!"
msgstr ""

#: app/UI.py
msgid ""
"\n"
"\n"
"Warning: VPK files were not exported, quit Portal 2 and Hammer to ensure "
"editor wall previews are changed."
msgstr ""

#: app/UI.py
msgid "Save Palette..."
msgstr ""

#: app/UI.py app/paletteUI.py
msgid "Save Palette As..."
msgstr ""

#: app/UI.py app/music_conf.py
msgid "Music: "
msgstr ""

#: app/UI.py
msgid "{arr} Use Suggested {arr}"
msgstr ""

#: app/UI.py
msgid "Style: "
msgstr ""

#: app/UI.py
msgid "Voice: "
msgstr ""

#: app/UI.py
msgid "Skybox: "
msgstr ""

#: app/UI.py
msgid "Elev Vid: "
msgstr ""

#: app/UI.py
msgid ""
"Enable or disable particular voice lines, to prevent them from being "
"added."
msgstr ""

#: app/UI.py
msgid "All Items: "
msgstr ""

#: app/UI.py
msgid "Palettes"
msgstr ""

#: app/UI.py
msgid "Export Options"
msgstr ""

#: app/UI.py
msgid "Fill empty spots in the palette with random items."
msgstr ""

#: app/__init__.py
msgid "BEEMOD {} Error!"
msgstr ""

#: app/__init__.py
msgid ""
"An error occurred: \n"
"{}\n"
"\n"
"This has been copied to the clipboard."
msgstr ""

#: app/backup.py app/packageMan.py
msgid "Name"
msgstr ""

#: app/backup.py
msgid "Mode"
msgstr ""

#: app/backup.py
msgid "Date"
msgstr ""

#: app/backup.py app/corridor_selector.py
msgid "SP"
msgstr ""

#: app/backup.py app/corridor_selector.py
msgid "Coop"
msgstr ""

#: app/backup.py
msgid ""
"Do you wish to delete {n} map?\n"
"{maps}"
msgid_plural ""
"Do you wish to delete {n} maps?\n"
"{maps}"
msgstr[0] ""
msgstr[1] ""

#: app/backup.py
msgid ""
"This map is already in the game directory. Do you wish to overwrite it? "
"({mapname})"
msgstr ""

#: app/backup.py
msgid "Copying maps"
msgstr ""

#: app/backup.py
msgid "Loading maps"
msgstr ""

#: app/backup.py
msgid "Deleting maps"
msgstr ""

#: app/backup.py
msgid "Failed to parse this puzzle file. It can still be backed up."
msgstr ""

#: app/backup.py
msgid "No description found."
msgstr ""

#: app/backup.py
msgid "This filename is already in the backup.Do you wish to overwrite it? ({})"
msgstr ""

#: app/backup.py
msgid "BEE2 Backup"
msgstr ""

#: app/backup.py
msgid "No maps were chosen to backup!"
msgstr ""

#: app/backup.py
msgid "Overwrite File?"
msgstr ""

#: app/backup.py
msgid "Load Backup"
msgstr ""

#: app/backup.py app/backup.py
msgid "Backup zip"
msgstr ""

#: app/backup.py
msgid "Unsaved Backup"
msgstr ""

#: app/backup.py app/backup.py
msgid "Save Backup As"
msgstr ""

#: app/backup.py
msgid "Confirm Deletion"
msgstr ""

#: app/backup.py
msgid "Restore:"
msgstr ""

#: app/backup.py
msgid "Backup:"
msgstr ""

#: app/backup.py
msgid "Checked"
msgstr ""

#: app/backup.py
msgid "Delete Checked"
msgstr ""

#: app/backup.py
msgid "Reload the map list."
msgstr ""

#: app/backup.py
msgid "BEEMOD {} - Backup / Restore Puzzles"
msgstr ""

#: app/backup.py app/backup.py
msgid "New Backup"
msgstr ""

#: app/backup.py app/backup.py
msgid "Open Backup"
msgstr ""

#: app/backup.py app/backup.py
msgid "Save Backup"
msgstr ""

#: app/backup.py app/menu_bar.py
msgid "File"
msgstr ""

#: app/backup.py app/menu_bar.py
msgid "Add Game"
msgstr ""

#: app/backup.py
msgid "Remove Game"
msgstr ""

#: app/backup.py
msgid "Game"
msgstr ""

#: app/backup.py
msgid "Automatic Backup After Export"
msgstr ""

#: app/backup.py
msgid "Keep (Per Game):"
msgstr ""

#: app/backup.py
msgid "Backup/Restore Puzzles"
msgstr ""

#: app/backup.py
msgid ".. As"
msgstr ""

#: app/contextWin.py
msgid "This item may not be rotated."
msgstr ""

#: app/contextWin.py
msgid "This item can be pointed in 4 directions."
msgstr ""

#: app/contextWin.py
msgid "This item can be positioned on the sides and center."
msgstr ""

#: app/contextWin.py
msgid "This item can be centered in two directions, plus on the sides."
msgstr ""

#: app/contextWin.py
msgid "This item can be placed like light strips."
msgstr ""

#: app/contextWin.py
msgid "This item can be rotated on the floor to face 360 degrees."
msgstr ""

#: app/contextWin.py
msgid "This item is positioned using a catapult trajectory."
msgstr ""

#: app/contextWin.py
msgid "This item positions the dropper to hit target locations."
msgstr ""

#: app/contextWin.py
msgid "This item does not accept any inputs."
msgstr ""

#: app/contextWin.py
msgid "This item accepts inputs."
msgstr ""

#: app/contextWin.py
msgid "This item has two input types (A and B), using the Input A and B items."
msgstr ""

#: app/contextWin.py
msgid "This item does not output."
msgstr ""

#: app/contextWin.py
msgid "This item has an output."
msgstr ""

#: app/contextWin.py
msgid "This item has a timed output."
msgstr ""

#: app/contextWin.py
msgid "This item does not take up any space inside walls."
msgstr ""

#: app/contextWin.py
msgid "This item takes space inside the wall."
msgstr ""

#: app/contextWin.py
msgid "This item cannot be placed anywhere..."
msgstr ""

#: app/contextWin.py
msgid "This item can only be attached to ceilings."
msgstr ""

#: app/contextWin.py
msgid "This item can only be placed on the floor."
msgstr ""

#: app/contextWin.py
msgid "This item can be placed on floors and ceilings."
msgstr ""

#: app/contextWin.py
msgid "This item can be placed on walls only."
msgstr ""

#: app/contextWin.py
msgid "This item can be attached to walls and ceilings."
msgstr ""

#: app/contextWin.py
msgid "This item can be placed on floors and walls."
msgstr ""

#: app/contextWin.py
msgid "This item can be placed in any orientation."
msgstr ""

#: app/contextWin.py
msgid "Excursion Funnels accept a on/off input and a directional input."
msgstr ""

#: app/contextWin.py
msgid ""
"{generic_rot} However when this is set to Reflection Cube, this item can "
"instead rotated on the floor to face 360 degrees."
msgstr ""

#: app/contextWin.py
msgid "No Alternate Versions"
msgstr ""

#: app/contextWin.py
msgid "Properties:"
msgstr ""

#: app/contextWin.py
msgid ""
"The number of entities used for this item. The Source engine limits this "
"to 2048 in total. This provides a guide to how many of these items can be"
" placed in a map at once."
msgstr ""

#: app/contextWin.py
msgid "Description:"
msgstr ""

#: app/contextWin.py
msgid ""
"Failed to open a web browser. Do you wish for the URL to be copied to the"
" clipboard instead?"
msgstr ""

#: app/contextWin.py
msgid "More Info>>"
msgstr ""

#: app/contextWin.py
msgid "Change Defaults..."
msgstr ""

#: app/contextWin.py
msgid "Change the default settings for this item when placed."
msgstr ""

#: app/corridor_selector.py app/helpMenu.py app/itemPropWin.py
msgid "Close"
msgstr ""

#: app/corridor_selector.py
msgid "Entry"
msgstr ""

#: app/corridor_selector.py
msgid "Exit"
msgstr ""

#: app/corridor_selector.py
msgid "Flat"
msgstr ""

#: app/corridor_selector.py
msgid "Upward"
msgstr ""

#: app/corridor_selector.py
msgid "Downward"
msgstr ""

#: app/corridor_selector.py
msgid "Selected:"
msgstr ""

#: app/corridor_selector.py
msgid "Unused:"
msgstr ""

#: app/gameMan.py
msgid "Backup Original Files"
msgstr ""

#: app/gameMan.py
msgid "Backup Puzzles"
msgstr ""

#: app/gameMan.py
msgid "Export Configuration"
msgstr ""

#: app/gameMan.py
msgid "Copy Compiler"
msgstr ""

#: app/gameMan.py
msgid "Copy Resources"
msgstr ""

#: app/gameMan.py
msgid "Copy Music"
msgstr ""

#: app/gameMan.py
msgid "Exporting"
msgstr ""

#: app/gameMan.py app/gameMan.py
msgid "BEE2 - Export Failed!"
msgstr ""

#: app/gameMan.py
msgid ""
"Compiler file {file} missing. Exit Steam applications, then press OK to "
"verify your game cache. You can then export again."
msgstr ""

#: app/gameMan.py
msgid "Copying compiler file {file} failed. Ensure {game} is not running."
msgstr ""

#: app/gameMan.py
msgid "Export to \"{}\"..."
msgstr ""

#: app/gameMan.py
msgid ""
"Ap-Tag Coop gun instance not found!\n"
"Coop guns will not work - verify cache to fix."
msgstr ""

#: app/gameMan.py
msgid "BEE2 - Aperture Tag Files Missing"
msgstr ""

#: app/gameMan.py
msgid ""
"It appears that the BEE2 application was installed directly in a game "
"directory. The bee2/ folder name is used for exported resources, so this "
"will cause issues.\n"
"\n"
"Move the application folder elsewhere, then re-run."
msgstr ""

#: app/gameMan.py
msgid "Select the folder where the game executable is located ({appname})..."
msgstr ""

#: app/gameMan.py app/gameMan.py app/gameMan.py app/gameMan.py app/gameMan.py
#: app/gameMan.py
msgid "BEE2 - Add Game"
msgstr ""

#: app/gameMan.py
msgid "Find Game Exe"
msgstr ""

#: app/gameMan.py
msgid "Executable"
msgstr ""

#: app/gameMan.py
msgid "Find Game Binaries"
msgstr ""

#: app/gameMan.py
msgid "This does not appear to be a valid game folder!"
msgstr ""

#: app/gameMan.py
msgid "Portal Stories: Mel doesn't have an editor!"
msgstr ""

#: app/gameMan.py
msgid "Enter the name of this game:"
msgstr ""

#: app/gameMan.py
msgid "This name is already taken!"
msgstr ""

#: app/gameMan.py
msgid "Please enter a name for this game!"
msgstr ""

#: app/gameMan.py
msgid ""
"\n"
" (BEE2 will quit, this is the last game set!)"
msgstr ""

#: app/gameMan.py app/paletteUI.py
msgid "Are you sure you want to delete \"{}\"?"
msgstr ""

#: app/helpMenu.py
msgid "Wiki..."
msgstr ""

#: app/helpMenu.py
msgid "Original Items..."
msgstr ""

#. i18n: The chat program.
#: app/helpMenu.py
msgid "Discord Server..."
msgstr ""

#: app/helpMenu.py
msgid "aerond's Music Changer..."
msgstr ""

#: app/helpMenu.py
msgid "Purchase Portal 2"
msgstr ""

#: app/helpMenu.py
msgid "Application Repository..."
msgstr ""

#: app/helpMenu.py
msgid "Items Repository..."
msgstr ""

#: app/helpMenu.py
msgid "Music Repository..."
msgstr ""

#: app/helpMenu.py
msgid "Submit Application Bugs..."
msgstr ""

#: app/helpMenu.py
msgid "Submit Item Bugs..."
msgstr ""

#: app/helpMenu.py
msgid "Submit Music Bugs..."
msgstr ""

#: app/helpMenu.py app/helpMenu.py
msgid "BEEMOD2 - Failed to open URL"
msgstr ""

#: app/helpMenu.py
msgid ""
"Failed to download list of URLs. Help menu links will not function. Check"
" your Internet?"
msgstr ""

#: app/helpMenu.py
msgid "Failed to parse help menu URLs file. Help menu links will not function."
msgstr ""

#: app/helpMenu.py
msgid "BEEMOD 2 - Open URL"
msgstr ""

#: app/helpMenu.py
msgid "Do you wish to open the following URL?\n"
msgstr ""

#: app/helpMenu.py
msgid "Help"
msgstr ""

#: app/helpMenu.py
msgid "BEE2 Credits"
msgstr ""

#: app/helpMenu.py
msgid "Credits..."
msgstr ""

#: app/itemPropWin.py
msgid "Start Position"
msgstr ""

#: app/itemPropWin.py
msgid "End Position"
msgstr ""

#: app/itemPropWin.py
msgid ""
"Delay \n"
"(0=infinite)"
msgstr ""

#: app/itemPropWin.py
msgid "Timer Sound"
msgstr ""

#: app/itemPropWin.py
msgid "Angled Panel Type"
msgstr ""

#: app/itemPropWin.py
msgid "Disable Cube Dropper Clips"
msgstr ""

#: app/itemPropWin.py
msgid "Gel Export Type"
msgstr ""

#: app/itemPropWin.py
msgid "Automatically Move"
msgstr ""

#: app/itemPropWin.py
msgid "Connection Count"
msgstr ""

#: app/itemPropWin.py
msgid "Polarity Connection Count"
msgstr ""

#: app/itemPropWin.py
msgid "Is Coop?"
msgstr ""

#: app/itemPropWin.py
msgid "Flip Panel Portalability"
msgstr ""

#: app/itemPropWin.py
msgid "Track Platform Speed"
msgstr ""

#: app/itemPropWin.py
msgid "Initial Track Platform Position"
msgstr ""

#: app/itemPropWin.py
msgid "Track Platform Direction"
msgstr ""

#: app/itemPropWin.py
msgid "Track Platform Distance"
msgstr ""

#: app/itemPropWin.py
msgid "Start Up"
msgstr ""

#: app/itemPropWin.py
msgid "Vertical Alignment"
msgstr ""

#: app/itemPropWin.py
msgid "Faith Plate Speed"
msgstr ""

#: app/itemPropWin.py
msgid "Faith Target Name"
msgstr ""

#: app/itemPropWin.py
msgid "Cube Type"
msgstr ""

#: app/itemPropWin.py
msgid "Fizzler Type"
msgstr ""

#: app/itemPropWin.py
msgid "Barrier Type"
msgstr ""

#: app/itemPropWin.py
msgid "Button Type"
msgstr ""

#: app/itemPropWin.py
msgid "Gel Type"
msgstr ""

#: app/itemPropWin.py
msgid "BEE2 - {item}"
msgstr ""

#: app/itemPropWin.py
msgid "Settings for \"{item}\""
msgstr ""

#: app/itemPropWin.py
msgid ""
"Timer Delay:\n"
"        ({tim})"
msgstr ""

#: app/itemPropWin.py
msgid "No Properties available!"
msgstr ""

#: app/item_search.py
msgid "Search:"
msgstr ""

#: app/menu_bar.py
msgid "{game} Puzzle Folder"
msgstr ""

#: app/menu_bar.py
msgid "{game} Folder"
msgstr ""

#: app/menu_bar.py
msgid "Palettes Folder"
msgstr ""

#: app/menu_bar.py
msgid "Packages Folder"
msgstr ""

#: app/menu_bar.py
msgid "Export"
msgstr ""

#: app/menu_bar.py
msgid "Uninstall from Selected Game"
msgstr ""

#: app/menu_bar.py
msgid "Backup/Restore Puzzles..."
msgstr ""

#: app/menu_bar.py
msgid "Open Folder..."
msgstr ""

#: app/menu_bar.py
msgid "Manage Packages..."
msgstr ""

#: app/menu_bar.py
msgid "Options"
msgstr ""

#: app/menu_bar.py
msgid "Palette"
msgstr ""

#: app/menu_bar.py
msgid "View"
msgstr ""

#: app/music_conf.py
msgid "Select Background Music - Base"
msgstr ""

#: app/music_conf.py
msgid ""
"This controls the background music used for a map. Expand the dropdown to"
" set tracks for specific test elements."
msgstr ""

#: app/music_conf.py
msgid ""
"Add no music to the map at all. Testing Element-specific music may still "
"be added."
msgstr ""

#: app/music_conf.py
msgid "Propulsion Gel SFX"
msgstr ""

#: app/music_conf.py
msgid "Repulsion Gel SFX"
msgstr ""

#: app/music_conf.py
msgid "Excursion Funnel Music"
msgstr ""

#: app/music_conf.py app/music_conf.py
msgid "Synced Funnel Music"
msgstr ""

#: app/music_conf.py
msgid "Select Excursion Funnel Music"
msgstr ""

#: app/music_conf.py
msgid "Set the music used while inside Excursion Funnels."
msgstr ""

#: app/music_conf.py
msgid "The regular base track will continue to play normally."
msgstr ""

#: app/music_conf.py
msgid "Select Repulsion Gel Music"
msgstr ""

#: app/music_conf.py
msgid "Select the music played when players jump on Repulsion Gel."
msgstr ""

#: app/music_conf.py
msgid "Add no music when jumping on Repulsion Gel."
msgstr ""

#: app/music_conf.py
msgid "Select Propulsion Gel Music"
msgstr ""

#: app/music_conf.py
msgid ""
"Select music played when players have large amounts of horizontal "
"velocity."
msgstr ""

#: app/music_conf.py
msgid "Add no music while running fast."
msgstr ""

#: app/music_conf.py
msgid "Base: "
msgstr ""

#: app/music_conf.py
msgid "Funnel:"
msgstr ""

#: app/music_conf.py
msgid "Bounce:"
msgstr ""

#: app/music_conf.py
msgid "Speed:"
msgstr ""

#: app/optionWindow.py
msgid ""
"\n"
"Launch Game?"
msgstr ""

#: app/optionWindow.py
msgid ""
"\n"
"Minimise BEE2?"
msgstr ""

#: app/optionWindow.py
msgid ""
"\n"
"Launch Game and minimise BEE2?"
msgstr ""

#: app/optionWindow.py
msgid ""
"\n"
"Quit BEE2?"
msgstr ""

#: app/optionWindow.py
msgid ""
"\n"
"Launch Game and quit BEE2?"
msgstr ""

#: app/optionWindow.py
msgid "BEE2 Options"
msgstr ""

#: app/optionWindow.py
msgid ""
"Package cache times have been reset. These will now be extracted during "
"the next export."
msgstr ""

#: app/optionWindow.py
msgid "\"Preserve Game Resources\" has been disabled."
msgstr ""

#: app/optionWindow.py
msgid "Packages Reset"
msgstr ""

#: app/optionWindow.py
msgid "General"
msgstr ""

#: app/optionWindow.py
msgid "Windows"
msgstr ""

#: app/optionWindow.py
msgid "Development"
msgstr ""

#: app/optionWindow.py app/packageMan.py app/selector_win.py
msgid "OK"
msgstr ""

#: app/optionWindow.py
msgid "After Export:"
msgstr ""

#: app/optionWindow.py
msgid "Do Nothing"
msgstr ""

#: app/optionWindow.py
msgid "Minimise BEE2"
msgstr ""

#: app/optionWindow.py
msgid "Quit BEE2"
msgstr ""

#: app/optionWindow.py
msgid "After exports, do nothing and keep the BEE2 in focus."
msgstr ""

#: app/optionWindow.py
msgid "After exports, minimise to the taskbar/dock."
msgstr ""

#: app/optionWindow.py
msgid "After exports, quit the BEE2."
msgstr ""

#: app/optionWindow.py
msgid "Launch Game"
msgstr ""

#: app/optionWindow.py
msgid "After exporting, launch the selected game automatically."
msgstr ""

#: app/optionWindow.py
msgid "Play Sounds"
msgstr ""

#: app/optionWindow.py
msgid ""
"Pyglet is either not installed or broken.\n"
"Sound effects have been disabled."
msgstr ""

#: app/optionWindow.py
msgid "Show Hidden Palettes"
msgstr ""

#: app/optionWindow.py
msgid "Show all builtin palettes that you may have hidden."
msgstr ""

#: app/optionWindow.py
msgid "Reset Package Caches"
msgstr ""

#: app/optionWindow.py
msgid "Force re-extracting all package resources."
msgstr ""

#: app/optionWindow.py
msgid "Keep loading screens on top"
msgstr ""

#: app/optionWindow.py
msgid ""
"Force loading screens to be on top of other windows. Since they don't "
"appear on the taskbar/dock, they can't be brought to the top easily "
"again."
msgstr ""

#: app/optionWindow.py
msgid "Use compact splash screen"
msgstr ""

#: app/optionWindow.py
msgid "Use an alternate smaller splash screen, which takes up less screen space."
msgstr ""

#: app/optionWindow.py
msgid "Keep windows inside screen"
msgstr ""

#: app/optionWindow.py
msgid ""
"Prevent sub-windows from moving outside the screen borders. If you have "
"multiple monitors, disable this."
msgstr ""

#: app/optionWindow.py
msgid "Reset All Window Positions"
msgstr ""

#: app/optionWindow.py
msgid "Log missing entity counts"
msgstr ""

#: app/optionWindow.py
msgid ""
"When loading items, log items with missing entity counts in their "
"properties.txt file."
msgstr ""

#: app/optionWindow.py
msgid "Log when item doesn't have a style"
msgstr ""

#: app/optionWindow.py
msgid ""
"Log items have no applicable version for a particular style. This usually"
" means it will look very bad."
msgstr ""

#: app/optionWindow.py
msgid "Log when item uses parent's style"
msgstr ""

#: app/optionWindow.py
msgid ""
"Log when an item reuses a variant from a parent style (1970s using 1950s "
"items, for example). This is usually fine, but may need to be fixed."
msgstr ""

#: app/optionWindow.py
msgid "Display item inheritance"
msgstr ""

#: app/optionWindow.py
msgid ""
"Add overlays to item icons to display which inherit from parent styles or"
" have no applicable style."
msgstr ""

#: app/optionWindow.py
msgid "Development Mode"
msgstr ""

#: app/optionWindow.py
msgid ""
"Enables displaying additional UI specific for development purposes. "
"Requires restart to have an effect."
msgstr ""

#: app/optionWindow.py
msgid "Preserve Game Directories"
msgstr ""

#: app/optionWindow.py
msgid ""
"When exporting, do not copy resources to \n"
"\"bee2/\" and \"sdk_content/maps/bee2/\".\n"
"Only enable if you're developing new content, to ensure it is not "
"overwritten."
msgstr ""

#: app/optionWindow.py
msgid "Show Log Window"
msgstr ""

#: app/optionWindow.py
msgid "Show the log file in real-time."
msgstr ""

#: app/optionWindow.py
msgid "Force Editor Models"
msgstr ""

#: app/optionWindow.py
msgid ""
"Make all props_map_editor models available for use. Portal 2 has a limit "
"of 1024 models loaded in memory at once, so we need to disable unused "
"ones to free this up."
msgstr ""

#: app/optionWindow.py
msgid "Dump All objects"
msgstr ""

#: app/optionWindow.py
msgid "Dump Items list"
msgstr ""

#: app/optionWindow.py
msgid "Reload Images"
msgstr ""

#: app/optionWindow.py
msgid "Reload all images in the app. Expect the app to freeze momentarily."
msgstr ""

#: app/packageMan.py
msgid "BEE2 - Restart Required!"
msgstr ""

#: app/packageMan.py
msgid ""
"Changing enabled packages requires a restart.\n"
"Continue?"
msgstr ""

#: app/packageMan.py
msgid "BEE2 - Manage Packages"
msgstr ""

#. i18n: Last exported items
#: app/paletteLoader.py
msgid "<Last Export>"
msgstr ""

#. i18n: Empty palette name
#: app/paletteLoader.py
msgid "Blank"
msgstr ""

#. i18n: BEEmod 1 palette.
#: app/paletteLoader.py
msgid "BEEMod"
msgstr ""

#. i18n: Default items merged together
#: app/paletteLoader.py
msgid "Portal 2 Collapsed"
msgstr ""

#. i18n: Original Palette
#: app/paletteLoader.py
msgid "Portal 2"
msgstr ""

#. i18n: Aperture Tag's palette
#: app/paletteLoader.py
msgid "Aperture Tag"
msgstr ""

#: app/paletteUI.py app/paletteUI.py app/paletteUI.py
msgid "Delete Palette"
msgstr ""

#: app/paletteUI.py
msgid "Hide Palette"
msgstr ""

#: app/paletteUI.py
msgid "Clear Palette"
msgstr ""

#: app/paletteUI.py
msgid "Change Palette Group..."
msgstr ""

#: app/paletteUI.py
msgid "Rename Palette..."
msgstr ""

#: app/paletteUI.py
msgid "Fill Palette"
msgstr ""

#: app/paletteUI.py app/paletteUI.py
msgid "Save Settings in Palettes"
msgstr ""

#: app/paletteUI.py
msgid "Save Palette"
msgstr ""

#: app/paletteUI.py
msgid "Builtin / Readonly"
msgstr ""

#: app/paletteUI.py
msgid "Hide Palette \"{}\""
msgstr ""

#: app/paletteUI.py
msgid "Delete Palette \"{}\""
msgstr ""

#: app/paletteUI.py app/paletteUI.py
msgid "BEE2 - Save Palette"
msgstr ""

#: app/paletteUI.py app/paletteUI.py
msgid "Enter a name:"
msgstr ""

#: app/paletteUI.py
msgid "BEE2 - Change Palette Group"
msgstr ""

#: app/paletteUI.py
msgid "Enter the name of the group for this palette, or \"\" to ungroup."
msgstr ""

#: app/richTextBox.py
msgid "Open \"{url}\" in the default browser?"
msgstr ""

#: app/selector_win.py
msgid "Color: R={r}, G={g}, B={b}"
msgstr ""

#. i18n: Tooltip for colour swatch.
#: app/selector_win.py
msgid "BEE2 - {subtitle}"
msgstr ""

#. i18n: Window titles.
#: app/selector_win.py
msgid "Preview - {item}"
msgstr ""

#. i18n: Preview window.
#: app/selector_win.py
msgid "Suggested"
msgstr ""

#: app/selector_win.py
msgid "Other"
msgstr ""

#: app/selector_win.py
msgid "Author: {authors}"
msgid_plural "Authors: {authors}"
msgstr[0] ""
msgstr[1] ""

#: app/selector_win.py
msgid "Authors: Unknown"
msgstr ""

#. i18n: 'None' item description
#: app/selector_win.py
msgid "Do not add anything."
msgstr ""

#. i18n: 'None' item name.
#: app/selector_win.py
msgid "<None>"
msgstr ""

#: app/selector_win.py
msgid "Play a sample of this item."
msgstr ""

#: app/selector_win.py
msgid "Select Suggested"
msgstr ""

#: app/signage_ui.py
msgid "Signage: {name}"
msgstr ""

#: app/signage_ui.py app/signage_ui.py
msgid "Configure Signage"
msgstr ""

#: app/signage_ui.py
msgid "Selected"
msgstr ""

#: app/voiceEditor.py
msgid "Singleplayer"
msgstr ""

#: app/voiceEditor.py
msgid "Cooperative"
msgstr ""

#: app/voiceEditor.py
msgid "ATLAS (SP/Coop)"
msgstr ""

#: app/voiceEditor.py
msgid "P-Body (SP/Coop)"
msgstr ""

#: app/voiceEditor.py
msgid "Human characters (Bendy and Chell)"
msgstr ""

#: app/voiceEditor.py
msgid "AI characters (ATLAS, P-Body, or Coop)"
msgstr ""

#: app/voiceEditor.py
msgid "Death - Toxic Goo"
msgstr ""

#: app/voiceEditor.py
msgid "Death - Turrets"
msgstr ""

#: app/voiceEditor.py
msgid "Death - Crusher"
msgstr ""

#: app/voiceEditor.py
msgid "Death - LaserField"
msgstr ""

#: app/voiceEditor.py
msgid "Transcript:"
msgstr ""

#: app/voiceEditor.py
msgid "Save"
msgstr ""

#. i18n: 'response' tab name, should be short.
#: app/voiceEditor.py
msgid "Resp"
msgstr ""

#: app/voiceEditor.py
msgid "BEE2 - Configure \"{}\""
msgstr ""

#: app/voiceEditor.py
msgid "Mid - Chamber"
msgstr ""

#: app/voiceEditor.py
msgid ""
"Lines played during the actual chamber, after specific events have "
"occurred."
msgstr ""

#: app/voiceEditor.py
msgid "Responses"
msgstr ""

#: app/voiceEditor.py
msgid "Lines played in response to certain events in Coop."
msgstr ""

#: app/voiceEditor.py
msgid "No Name!"
msgstr ""

#: app/voiceEditor.py
msgid "No Name?"
msgstr ""

#: app/itemconfig/__init__.py
msgid "Style Properties"
msgstr ""

#: app/itemconfig/__init__.py
msgid "Style/Item Properties"
msgstr ""

#: app/itemconfig/__init__.py
msgid "Loading..."
msgstr ""

#: app/itemconfig/color.py
msgid "Choose a Color"
msgstr ""

#: packages/__init__.py
msgid "No description!"
msgstr ""

#: test/test_localisation.py
msgid "Save As"
msgstr ""
<|MERGE_RESOLUTION|>--- conflicted
+++ resolved
@@ -4,11 +4,7 @@
 msgstr ""
 "Project-Id-Version: PROJECT VERSION\n"
 "Report-Msgid-Bugs-To: https://github.com/BEEmod/BEE2.4/issues\n"
-<<<<<<< HEAD
-"POT-Creation-Date: 2022-10-22 15:22+1000\n"
-=======
-"POT-Creation-Date: 2022-10-23 18:42+1000\n"
->>>>>>> 41ad7050
+"POT-Creation-Date: 2022-10-26 13:11+1000\n"
 "PO-Revision-Date: YEAR-MO-DA HO:MI+ZONE\n"
 "Last-Translator: FULL NAME <EMAIL@ADDRESS>\n"
 "Language-Team: LANGUAGE <LL@li.org>\n"
@@ -22,7 +18,7 @@
 msgstr ""
 
 #: loadScreen.py
-msgid "Version: "
+msgid "Version: {ver}"
 msgstr ""
 
 #: app/optionWindow.py app/packageMan.py app/selector_win.py loadScreen.py
@@ -42,7 +38,7 @@
 msgstr ""
 
 #: loadScreen.py
-msgid "Logs - {}"
+msgid "Logs - {ver}"
 msgstr ""
 
 #: loadScreen.py
@@ -71,14 +67,6 @@
 
 #: loadScreen.py
 msgid "Better Extended Editor for Portal 2"
-msgstr ""
-
-#: app/menu_bar.py localisation.py
-msgid "Quit"
-msgstr ""
-
-#: localisation.py
-msgid "__LANG_USE_SANS_SERIF__"
 msgstr ""
 
 #: app/CheckDetails.py
@@ -450,6 +438,10 @@
 msgstr ""
 
 #: app/StyleVarPane.py
+msgid ", "
+msgstr ""
+
+#: app/StyleVarPane.py
 msgid "All:"
 msgstr ""
 
@@ -474,7 +466,23 @@
 msgstr ""
 
 #: app/UI.py
-msgid "Export..."
+msgid "Selected Items and Style successfully exported!"
+msgstr ""
+
+#: app/UI.py
+msgid ""
+"{exported}\n"
+"\n"
+"Warning: VPK files were not exported, quit Portal 2 and Hammer to ensure "
+"editor wall previews are changed."
+msgstr ""
+
+#: app/UI.py
+msgid "BEE2 - Export Complete"
+msgstr ""
+
+#: app/UI.py
+msgid "BEEMOD {version} - {game}"
 msgstr ""
 
 #: app/UI.py
@@ -573,18 +581,6 @@
 msgstr ""
 
 #: app/UI.py
-msgid "Selected Items and Style successfully exported!"
-msgstr ""
-
-#: app/UI.py
-msgid ""
-"\n"
-"\n"
-"Warning: VPK files were not exported, quit Portal 2 and Hammer to ensure "
-"editor wall previews are changed."
-msgstr ""
-
-#: app/UI.py
 msgid "Save Palette..."
 msgstr ""
 
@@ -592,12 +588,12 @@
 msgid "Save Palette As..."
 msgstr ""
 
-#: app/UI.py app/music_conf.py
+#: app/UI.py
 msgid "Music: "
 msgstr ""
 
 #: app/UI.py
-msgid "{arr} Use Suggested {arr}"
+msgid "{down_arrow} Use Suggested {down_arrow}"
 msgstr ""
 
 #: app/UI.py
@@ -639,13 +635,13 @@
 msgstr ""
 
 #: app/__init__.py
-msgid "BEEMOD {} Error!"
+msgid "BEEMOD {version} Error!"
 msgstr ""
 
 #: app/__init__.py
 msgid ""
 "An error occurred: \n"
-"{}\n"
+"{err}\n"
 "\n"
 "This has been copied to the clipboard."
 msgstr ""
@@ -687,6 +683,32 @@
 msgstr ""
 
 #: app/backup.py
+msgid ""
+"This filename is already in the backup. Do you wish to overwrite it? "
+"({mapname})"
+msgstr ""
+
+#: app/backup.py
+msgid "Overwrite File?"
+msgstr ""
+
+#: app/backup.py
+msgid "Failed to parse this puzzle file. It can still be backed up."
+msgstr ""
+
+#: app/backup.py
+msgid "No description found."
+msgstr ""
+
+#: app/backup.py
+msgid "Unsaved Backup"
+msgstr ""
+
+#: app/backup.py
+msgid "Backup ZIP archive"
+msgstr ""
+
+#: app/backup.py
 msgid "Copying maps"
 msgstr ""
 
@@ -699,18 +721,6 @@
 msgstr ""
 
 #: app/backup.py
-msgid "Failed to parse this puzzle file. It can still be backed up."
-msgstr ""
-
-#: app/backup.py
-msgid "No description found."
-msgstr ""
-
-#: app/backup.py
-msgid "This filename is already in the backup.Do you wish to overwrite it? ({})"
-msgstr ""
-
-#: app/backup.py
 msgid "BEE2 Backup"
 msgstr ""
 
@@ -719,19 +729,7 @@
 msgstr ""
 
 #: app/backup.py
-msgid "Overwrite File?"
-msgstr ""
-
-#: app/backup.py
 msgid "Load Backup"
-msgstr ""
-
-#: app/backup.py app/backup.py
-msgid "Backup zip"
-msgstr ""
-
-#: app/backup.py
-msgid "Unsaved Backup"
 msgstr ""
 
 #: app/backup.py app/backup.py
@@ -763,7 +761,7 @@
 msgstr ""
 
 #: app/backup.py
-msgid "BEEMOD {} - Backup / Restore Puzzles"
+msgid "BEEMOD {version} - Backup / Restore Puzzles"
 msgstr ""
 
 #: app/backup.py app/backup.py
@@ -936,6 +934,10 @@
 msgstr ""
 
 #: app/contextWin.py
+msgid "BEE2 - Error"
+msgstr ""
+
+#: app/contextWin.py
 msgid ""
 "Failed to open a web browser. Do you wish for the URL to be copied to the"
 " clipboard instead?"
@@ -1013,6 +1015,14 @@
 msgid "Exporting"
 msgstr ""
 
+#: app/gameMan.py
+msgid "Export to \"{game}\"..."
+msgstr ""
+
+#: app/gameMan.py
+msgid "Export to \"{game}\"*..."
+msgstr ""
+
 #: app/gameMan.py app/gameMan.py
 msgid "BEE2 - Export Failed!"
 msgstr ""
@@ -1028,7 +1038,7 @@
 msgstr ""
 
 #: app/gameMan.py
-msgid "Export to \"{}\"..."
+msgid "BEE2 - Aperture Tag Files Missing"
 msgstr ""
 
 #: app/gameMan.py
@@ -1038,7 +1048,7 @@
 msgstr ""
 
 #: app/gameMan.py
-msgid "BEE2 - Aperture Tag Files Missing"
+msgid "BEE2"
 msgstr ""
 
 #: app/gameMan.py
@@ -1051,14 +1061,13 @@
 msgstr ""
 
 #: app/gameMan.py
+msgid "BEE2 - Add Game"
+msgstr ""
+
+#: app/gameMan.py
 msgid "Select the folder where the game executable is located ({appname})..."
 msgstr ""
 
-#: app/gameMan.py app/gameMan.py app/gameMan.py app/gameMan.py app/gameMan.py
-#: app/gameMan.py
-msgid "BEE2 - Add Game"
-msgstr ""
-
 #: app/gameMan.py
 msgid "Find Game Exe"
 msgstr ""
@@ -1093,12 +1102,16 @@
 
 #: app/gameMan.py
 msgid ""
-"\n"
-" (BEE2 will quit, this is the last game set!)"
-msgstr ""
-
-#: app/gameMan.py app/paletteUI.py
-msgid "Are you sure you want to delete \"{}\"?"
+"Are you sure you want to delete \"{game}\"?\n"
+"(BEE2 will quit, this is the last game set!)"
+msgstr ""
+
+#: app/gameMan.py
+msgid "Are you sure you want to delete \"{game}\"?"
+msgstr ""
+
+#: app/gameMan.py
+msgid "BEE2 - Remove Game"
 msgstr ""
 
 #: app/helpMenu.py
@@ -1165,7 +1178,9 @@
 msgstr ""
 
 #: app/helpMenu.py
-msgid "Do you wish to open the following URL?\n"
+msgid ""
+"Do you wish to open the following URL?\n"
+"{url}"
 msgstr ""
 
 #: app/helpMenu.py
@@ -1345,6 +1360,10 @@
 msgstr ""
 
 #: app/menu_bar.py
+msgid "Quit"
+msgstr ""
+
+#: app/menu_bar.py
 msgid "Palette"
 msgstr ""
 
@@ -1353,6 +1372,14 @@
 msgstr ""
 
 #: app/music_conf.py
+msgid "Music:"
+msgstr ""
+
+#: app/music_conf.py
+msgid "Base:"
+msgstr ""
+
+#: app/music_conf.py
 msgid "Select Background Music - Base"
 msgstr ""
 
@@ -1397,6 +1424,10 @@
 msgstr ""
 
 #: app/music_conf.py
+msgid "Have no music playing when inside funnels."
+msgstr ""
+
+#: app/music_conf.py
 msgid "Select Repulsion Gel Music"
 msgstr ""
 
@@ -1423,10 +1454,6 @@
 msgstr ""
 
 #: app/music_conf.py
-msgid "Base: "
-msgstr ""
-
-#: app/music_conf.py
 msgid "Funnel:"
 msgstr ""
 
@@ -1440,36 +1467,52 @@
 
 #: app/optionWindow.py
 msgid ""
-"\n"
+"{msg}\n"
 "Launch Game?"
 msgstr ""
 
 #: app/optionWindow.py
 msgid ""
-"\n"
+"{msg}\n"
 "Minimise BEE2?"
 msgstr ""
 
 #: app/optionWindow.py
 msgid ""
-"\n"
+"{msg}\n"
 "Launch Game and minimise BEE2?"
 msgstr ""
 
 #: app/optionWindow.py
 msgid ""
-"\n"
+"{msg}\n"
 "Quit BEE2?"
 msgstr ""
 
 #: app/optionWindow.py
 msgid ""
-"\n"
+"{msg}\n"
 "Launch Game and quit BEE2?"
 msgstr ""
 
 #: app/optionWindow.py
 msgid "BEE2 Options"
+msgstr ""
+
+#: app/optionWindow.py
+msgid "General"
+msgstr ""
+
+#: app/optionWindow.py
+msgid "Windows"
+msgstr ""
+
+#: app/optionWindow.py
+msgid "Development"
+msgstr ""
+
+#: app/optionWindow.py
+msgid "Packages Reset"
 msgstr ""
 
 #: app/optionWindow.py
@@ -1479,23 +1522,10 @@
 msgstr ""
 
 #: app/optionWindow.py
-msgid "\"Preserve Game Resources\" has been disabled."
-msgstr ""
-
-#: app/optionWindow.py
-msgid "Packages Reset"
-msgstr ""
-
-#: app/optionWindow.py
-msgid "General"
-msgstr ""
-
-#: app/optionWindow.py
-msgid "Windows"
-msgstr ""
-
-#: app/optionWindow.py
-msgid "Development"
+msgid ""
+"{cache_reset}\n"
+"\n"
+"\"Preserve Game Resources\" has been disabled."
 msgstr ""
 
 #: app/optionWindow.py app/packageMan.py app/selector_win.py
@@ -1679,11 +1709,11 @@
 msgstr ""
 
 #: app/optionWindow.py
-msgid "Dump All objects"
-msgstr ""
-
-#: app/optionWindow.py
-msgid "Dump Items list"
+msgid "Dump All Objects"
+msgstr ""
+
+#: app/optionWindow.py
+msgid "Dump Items List"
 msgstr ""
 
 #: app/optionWindow.py
@@ -1738,7 +1768,7 @@
 msgid "Aperture Tag"
 msgstr ""
 
-#: app/paletteUI.py app/paletteUI.py app/paletteUI.py
+#: app/paletteUI.py app/paletteUI.py
 msgid "Delete Palette"
 msgstr ""
 
@@ -1747,6 +1777,14 @@
 msgstr ""
 
 #: app/paletteUI.py
+msgid "Are you sure you want to delete \"{palette}\"?"
+msgstr ""
+
+#: app/paletteUI.py
+msgid "Builtin / Readonly"
+msgstr ""
+
+#: app/paletteUI.py
 msgid "Clear Palette"
 msgstr ""
 
@@ -1771,15 +1809,15 @@
 msgstr ""
 
 #: app/paletteUI.py
-msgid "Builtin / Readonly"
+msgid "Hide Palette \"{name}\""
 msgstr ""
 
 #: app/paletteUI.py
-msgid "Hide Palette \"{}\""
+msgid "Delete Palette \"{name}\""
 msgstr ""
 
 #: app/paletteUI.py
-msgid "Delete Palette \"{}\""
+msgid "BEE2 - Delete Palette"
 msgstr ""
 
 #: app/paletteUI.py app/paletteUI.py
@@ -1890,6 +1928,10 @@
 msgstr ""
 
 #: app/voiceEditor.py
+msgid "Death - Generic"
+msgstr ""
+
+#: app/voiceEditor.py
 msgid "Death - Toxic Goo"
 msgstr ""
 
@@ -1903,6 +1945,18 @@
 
 #: app/voiceEditor.py
 msgid "Death - LaserField"
+msgstr ""
+
+#: app/voiceEditor.py
+msgid "Taunts - Generic"
+msgstr ""
+
+#: app/voiceEditor.py
+msgid "Camera Gesture - Generic"
+msgstr ""
+
+#: app/voiceEditor.py app/voiceEditor.py
+msgid "No Name!"
 msgstr ""
 
 #: app/voiceEditor.py
@@ -1919,7 +1973,7 @@
 msgstr ""
 
 #: app/voiceEditor.py
-msgid "BEE2 - Configure \"{}\""
+msgid "BEE2 - Configure \"{item}\""
 msgstr ""
 
 #: app/voiceEditor.py
@@ -1940,14 +1994,6 @@
 msgid "Lines played in response to certain events in Coop."
 msgstr ""
 
-#: app/voiceEditor.py
-msgid "No Name!"
-msgstr ""
-
-#: app/voiceEditor.py
-msgid "No Name?"
-msgstr ""
-
 #: app/itemconfig/__init__.py
 msgid "Style Properties"
 msgstr ""
@@ -1965,6 +2011,33 @@
 msgstr ""
 
 #: packages/__init__.py
+msgid ""
+"one of the following locations:\n"
+"{loc}"
+msgstr ""
+
+#: packages/__init__.py
+msgid ""
+"{msg}\n"
+"Get the packages from \"https://github.com/BEEmod/BEE2-items\" and place "
+"them in {trailer}"
+msgstr ""
+
+#: packages/__init__.py
+msgid "BEE2 - Invalid Packages Directory!"
+msgstr ""
+
+#: packages/__init__.py
+msgid "No packages found!"
+msgstr ""
+
+#: packages/__init__.py
+msgid ""
+"No Clean Style package! This is required for some essential resources and"
+" objects."
+msgstr ""
+
+#: packages/__init__.py
 msgid "No description!"
 msgstr ""
 
