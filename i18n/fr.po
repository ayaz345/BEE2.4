--- conflicted
+++ resolved
@@ -3,11 +3,7 @@
 msgstr ""
 "Project-Id-Version:  BEEMOD2\n"
 "Report-Msgid-Bugs-To: EMAIL@ADDRESS\n"
-<<<<<<< HEAD
-"POT-Creation-Date: 2022-10-22 15:22+1000\n"
-=======
-"POT-Creation-Date: 2022-10-23 18:42+1000\n"
->>>>>>> 41ad7050
+"POT-Creation-Date: 2022-10-26 13:11+1000\n"
 "PO-Revision-Date: YEAR-MO-DA HO:MI+ZONE\n"
 "Last-Translator: FULL NAME <EMAIL@ADDRESS>\n"
 "Language: fr\n"
@@ -18,107 +14,96 @@
 "Content-Transfer-Encoding: 8bit\n"
 "Generated-By: Babel 2.9.1\n"
 
-#: loadScreen.py:235
+#: loadScreen.py:47
 msgid "Skipped!"
 msgstr "Fait !"
 
-#: loadScreen.py:236
-msgid "Version: "
+#: loadScreen.py:48
+#, fuzzy
+msgid "Version: {ver}"
 msgstr "Version: "
 
-#: app/optionWindow.py:196 app/packageMan.py:113 app/selector_win.py:814
-#: loadScreen.py:237
+#: app/optionWindow.py:211 app/packageMan.py:109 app/selector_win.py:816
+#: loadScreen.py:49
 msgid "Cancel"
 msgstr "Annuler"
 
-#: app/paletteUI.py:105 loadScreen.py:238
+#: app/paletteUI.py:106 loadScreen.py:50
 msgid "Clear"
 msgstr "Vider"
 
-#: loadScreen.py:239
+#: loadScreen.py:51
 msgid "Copy"
 msgstr "Copier"
 
-#: loadScreen.py:240
+#: loadScreen.py:52
 msgid "Show:"
 msgstr "Montrer:"
 
-#: loadScreen.py:241
-msgid "Logs - {}"
+#: loadScreen.py:53
+#, fuzzy
+msgid "Logs - {ver}"
 msgstr "Logs - {}"
 
-#: loadScreen.py:243
+#: loadScreen.py:54
 msgid "Debug messages"
 msgstr "Messages de débug"
 
-#: loadScreen.py:244
+#: loadScreen.py:55
 msgid "Default"
 msgstr "Par défaut"
 
-#: loadScreen.py:245
+#: loadScreen.py:56
 msgid "Warnings Only"
 msgstr "Avertissements seulement"
 
-#: loadScreen.py:255
-#, fuzzy
+#: loadScreen.py:263
 msgid "Packages"
-msgstr "Réinitialisation des packages"
-
-#: loadScreen.py:256
+msgstr "Packages"
+
+#: loadScreen.py:264
 msgid "Loading Objects"
-msgstr ""
-
-#: loadScreen.py:257
+msgstr "Chargement des objets"
+
+#: loadScreen.py:265
 msgid "Initialising UI"
-msgstr ""
-
-#: loadScreen.py:258
+msgstr "Initialisation de l'interface"
+
+#: loadScreen.py:266
 msgid "Better Extended Editor for Portal 2"
-msgstr ""
-
-#: app/menu_bar.py:98 localisation.py:252
-msgid "Quit"
-msgstr "Quitter"
-
-<<<<<<< HEAD
-#: localisation.py:114
-=======
-#: localisation.py:348
->>>>>>> 41ad7050
-msgid "__LANG_USE_SANS_SERIF__"
-msgstr ""
+msgstr "Better Extended Editor pour Portal 2"
 
 #: app/CheckDetails.py:254
 msgid "Toggle all checkboxes."
-msgstr ""
+msgstr "Cocher toutes les cases"
 
 #: app/CompilerPane.py:66
 msgid "ATLAS"
-msgstr ""
+msgstr "ATLAS"
 
 #: app/CompilerPane.py:67
 msgid "P-Body"
-msgstr ""
+msgstr "P-Body"
 
 #: app/CompilerPane.py:68 app/voiceEditor.py:42
 msgid "Chell"
-msgstr ""
+msgstr "Chell"
 
 #: app/CompilerPane.py:69 app/voiceEditor.py:41
 msgid "Bendy"
-msgstr ""
+msgstr "Bendy"
 
 #: app/CompilerPane.py:113
 msgid "Image Files"
-msgstr ""
+msgstr "Fichiers d'image"
 
 #: app/CompilerPane.py:114
 msgid "Map Settings"
-msgstr ""
+msgstr "Paramètres de carte"
 
 #: app/CompilerPane.py:115
 msgid "Compile Settings"
-msgstr ""
+msgstr "Paramètres de compilation"
 
 #. i18n: Tooltip format for compiler limit bars.
 #: app/CompilerPane.py:148
@@ -127,79 +112,94 @@
 "{blurb}"
 msgstr ""
 
-#: app/CompilerPane.py:326
+#: app/CompilerPane.py:327
 msgid ""
 "Options on this panel can be changed \n"
 "without exporting or restarting the game."
 msgstr ""
-
-#: app/CompilerPane.py:367 app/CompilerPane.py:375
+"Les options de ce panneau peuvent être modifiées sans exporter ou "
+"redémarrer le jeu."
+
+#: app/CompilerPane.py:373 app/CompilerPane.py:381
 msgid "Thumbnail"
-msgstr ""
-
-#: app/CompilerPane.py:382
+msgstr "Miniature"
+
+#: app/CompilerPane.py:388
 msgid "PeTI"
-msgstr ""
-
-#: app/CompilerPane.py:389
+msgstr "PeTI"
+
+#: app/CompilerPane.py:395
 msgid "Custom:"
-msgstr ""
-
-#: app/CompilerPane.py:403
+msgstr "Personnalisée:"
+
+#: app/CompilerPane.py:409
 msgid "Cleanup old screenshots"
-msgstr ""
-
-#: app/CompilerPane.py:412
+msgstr "Supprimer les anciens screenshots"
+
+#: app/CompilerPane.py:418
 msgid ""
 "Override the map image to use a screenshot automatically taken from the "
 "beginning of a chamber. Press F5 to take a new screenshot. If the map has"
 " not been previewed recently (within the last few hours), the default "
 "PeTI screenshot will be used instead."
 msgstr ""
-
-#: app/CompilerPane.py:418
+"Remplace l'image de la carte par un screenshot pris automatiquement au "
+"début de la carte. Appuyez sur F5 pour prendre un nouveau screenshot. Si "
+"la carte n'a pas été prévisualisée récemment (dans les dernières heures),"
+" le screenshot PeTI par défaut sera utilisé à la place."
+
+#: app/CompilerPane.py:424
 msgid "Use the normal editor view for the map preview image."
-msgstr ""
-
-#: app/CompilerPane.py:419
+msgstr "Utilise la vue normale de l'éditeur pour l'image de prévisualisation."
+
+#: app/CompilerPane.py:425
 msgid ""
 "Use a custom image for the map preview image. Click the screenshot to "
 "select.\n"
 "Images will be converted to JPEGs if needed."
 msgstr ""
-
-#: app/CompilerPane.py:427
+"Utiliser une image personnalisée pour la miniature de carte. Cliquez sur "
+"l'image pour la choisir.\n"
+"Les images seront converties en JPEG si besoin."
+
+#: app/CompilerPane.py:433
 msgid ""
 "Automatically delete unused Automatic screenshots. Disable if you want to"
 " keep things in \"portal2/screenshots\". "
 msgstr ""
-
-#: app/CompilerPane.py:437
+"Supprimer automatiquement les screenshots automatiques non utilisés. "
+"Décochez si vous souhaitez garder des images dans "
+"\"portal2/screenshots\"."
+
+#: app/CompilerPane.py:443
 msgid "Lighting:"
-msgstr ""
-
-#: app/CompilerPane.py:443
+msgstr "Lumière:"
+
+#: app/CompilerPane.py:449
 #, fuzzy
 msgid "None"
-msgstr "<Rien>"
-
-#: app/CompilerPane.py:449 app/CompilerPane.py:473 app/CompilerPane.py:487
+msgstr "Aucun(e)"
+
+#: app/CompilerPane.py:455 app/CompilerPane.py:479 app/CompilerPane.py:493
 msgid "Fast"
-msgstr ""
-
-#: app/CompilerPane.py:455 app/CompilerPane.py:480
+msgstr "Rapide"
+
+#: app/CompilerPane.py:461 app/CompilerPane.py:486
 msgid "Full"
-msgstr ""
-
-#: app/CompilerPane.py:462
+msgstr "Complète"
+
+#: app/CompilerPane.py:468
+#, fuzzy
 msgid ""
 "{desc}\n"
 "\n"
 "You can hold down Shift during the start of the Lighting stage to switch "
 "to {keymode} lighting on the fly."
 msgstr ""
-
-#: app/CompilerPane.py:469
+"Vous pouvez maintenir Shift appuyé pendant le démarrage du calcul de la "
+"lumière pour inverser cette configuration."
+
+#: app/CompilerPane.py:475
 msgid ""
 "Compile with no lighting whatsoever. This significantly speeds up compile"
 " times, but there will be no lights, gel will be invisible, and the map "
@@ -207,25 +207,33 @@
 "When publishing, this is ignored."
 msgstr ""
 
-#: app/CompilerPane.py:476
+#: app/CompilerPane.py:482
 msgid ""
 "Compile with lower-quality, fast lighting. This speeds up compile times, "
 "but does not appear as good. Some shadows may appear wrong.\n"
 "When publishing, this is ignored."
 msgstr ""
-
-#: app/CompilerPane.py:483
+"Compilation rapide de moindre qualité. Cela accélère le temps de "
+"compilation mais ne rend pas très beau. Certaines ombres peuvent être "
+"incorrectes.\n"
+"À la publication, ce n'est pas utilisé."
+
+#: app/CompilerPane.py:489
+#, fuzzy
 msgid ""
 "Compile with high-quality lighting. This looks correct, but takes longer "
 "to compute. Use if you're arranging lights.\n"
 "When publishing, this is always used."
 msgstr ""
-
-#: app/CompilerPane.py:490
+"Compilation de haute qualité. Cela prend plus de temps à compiler mais "
+"c'est plus beau. À utiliser si vous arrangez les lumières.\n"
+"À la publication, ceci est toujours utilisé."
+
+#: app/CompilerPane.py:496
 msgid "Enable packing"
 msgstr ""
 
-#: app/CompilerPane.py:495
+#: app/CompilerPane.py:501
 msgid ""
 "Disable automatically packing resources in the map. This can speed up "
 "building and allows editing files and running reload commands, but can "
@@ -233,26 +241,29 @@
 "packing is enabled when publishing. "
 msgstr ""
 
-#: app/CompilerPane.py:501
+#: app/CompilerPane.py:507
 msgid "Dump packed files to:"
-msgstr ""
-
-#: app/CompilerPane.py:522
+msgstr "Vider les fichiers packés vers :"
+
+#: app/CompilerPane.py:528
 msgid ""
 "When compiling, dump all files which were packed into the map. Useful if "
 "you're intending to edit maps in Hammer."
 msgstr ""
-
-#: app/CompilerPane.py:528
+"Lors de la compilation, vide tous les fichiers venant d'être compilés "
+"dans la carte. Utile si vous prévoyez d'éditer la carte sous Hammer."
+
+#: app/CompilerPane.py:534
 msgid "Last Compile:"
-msgstr ""
-
-#: app/CompilerPane.py:534
+msgstr "Dernière compilation:"
+
+#: app/CompilerPane.py:540
 msgid "Entity"
-msgstr ""
+msgstr "Entités"
 
 #. i18n: Progress bar description
-#: app/CompilerPane.py:544
+#: app/CompilerPane.py:550
+#, fuzzy
 msgid ""
 "Entities are the things in the map that have functionality. Removing "
 "complex moving items will help reduce this. Items have their entity count"
@@ -262,110 +273,140 @@
 "don't affect the ingame limit, while others may generate additional "
 "entities at runtime."
 msgstr ""
-
-#: app/CompilerPane.py:561
+"Les entités sont les objets dans la carte ayant une fonction. Retirer des"
+" objets animés complexes réduira cette valeur. Les objets ont leur nombre"
+" d'entités affiché dans leur description.\n"
+"\n"
+"Ce n'est pas exactement précis. Certains types d'entités comptés ici ne "
+"le sont pas par le moteur de jeu."
+
+#: app/CompilerPane.py:567
 msgid "Overlay"
-msgstr ""
+msgstr "Overlays"
 
 #. i18n: Progress bar description
-#: app/CompilerPane.py:570
+#: app/CompilerPane.py:576
+#, fuzzy
 msgid ""
 "Overlays are smaller images affixed to surfaces, like signs or indicator "
 "lights. Hiding complex antlines or setting them to signage will reduce "
 "this."
 msgstr ""
-
-#: app/CompilerPane.py:584
+"Les overlays (surcouches) sont de petites images appliquées aux surfaces,"
+" comme les symboles ou les lignes en pointillés. Cacher les longues "
+"lignes ou régler le paramètre sur Signalisation réduira cette valeur."
+
+#: app/CompilerPane.py:590
 msgid ""
 "Refresh the compile progress bars. Press after a compile has been "
 "performed to show the new values."
 msgstr ""
-
-#: app/CompilerPane.py:589
+"Rafraîchir les barres de progression. Cliquez après une compilation pour "
+"actualiser les valeurs."
+
+#: app/CompilerPane.py:595
 msgid "Brush"
-msgstr ""
-
-#: app/CompilerPane.py:597
+msgstr "Brushes"
+
+#: app/CompilerPane.py:603
 msgid ""
 "Brushes form the walls or other parts of the test chamber. If this is "
 "high, it may help to reduce the size of the map or remove intricate "
 "shapes."
 msgstr ""
-
-#: app/CompilerPane.py:617
+"Les brushes forment les murs ou les autres parties de la salle de test. "
+"Si cette valeur est élevée, essayer de réduire la taille de la carte ou "
+"de simplifier sa forme."
+
+#: app/CompilerPane.py:623
 msgid "Voicelines:"
-msgstr ""
-
-#: app/CompilerPane.py:634
+msgstr "Répliques:"
+
+#: app/CompilerPane.py:640
 msgid "Use voiceline priorities"
-msgstr ""
-
-#: app/CompilerPane.py:636
+msgstr "Utiliser les priorités des répliques"
+
+#: app/CompilerPane.py:642
+#, fuzzy
 msgid ""
 "Only choose the highest-priority voicelines. This means more generic "
 "lines will only be chosen if few test elements are in the map. If "
 "disabled a random applicable lines will be used."
 msgstr ""
-
-#: app/CompilerPane.py:643
+"Choisir seulement les répliques de la plus haute priorité. Cela signifie "
+"que des répliques plus générales seront choisies s'il n'y a que peu "
+"d'éléments de test dans la carte. Si décoché, toute réplique applicable "
+"sera utilisée."
+
+#: app/CompilerPane.py:649
 msgid "Spawn at:"
-msgstr ""
-
-#: app/CompilerPane.py:670
+msgstr "Apparaître à:"
+
+#: app/CompilerPane.py:676
 msgid "Entry Door"
-msgstr ""
-
-#: app/CompilerPane.py:671
-#, fuzzy
+msgstr "Porte d'entrée"
+
+#: app/CompilerPane.py:677
 msgid "Elevator"
-msgstr "Vider"
-
-#: app/CompilerPane.py:675
+msgstr "Ascenseur"
+
+#: app/CompilerPane.py:681
+#, fuzzy
 msgid ""
 "{desc}\n"
 "\n"
 "You can hold down Shift during the start of the Geometry stage to quickly"
 " swap whichlocation you spawn at on the fly."
 msgstr ""
-
-#: app/CompilerPane.py:680
+"Vous pouvez maintenir Shift appuyé pendant le démarrage du calcul "
+"géométrique pour changer le point d'apparition."
+
+#: app/CompilerPane.py:686
+#, fuzzy
 msgid ""
 "When previewing in SP, spawn inside the entry elevator. Use this to "
 "examine the entry and exit corridors."
 msgstr ""
-
-#: app/CompilerPane.py:684
+"Lors d'une prévisualisation en solo, cela fait apparaître dans "
+"l'ascenseur. Cela empêche aussi le redémarrage de la carte quand vous "
+"atteignez la sortie. Utilisez ceci pour vérifier les corridors d'entrée "
+"et de sortie."
+
+#: app/CompilerPane.py:690
+#, fuzzy
 msgid "When previewing in SP, spawn just before the entry door."
 msgstr ""
-
-#: app/CompilerPane.py:688
+"Lors d'une prévisualisation en solo, cela fait apparaître derrière la "
+"porte d'entrée. Quand vous atteindrez la sortie, la carte redémarrera."
+
+#: app/CompilerPane.py:694
 msgid "Select Corridors"
 msgstr ""
 
-#: app/CompilerPane.py:693
+#: app/CompilerPane.py:699
 msgid "Player Model (SP):"
-msgstr ""
-
-#: app/CompilerPane.py:736
+msgstr "Modèle de joueur (Solo):"
+
+#: app/CompilerPane.py:739
 msgid "Compile Options"
-msgstr ""
-
-#: app/CompilerPane.py:755
+msgstr "Options de compilation"
+
+#: app/CompilerPane.py:758
+#, fuzzy
 msgid "Compiler Options - {ver}"
-msgstr ""
+msgstr "Options de compilateur - {}"
 
 #: app/StyleVarPane.py:27
-#, fuzzy
 msgid "Multiverse Cave"
-msgstr "<Cave du Multivers seulement>"
+msgstr "Cave du multivers"
 
 #: app/StyleVarPane.py:29
 msgid "Play the Workshop Cave Johnson lines on map start."
-msgstr ""
+msgstr "Joue les répliques de Cave Johnson du Workshop au début de la carte."
 
 #: app/StyleVarPane.py:34
 msgid "Prevent Portal Bump (fizzler)"
-msgstr ""
+msgstr "Empêcher le Portal Bump (Grilles d'Émancipation)"
 
 #: app/StyleVarPane.py:36
 msgid ""
@@ -373,28 +414,35 @@
 "edges. This can prevent placing portals in tight spaces near fizzlers, or"
 " fizzle portals on activation."
 msgstr ""
+"Ajoute des bloqueurs invisibles pour rendre le placement de portails plus"
+" compliqué par dessus les bords des Grilles d'Émancipation. Cela peut "
+"empêcher le placement de portails dans des endroits serrés proches de "
+"Grilles ou dissoudre les portails lors de leur placement."
 
 #: app/StyleVarPane.py:45
 msgid "Suppress Mid-Chamber Dialogue"
-msgstr ""
+msgstr "Retirer les répliques se déclenchant en cours de salle"
 
 #: app/StyleVarPane.py:47
 msgid "Disable all voicelines other than entry and exit lines."
-msgstr ""
+msgstr "Désactive toutes les répliques autres que celles d'entrée et de sortie."
 
 #: app/StyleVarPane.py:52
 msgid "Unlock Default Items"
-msgstr ""
+msgstr "Débloquer les objets par défaut."
 
 #: app/StyleVarPane.py:54
 msgid ""
 "Allow placing and deleting the mandatory Entry/Exit Doors and Large "
 "Observation Room. Use with caution, this can have weird results!"
 msgstr ""
+"Permettre le placement et la suppression de la porte d'entrée/de sortie "
+"et de la grande salle d'observation. À utiliser avec précaution, cela "
+"peut causer des résultats étranges."
 
 #: app/StyleVarPane.py:63
 msgid "Allow Adding Goo Mist"
-msgstr ""
+msgstr "Ajouter de la brume sur l'acide"
 
 #: app/StyleVarPane.py:65
 msgid ""
@@ -402,10 +450,13 @@
 "the entity count significantly with large, complex goo pits, so disable "
 "if needed."
 msgstr ""
+"Ajoute des particules de brume au dessus des fosses d'acide dans certains"
+" styles. Cela peut augmenter le nombre d'entités avec de grandes fosses. "
+"À désactiver au besoin."
 
 #: app/StyleVarPane.py:74
 msgid "Light Reversible Excursion Funnels"
-msgstr ""
+msgstr "Lumière réversible des Halos d’Excursion"
 
 #: app/StyleVarPane.py:76
 msgid ""
@@ -414,45 +465,49 @@
 " Disable this to prevent that by disabling lights. Non-reversible Funnels"
 " do not have this issue."
 msgstr ""
+"Les Halos émettent une légère lumière. Cependant, si plusieurs Halos sont"
+" présent côte à côte et peuvent changer de polarité, cela peut causer des"
+" bugs de lumière. Désactiver cela pour prévenir ces bugs (retire la "
+"lumière des Halos). Les Halos non réversibles n'ont pas ce problème."
 
 #: app/StyleVarPane.py:86
 msgid "Enable Shape Framing"
-msgstr ""
+msgstr "Autoriser les contours de symboles"
 
 #: app/StyleVarPane.py:88
 msgid ""
 "After 10 shape-type antlines are used, the signs repeat. With this "
 "enabled, colored frames will be added to distinguish them."
 msgstr ""
+"Une fois 10 symboles utilisés (mode Signalisation), ils se répètent. Si "
+"ceci est activé, des cadres colorés seront ajoutés pour les différencier."
 
 #. i18n: StyleVar default value.
 #: app/StyleVarPane.py:105
-#, fuzzy
 msgid "Default: Off"
-msgstr "Par défaut"
+msgstr "Par défaut: Off"
 
 #: app/StyleVarPane.py:106
-#, fuzzy
 msgid "Default: On"
-msgstr "Par défaut"
+msgstr "Par défaut: On"
 
 #. i18n: Tooltip when specific styles are used
 #: app/StyleVarPane.py:109
+#, fuzzy
 msgid "Style: {styles}"
 msgid_plural "Styles: {styles}"
-msgstr[0] ""
-msgstr[1] ""
+msgstr[0] "Style: {}"
+msgstr[1] "Styles: {}"
 
 #. i18n: StyleVar which is totally unstyled.
 #: app/StyleVarPane.py:111
 msgid "Styles: Unstyled"
-msgstr ""
+msgstr "Styles: Sans style"
 
 #. i18n: StyleVar which matches all styles.
 #: app/StyleVarPane.py:113
-#, fuzzy
 msgid "Styles: All"
-msgstr "Style: "
+msgstr "Styles: Tous"
 
 #. i18n: Order of lines in the tooltip.
 #: app/StyleVarPane.py:115
@@ -462,92 +517,125 @@
 "{styles}"
 msgstr ""
 
+#: app/StyleVarPane.py:116
+msgid ", "
+msgstr ""
+
 #: app/StyleVarPane.py:214
 msgid "All:"
-msgstr ""
+msgstr "Tous:"
 
 #: app/StyleVarPane.py:218
 msgid "Selected Style:"
-msgstr ""
+msgstr "Style choisi:"
 
 #: app/StyleVarPane.py:224
-#, fuzzy
 msgid "Other Styles:"
-msgstr "Style: {}"
+msgstr "Autres styles:"
 
 #: app/StyleVarPane.py:227
-#, fuzzy
 msgid "No Options!"
-msgstr "Options"
+msgstr "Pas d'options !"
 
 #: app/StyleVarPane.py:234
 msgid "None!"
-msgstr ""
+msgstr "Aucun(e)"
 
 #: app/SubPane.py:21
+#, fuzzy
 msgid "Hide/Show the \"{window}\" window."
-msgstr ""
-
-#: app/UI.py:88
-msgid "Export..."
-msgstr "Exportation..."
-
-#: app/UI.py:560
+msgstr "Cacher/Montrer la fenêtre \"{}\""
+
+#: app/UI.py:99
+msgid "Selected Items and Style successfully exported!"
+msgstr "Le style et les objets sélectionnés ont été exportés avec succès !"
+
+#: app/UI.py:100
+#, fuzzy
+msgid ""
+"{exported}\n"
+"\n"
+"Warning: VPK files were not exported, quit Portal 2 and Hammer to ensure "
+"editor wall previews are changed."
+msgstr ""
+"\n"
+"\n"
+"Attention: les fichiers VPK n'ont pas été exportés. Quittez Portal 2 et "
+"Hammer pour assurer le rafraîchissement des apparences des murs en "
+"prévisualisation."
+
+#: app/UI.py:104
+msgid "BEE2 - Export Complete"
+msgstr ""
+
+#: app/UI.py:105
+msgid "BEEMOD {version} - {game}"
+msgstr ""
+
+#: app/UI.py:574
 msgid "Select Skyboxes"
-msgstr ""
-
-#: app/UI.py:561
+msgstr "Sélectionnez une skybox"
+
+#: app/UI.py:575
 msgid ""
 "The skybox decides what the area outside the chamber is like. It chooses "
 "the colour of sky (seen in some items), the style of bottomless pit (if "
 "present), as well as color of \"fog\" (seen in larger chambers)."
 msgstr ""
-
-#: app/UI.py:570
+"La skybox décide de l'apparence de l'espace en dehors de la salle. Elle "
+"choisit la couleur du ciel (vu dans certains objets), le style des puits "
+"sans fond (si présents) tout comme la couleur du \"brouillard\" (vu dans "
+"les grandes salles)."
+
+#: app/UI.py:584
 msgid "3D Skybox"
-msgstr ""
-
-#: app/UI.py:571
+msgstr "Skybox 3D"
+
+#: app/UI.py:585
 msgid "Fog Color"
-msgstr ""
-
-#: app/UI.py:579
+msgstr "Couleur du brouillard"
+
+#: app/UI.py:593
 msgid "Select Additional Voice Lines"
-msgstr ""
-
-#: app/UI.py:580
+msgstr "Sélectionnez les répliques additionnelles"
+
+#: app/UI.py:594
 msgid ""
 "Voice lines choose which extra voices play as the player enters or exits "
 "a chamber. They are chosen based on which items are present in the map. "
 "The additional \"Multiverse\" Cave lines are controlled separately in "
 "Style Properties."
 msgstr ""
-
-#: app/UI.py:587
+"Les répliques choisissent quelles voix jouent lorsque le joueur entre ou "
+"sort de la salle. Elles sont choisies par rapport aux objets présents "
+"dans la salle. Les répliques additionnelles de Cave du multivers sont "
+"contrôlées séparément dans les propriétés de style."
+
+#: app/UI.py:601
 msgid "Add no extra voice lines, only Multiverse Cave if enabled."
 msgstr "N'ajoute aucune réplique supplémentaire."
 
-#: app/UI.py:589
+#: app/UI.py:603
 msgid "<Multiverse Cave only>"
 msgstr "<Cave du Multivers seulement>"
 
-#: app/UI.py:593
+#: app/UI.py:607
 msgid "Characters"
-msgstr ""
-
-#: app/UI.py:594
+msgstr "Personnages"
+
+#: app/UI.py:608
 msgid "Turret Shoot Monitor"
-msgstr ""
-
-#: app/UI.py:595
+msgstr "Les tourelles tirent sur les moniteurs"
+
+#: app/UI.py:609
 msgid "Monitor Visuals"
-msgstr ""
-
-#: app/UI.py:604
+msgstr "Visuels des moniteurs"
+
+#: app/UI.py:618
 msgid "Select Style"
-msgstr ""
-
-#: app/UI.py:605
+msgstr "Sélectionnez un style"
+
+#: app/UI.py:619
 msgid ""
 "The Style controls many aspects of the map. It decides the materials used"
 " for walls, the appearance of entrances and exits, the design for most "
@@ -555,118 +643,113 @@
 "\n"
 "The style broadly defines the time period a chamber is set in."
 msgstr ""
-
-#: app/UI.py:617
+"Le style contrôle beaucoup d'aspects de la carte. Il décide les "
+"apparences pour les murs, les entrées et sorties et le design de la "
+"plupart des objets en plus d'autres choses.\n"
+"\n"
+"Le style définit de façon large l'époque où se place la salle."
+
+#: app/UI.py:631
 msgid "Elevator Videos"
-msgstr ""
-
-#: app/UI.py:625
+msgstr "Vidéos d'ascenseur"
+
+#: app/UI.py:639
 msgid "Select Elevator Video"
-msgstr ""
-
-#: app/UI.py:626
+msgstr "Sélectionnez une vidéo d'ascenceur"
+
+#: app/UI.py:640
 msgid ""
 "Set the video played on the video screens in modern Aperture elevator "
 "rooms. Not all styles feature these. If set to \"None\", a random video "
 "will be selected each time the map is played, like in the default PeTI."
 msgstr ""
-
-#: app/UI.py:631
+"Définit la vidéo jouée sur les écrans dans les sas d'ascenseurs de "
+"l'Aperture moderne. Tous les styles ne sont pas concernés. Si \"aucun\" "
+"est choisit, une vidéo aléatoire sera sélectionnée chaque fois que la "
+"carte sera jouée, comme avec le style PeTI par défaut."
+
+#: app/UI.py:645
 msgid "This style does not have a elevator video screen."
-msgstr ""
-
-#: app/UI.py:635
+msgstr "Ce style n'a aucune vidéo d'ascenseur."
+
+#: app/UI.py:649
 msgid "Random"
 msgstr "Aléatoire"
 
-#: app/UI.py:636
+#: app/UI.py:650
 msgid "Choose a random video."
 msgstr "Choisit une vidéo aléatoire."
 
-#: app/UI.py:639
+#: app/UI.py:653
 msgid "Multiple Orientations"
-msgstr ""
-
-#: app/UI.py:785
-msgid "Selected Items and Style successfully exported!"
-msgstr "Le style et les objets sélectionnés ont été exportés avec succès !"
-
-#: app/UI.py:787
-msgid ""
-"\n"
-"\n"
-"Warning: VPK files were not exported, quit Portal 2 and Hammer to ensure "
-"editor wall previews are changed."
-msgstr ""
-"\n"
-"\n"
-"Attention: les fichiers VPK n'ont pas été exportés. Quittez Portal 2 et "
-"Hammer pour assurer le rafraîchissement des apparences des murs en "
-"prévisualisation."
-
-#: app/UI.py:1084
+msgstr "Orientations multiples"
+
+#: app/UI.py:1093
 msgid "Save Palette..."
 msgstr "Enregistrer la palette..."
 
-#: app/UI.py:1091 app/paletteUI.py:148
+#: app/UI.py:1097 app/paletteUI.py:149
 msgid "Save Palette As..."
 msgstr "Enregistrer la palette sous..."
 
-#: app/UI.py:1107 app/music_conf.py:210
+#: app/UI.py:1120
 msgid "Music: "
 msgstr "Musique: "
 
-#: app/UI.py:1135
-msgid "{arr} Use Suggested {arr}"
+#: app/UI.py:1148
+#, fuzzy
+msgid "{down_arrow} Use Suggested {down_arrow}"
 msgstr "{arr} Utiliser les suggestions {arr}"
 
-#: app/UI.py:1151
+#: app/UI.py:1162
 msgid "Style: "
 msgstr "Style: "
 
-#: app/UI.py:1153
+#: app/UI.py:1164
 msgid "Voice: "
 msgstr "Voix: "
 
-#: app/UI.py:1154
+#: app/UI.py:1165
 msgid "Skybox: "
 msgstr "Skybox: "
 
-#: app/UI.py:1155
+#: app/UI.py:1166
 msgid "Elev Vid: "
 msgstr "Vid Asc: "
 
-#: app/UI.py:1173
+#: app/UI.py:1184
 msgid ""
 "Enable or disable particular voice lines, to prevent them from being "
 "added."
 msgstr ""
-
-#: app/UI.py:1261
+"Activer ou désactiver certaines répliques pour les empêcher d'être "
+"ajoutées."
+
+#: app/UI.py:1270
 msgid "All Items: "
 msgstr "Tous les objets: "
 
 #: app/UI.py:1517
-#, fuzzy
 msgid "Palettes"
-msgstr "Palette"
+msgstr "Palettes"
 
 #: app/UI.py:1554
 msgid "Export Options"
-msgstr ""
+msgstr "Options d'exportation"
 
 #: app/UI.py:1590
 msgid "Fill empty spots in the palette with random items."
-msgstr ""
-
-#: app/__init__.py:98
-msgid "BEEMOD {} Error!"
-msgstr "BEEMOD {} Erreur !"
-
-#: app/__init__.py:99
+msgstr "Remplir les emplacements vides de la palette avec des objets aléatoires."
+
+#: app/__init__.py:100
+msgid "BEEMOD {version} Error!"
+msgstr ""
+
+#: app/__init__.py:103
+#, fuzzy
 msgid ""
 "An error occurred: \n"
-"{}\n"
+"{err}\n"
 "\n"
 "This has been copied to the clipboard."
 msgstr ""
@@ -689,15 +772,15 @@
 msgstr ""
 
 #: app/backup.py:47 app/corridor_selector.py:138
-#, fuzzy
 msgid "SP"
-msgstr "Rép."
+msgstr "Solo"
 
 #: app/backup.py:48 app/corridor_selector.py:139
 msgid "Coop"
-msgstr ""
+msgstr "Coop"
 
 #: app/backup.py:49
+#, fuzzy
 msgid ""
 "Do you wish to delete {n} map?\n"
 "{maps}"
@@ -705,7 +788,11 @@
 "Do you wish to delete {n} maps?\n"
 "{maps}"
 msgstr[0] ""
+"Voulez-vous supprimer {} carte ?\n"
+"\n"
 msgstr[1] ""
+"Voulez-vous supprimer {} cartes ?\n"
+"\n"
 
 #: app/backup.py:53
 #, fuzzy
@@ -713,266 +800,282 @@
 "This map is already in the game directory. Do you wish to overwrite it? "
 "({mapname})"
 msgstr ""
+"Cette carte est déjà dans les fichiers du jeu. Voulez-vous la remplacer ?"
+" ({})"
+
+#: app/backup.py:56
+#, fuzzy
+msgid ""
+"This filename is already in the backup. Do you wish to overwrite it? "
+"({mapname})"
+msgstr ""
 "Ce nom de fichier est déjà présent dans la sauvegarde. Voulez-vous le "
 "remplacer ? ({})"
 
-#: app/backup.py:88
-msgid "Copying maps"
-msgstr ""
-
-#: app/backup.py:93
-#, fuzzy
-msgid "Loading maps"
-msgstr "Reloader les images"
-
-#: app/backup.py:98
-msgid "Deleting maps"
-msgstr ""
-
-#: app/backup.py:149
+#: app/backup.py:59
+msgid "Overwrite File?"
+msgstr ""
+
+#: app/backup.py:60
 msgid "Failed to parse this puzzle file. It can still be backed up."
 msgstr ""
 "Échec du traitement de ce fichier de puzzle. Il peut toujours être "
 "restauré."
 
-#: app/backup.py:153
+#: app/backup.py:61
 msgid "No description found."
 msgstr "Aucune description trouvée."
 
-#: app/backup.py:349
-msgid "This filename is already in the backup.Do you wish to overwrite it? ({})"
-msgstr ""
-"Ce nom de fichier est déjà présent dans la sauvegarde. Voulez-vous le "
-"remplacer ? ({})"
-
-#: app/backup.py:451
+#: app/backup.py:62
+msgid "Unsaved Backup"
+msgstr "Sauvegarde non enregistrée"
+
+#: app/backup.py:63
+#, fuzzy
+msgid "Backup ZIP archive"
+msgstr "Compresser la sauvegarde"
+
+#: app/backup.py:96
+msgid "Copying maps"
+msgstr "Copie des cartes"
+
+#: app/backup.py:101
+msgid "Loading maps"
+msgstr "Chargement des cartes"
+
+#: app/backup.py:106
+msgid "Deleting maps"
+msgstr "Suppression des cartes"
+
+#: app/backup.py:455
 msgid "BEE2 Backup"
 msgstr "Sauvegarde BEE2"
 
-#: app/backup.py:452
+#: app/backup.py:455
 msgid "No maps were chosen to backup!"
 msgstr "Aucune carte sélectionnée !"
 
-#: app/backup.py:511
-msgid "Overwrite File?"
-msgstr ""
-
-#: app/backup.py:572
+#: app/backup.py:569
 msgid "Load Backup"
 msgstr "Charger la sauvegarde"
 
-#: app/backup.py:573 app/backup.py:632
-msgid "Backup zip"
-msgstr "Compresser la sauvegarde"
-
-#: app/backup.py:606
-msgid "Unsaved Backup"
-msgstr "Sauvegarde non enregistrée"
-
-#: app/backup.py:631 app/backup.py:868
+#: app/backup.py:628 app/backup.py:861
 msgid "Save Backup As"
 msgstr "Enregistrer la sauvegarde sous"
 
-#: app/backup.py:725
+#: app/backup.py:721
 msgid "Confirm Deletion"
 msgstr "Confirmer la suppression"
 
-#: app/backup.py:759
+#: app/backup.py:753
 msgid "Restore:"
 msgstr "Restaurer:"
 
-#: app/backup.py:760
+#: app/backup.py:754
 msgid "Backup:"
 msgstr "Sauvegarder:"
 
-#: app/backup.py:797
+#: app/backup.py:787
 msgid "Checked"
 msgstr "Celles cochées"
 
-#: app/backup.py:805
+#: app/backup.py:793
 msgid "Delete Checked"
 msgstr "Supprimer celles cochées"
 
-#: app/backup.py:820
+#: app/backup.py:808
 msgid "Reload the map list."
 msgstr ""
 
-#: app/backup.py:852
-msgid "BEEMOD {} - Backup / Restore Puzzles"
+#: app/backup.py:839
+#, fuzzy
+msgid "BEEMOD {version} - Backup / Restore Puzzles"
 msgstr "BEEMOD {} - Sauvegarder / Restaurer les puzzles"
 
-#: app/backup.py:865 app/backup.py:990
+#: app/backup.py:855 app/backup.py:987
 msgid "New Backup"
 msgstr "Nouvelle sauvegarde"
 
-#: app/backup.py:866 app/backup.py:994
+#: app/backup.py:857 app/backup.py:991
 msgid "Open Backup"
 msgstr "Ouvrir la sauvegarde"
 
-#: app/backup.py:867 app/backup.py:998
+#: app/backup.py:859 app/backup.py:995
 msgid "Save Backup"
 msgstr "Sauvegarder"
 
-#: app/backup.py:870 app/menu_bar.py:51
+#: app/backup.py:864 app/menu_bar.py:52
 msgid "File"
 msgstr "Fichier"
 
-#: app/backup.py:874 app/menu_bar.py:66
+#: app/backup.py:869 app/menu_bar.py:64
 msgid "Add Game"
 msgstr "Ajouter un jeu"
 
-#: app/backup.py:875
+#: app/backup.py:871
 msgid "Remove Game"
 msgstr "Retirer le jeu"
 
-#: app/backup.py:878
+#: app/backup.py:875
 msgid "Game"
 msgstr "Jeu"
 
-#: app/backup.py:929
+#: app/backup.py:926
 msgid "Automatic Backup After Export"
-msgstr ""
-
-#: app/backup.py:956
+msgstr "Sauvegarde automatique après export"
+
+#: app/backup.py:953
 msgid "Keep (Per Game):"
-msgstr ""
-
-#: app/backup.py:975
-#, fuzzy
+msgstr "Nombre (par jeu):"
+
+#: app/backup.py:972
 msgid "Backup/Restore Puzzles"
-msgstr "Sauvegarder/Restaurer les puzzles..."
-
-#: app/backup.py:1002
+msgstr "Sauvegarder/Restaurer des puzzles"
+
+#: app/backup.py:999
 msgid ".. As"
 msgstr ""
 
+#: app/contextWin.py:79
+msgid "This item may not be rotated."
+msgstr "Cet objet ne peut pas être tourné."
+
 #: app/contextWin.py:80
-msgid "This item may not be rotated."
-msgstr ""
+msgid "This item can be pointed in 4 directions."
+msgstr "Cet objet peut être pointé dans 4 directions."
 
 #: app/contextWin.py:81
-msgid "This item can be pointed in 4 directions."
-msgstr ""
+msgid "This item can be positioned on the sides and center."
+msgstr "Cet objet peut être positionné sur les côtés ou au centre."
 
 #: app/contextWin.py:82
-msgid "This item can be positioned on the sides and center."
-msgstr ""
+msgid "This item can be centered in two directions, plus on the sides."
+msgstr "Cet objet peut être centré sur deux directions et sur les côtés."
 
 #: app/contextWin.py:83
-msgid "This item can be centered in two directions, plus on the sides."
-msgstr ""
+msgid "This item can be placed like light strips."
+msgstr "Cet objet peut être placé comme une source lumineuse."
 
 #: app/contextWin.py:84
-msgid "This item can be placed like light strips."
-msgstr ""
+msgid "This item can be rotated on the floor to face 360 degrees."
+msgstr "Cet objet peut être tourné sur le sol à 360°."
 
 #: app/contextWin.py:85
-msgid "This item can be rotated on the floor to face 360 degrees."
-msgstr ""
+msgid "This item is positioned using a catapult trajectory."
+msgstr "Cet objet est positionné avec une trajectoire de catapulte."
 
 #: app/contextWin.py:86
-msgid "This item is positioned using a catapult trajectory."
-msgstr ""
-
-#: app/contextWin.py:87
 msgid "This item positions the dropper to hit target locations."
-msgstr ""
+msgstr "Cet objet positionne le distributeur pour toucher des zones ciblées."
+
+#: app/contextWin.py:88
+msgid "This item does not accept any inputs."
+msgstr "Cet objet n'accepte pas de connexion entrante."
 
 #: app/contextWin.py:89
-msgid "This item does not accept any inputs."
-msgstr ""
+msgid "This item accepts inputs."
+msgstr "Cet objet accepte des connexions entrantes."
 
 #: app/contextWin.py:90
-msgid "This item accepts inputs."
-msgstr ""
-
-#: app/contextWin.py:91
 msgid "This item has two input types (A and B), using the Input A and B items."
 msgstr ""
+"Cet objet a deux types d'entrée (A et B), utilisant les items Input A et "
+"B."
+
+#: app/contextWin.py:92
+msgid "This item does not output."
+msgstr "Cet objet n'a pas de connexion sortante."
 
 #: app/contextWin.py:93
-msgid "This item does not output."
-msgstr ""
+msgid "This item has an output."
+msgstr "Cet objet a une connexion sortante."
 
 #: app/contextWin.py:94
-msgid "This item has an output."
-msgstr ""
-
-#: app/contextWin.py:95
 msgid "This item has a timed output."
-msgstr ""
+msgstr "Cet objet a une connexion sortante temporisée."
+
+#: app/contextWin.py:96
+msgid "This item does not take up any space inside walls."
+msgstr "Cet objet ne prend pas de place dans le mur."
 
 #: app/contextWin.py:97
-msgid "This item does not take up any space inside walls."
-msgstr ""
-
-#: app/contextWin.py:98
 msgid "This item takes space inside the wall."
-msgstr ""
+msgstr "Cet objet prend de la place dans le mur."
+
+#: app/contextWin.py:99
+msgid "This item cannot be placed anywhere..."
+msgstr "Cet objet ne peut pas être placé."
 
 #: app/contextWin.py:100
-msgid "This item cannot be placed anywhere..."
-msgstr ""
+msgid "This item can only be attached to ceilings."
+msgstr "Cet objet est attaché au plafond seulement."
 
 #: app/contextWin.py:101
-msgid "This item can only be attached to ceilings."
-msgstr ""
+msgid "This item can only be placed on the floor."
+msgstr "Cet objet est posé au sol seulement."
 
 #: app/contextWin.py:102
-msgid "This item can only be placed on the floor."
-msgstr ""
+msgid "This item can be placed on floors and ceilings."
+msgstr "Cet objet peut être placé au plafond et au sol."
 
 #: app/contextWin.py:103
-msgid "This item can be placed on floors and ceilings."
-msgstr ""
+msgid "This item can be placed on walls only."
+msgstr "Cet objet ne se place que sur les murs."
 
 #: app/contextWin.py:104
-msgid "This item can be placed on walls only."
-msgstr ""
+msgid "This item can be attached to walls and ceilings."
+msgstr "Cet objet peut être attaché au plafond et aux murs."
 
 #: app/contextWin.py:105
-msgid "This item can be attached to walls and ceilings."
-msgstr ""
+msgid "This item can be placed on floors and walls."
+msgstr "Cet objet peut être placé au sol et aux murs."
 
 #: app/contextWin.py:106
-msgid "This item can be placed on floors and walls."
-msgstr ""
-
-#: app/contextWin.py:107
 msgid "This item can be placed in any orientation."
-msgstr ""
+msgstr "Cet objet peut être placé dans n'importe quel sens."
+
+#: app/contextWin.py:110
+msgid "Excursion Funnels accept a on/off input and a directional input."
+msgstr ""
+"Les Halos d'Excursion acceptent une connexion on/off et une connexion de "
+"polarité."
 
 #: app/contextWin.py:111
-msgid "Excursion Funnels accept a on/off input and a directional input."
-msgstr ""
-
-#: app/contextWin.py:112
+#, fuzzy
 msgid ""
 "{generic_rot} However when this is set to Reflection Cube, this item can "
 "instead rotated on the floor to face 360 degrees."
-msgstr ""
-
-#: app/contextWin.py:116
+msgstr "Cet objet peut être tourné sur le sol à 360°."
+
+#: app/contextWin.py:115
+#, fuzzy
 msgid "No Alternate Versions"
-msgstr ""
-
-#: app/contextWin.py:461
+msgstr "Pas de versions alternatives !"
+
+#: app/contextWin.py:460
 #, fuzzy
 msgid "Properties:"
 msgstr "Propriétés :"
 
-#: app/contextWin.py:487
+#: app/contextWin.py:486
 msgid ""
 "The number of entities used for this item. The Source engine limits this "
 "to 2048 in total. This provides a guide to how many of these items can be"
 " placed in a map at once."
 msgstr ""
-
-#: app/contextWin.py:506
+"Le nombre d'entités utilisées pour cet objet. Le moteur Source limite le "
+"nombre d'entités à 2048 en tout. Ceci fournit un guide pour savoir "
+"combien de ces objets il est possible de placer à la fois sur la carte."
+
+#: app/contextWin.py:505
 msgid "Description:"
 msgstr "Description:"
 
-#: app/contextWin.py:547
+#: app/contextWin.py:543
+msgid "BEE2 - Error"
+msgstr ""
+
+#: app/contextWin.py:544
 msgid ""
 "Failed to open a web browser. Do you wish for the URL to be copied to the"
 " clipboard instead?"
@@ -980,25 +1083,26 @@
 "Échec de l'ouverture du navigateur. Voulez-vous que l'URL soit copiée "
 "dans le presse-papiers à la place ?"
 
-#: app/contextWin.py:563
+#: app/contextWin.py:560
 msgid "More Info>>"
-msgstr ""
-
-#: app/contextWin.py:580
+msgstr "Plus d'infos>>"
+
+#: app/contextWin.py:574
 msgid "Change Defaults..."
-msgstr ""
-
-#: app/contextWin.py:584
+msgstr "Changer les valeurs par défaut..."
+
+#: app/contextWin.py:578
 msgid "Change the default settings for this item when placed."
-msgstr ""
-
-#: app/corridor_selector.py:124 app/helpMenu.py:467 app/itemPropWin.py:362
+msgstr "Changer les réglages par défaut pour cet objet lorsqu'il est placé."
+
+#: app/corridor_selector.py:124 app/helpMenu.py:465 app/itemPropWin.py:362
 msgid "Close"
 msgstr "Fermer"
 
 #: app/corridor_selector.py:143
+#, fuzzy
 msgid "Entry"
-msgstr ""
+msgstr "Bendy"
 
 #: app/corridor_selector.py:144
 msgid "Exit"
@@ -1017,48 +1121,59 @@
 msgstr ""
 
 #: app/corridor_selector.py:181
+#, fuzzy
 msgid "Selected:"
-msgstr ""
+msgstr "Style choisi:"
 
 #: app/corridor_selector.py:182
 msgid "Unused:"
 msgstr ""
 
+#: app/gameMan.py:125
+msgid "Backup Original Files"
+msgstr ""
+
 #: app/gameMan.py:126
-msgid "Backup Original Files"
-msgstr ""
+#, fuzzy
+msgid "Backup Puzzles"
+msgstr "Sauvegarder/Restaurer des puzzles"
 
 #: app/gameMan.py:127
-#, fuzzy
-msgid "Backup Puzzles"
-msgstr "Sauvegarder/Restaurer les puzzles..."
+msgid "Export Configuration"
+msgstr ""
 
 #: app/gameMan.py:128
-msgid "Export Configuration"
+msgid "Copy Compiler"
 msgstr ""
 
 #: app/gameMan.py:129
-msgid "Copy Compiler"
+msgid "Copy Resources"
 msgstr ""
 
 #: app/gameMan.py:130
-msgid "Copy Resources"
+msgid "Copy Music"
 msgstr ""
 
 #: app/gameMan.py:131
-msgid "Copy Music"
-msgstr ""
-
-#: app/gameMan.py:132
 #, fuzzy
 msgid "Exporting"
 msgstr "Exporter"
 
-#: app/gameMan.py:771 app/gameMan.py:864
+#: app/gameMan.py:134
+#, fuzzy
+msgid "Export to \"{game}\"..."
+msgstr "Exporter vers \"{}\"..."
+
+#: app/gameMan.py:135
+#, fuzzy
+msgid "Export to \"{game}\"*..."
+msgstr "Exporter vers \"{}\"..."
+
+#: app/gameMan.py:764 app/gameMan.py:856
 msgid "BEE2 - Export Failed!"
 msgstr "BEE2 - Exportation échouée !"
 
-#: app/gameMan.py:772
+#: app/gameMan.py:765
 msgid ""
 "Compiler file {file} missing. Exit Steam applications, then press OK to "
 "verify your game cache. You can then export again."
@@ -1067,18 +1182,18 @@
 "Steam, et appuyez sur OK pour vérifier le cache du jeu. vous pourrez "
 "ensuite réexporter."
 
-#: app/gameMan.py:865
+#: app/gameMan.py:857
 #, fuzzy
 msgid "Copying compiler file {file} failed. Ensure {game} is not running."
 msgstr ""
 "Copie du fichier {file} échouée. Veuillez vous assurer que {game} n'est "
 "pas en cours d'exécution."
 
-#: app/gameMan.py:1087
-msgid "Export to \"{}\"..."
-msgstr "Exporter vers \"{}\"..."
-
-#: app/gameMan.py:1146
+#: app/gameMan.py:1134
+msgid "BEE2 - Aperture Tag Files Missing"
+msgstr "BEE2 - Fichiers de Aperture Tag manquants"
+
+#: app/gameMan.py:1135
 msgid ""
 "Ap-Tag Coop gun instance not found!\n"
 "Coop guns will not work - verify cache to fix."
@@ -1087,11 +1202,11 @@
 "Les générateurs Coop ne fonctionneront pas - vérifiez le cache pour "
 "réparer."
 
-#: app/gameMan.py:1150
-msgid "BEE2 - Aperture Tag Files Missing"
-msgstr "BEE2 - Fichiers de Aperture Tag manquants"
-
-#: app/gameMan.py:1231
+#: app/gameMan.py:1219
+msgid "BEE2"
+msgstr ""
+
+#: app/gameMan.py:1220
 msgid ""
 "It appears that the BEE2 application was installed directly in a game "
 "directory. The bee2/ folder name is used for exported resources, so this "
@@ -1100,75 +1215,81 @@
 "Move the application folder elsewhere, then re-run."
 msgstr ""
 
-#: app/gameMan.py:1276
+#: app/gameMan.py:1261
+msgid "BEE2 - Add Game"
+msgstr "BEE2 - Ajouter un jeu"
+
+#: app/gameMan.py:1264
 msgid "Select the folder where the game executable is located ({appname})..."
 msgstr "Sélectionnez le dossier où l'exécutable du jeu est localisé ({appname})..."
 
-#: app/gameMan.py:1280 app/gameMan.py:1297 app/gameMan.py:1307
-#: app/gameMan.py:1314 app/gameMan.py:1323 app/gameMan.py:1332
-msgid "BEE2 - Add Game"
-msgstr "BEE2 - Ajouter un jeu"
-
-#: app/gameMan.py:1284
+#: app/gameMan.py:1270
 msgid "Find Game Exe"
 msgstr "Trouvez l'exécutable du jeu"
 
-#: app/gameMan.py:1285
+#: app/gameMan.py:1271
 msgid "Executable"
 msgstr "Exécutable"
 
-#: app/gameMan.py:1288
+#: app/gameMan.py:1274
 msgid "Find Game Binaries"
 msgstr ""
 
-#: app/gameMan.py:1294
+#: app/gameMan.py:1279
 msgid "This does not appear to be a valid game folder!"
 msgstr "Cela ne semble pas être un dossier de jeu valide."
 
-#: app/gameMan.py:1304
+#: app/gameMan.py:1286
 msgid "Portal Stories: Mel doesn't have an editor!"
 msgstr "Portal Stories: Mel n'a pas d'éditeur."
 
-#: app/gameMan.py:1315
+#: app/gameMan.py:1295
 msgid "Enter the name of this game:"
 msgstr "Entrez le nom de ce jeu:"
 
-#: app/gameMan.py:1322
+#: app/gameMan.py:1299
 msgid "This name is already taken!"
 msgstr "Ce nom est déjà pris !"
 
-#: app/gameMan.py:1331
+#: app/gameMan.py:1303
 msgid "Please enter a name for this game!"
 msgstr "Veuillez entrer un nom pour ce jeu."
 
-#: app/gameMan.py:1349
-msgid ""
-"\n"
-" (BEE2 will quit, this is the last game set!)"
+#: app/gameMan.py:1319
+#, fuzzy
+msgid ""
+"Are you sure you want to delete \"{game}\"?\n"
+"(BEE2 will quit, this is the last game set!)"
 msgstr ""
 "\n"
 "(BEE2 va se fermer.)"
 
-#: app/gameMan.py:1355 app/paletteUI.py:310
-msgid "Are you sure you want to delete \"{}\"?"
+#: app/gameMan.py:1323
+#, fuzzy
+msgid "Are you sure you want to delete \"{game}\"?"
 msgstr "Êtes-vous sûr de vouloir supprimer cette palette ?"
+
+#: app/gameMan.py:1326
+#, fuzzy
+msgid "BEE2 - Remove Game"
+msgstr "Retirer le jeu"
 
 #: app/helpMenu.py:61
 msgid "Wiki..."
-msgstr ""
+msgstr "Wiki..."
 
 #: app/helpMenu.py:62
 msgid "Original Items..."
-msgstr ""
+msgstr "Items originaux..."
 
 #. i18n: The chat program.
 #: app/helpMenu.py:64
 msgid "Discord Server..."
-msgstr ""
+msgstr "Serveur Discord..."
 
 #: app/helpMenu.py:65
 msgid "aerond's Music Changer..."
-msgstr ""
+msgstr "Le changeur de musique d'aerond..."
 
 #: app/helpMenu.py:66
 msgid "Purchase Portal 2"
@@ -1176,75 +1297,81 @@
 
 #: app/helpMenu.py:68
 msgid "Application Repository..."
-msgstr ""
+msgstr "Emplacement web de l'application..."
 
 #: app/helpMenu.py:69
 msgid "Items Repository..."
-msgstr ""
+msgstr "Emplacement web des objets..."
 
 #: app/helpMenu.py:70
+#, fuzzy
 msgid "Music Repository..."
-msgstr ""
+msgstr "Emplacement web des objets..."
 
 #: app/helpMenu.py:72
 msgid "Submit Application Bugs..."
-msgstr ""
+msgstr "Soumettre un bug de l'application..."
 
 #: app/helpMenu.py:73
 msgid "Submit Item Bugs..."
-msgstr ""
+msgstr "Soumettre un bug des objets..."
 
 #: app/helpMenu.py:74
+#, fuzzy
 msgid "Submit Music Bugs..."
-msgstr ""
-
-#: app/helpMenu.py:508 app/helpMenu.py:516
+msgstr "Soumettre un bug des objets..."
+
+#: app/helpMenu.py:505 app/helpMenu.py:512
 msgid "BEEMOD2 - Failed to open URL"
 msgstr ""
 
-#: app/helpMenu.py:509
+#: app/helpMenu.py:506
 msgid ""
 "Failed to download list of URLs. Help menu links will not function. Check"
 " your Internet?"
 msgstr ""
 
-#: app/helpMenu.py:517
+#: app/helpMenu.py:513
 msgid "Failed to parse help menu URLs file. Help menu links will not function."
 msgstr ""
 
-#: app/helpMenu.py:532
+#: app/helpMenu.py:527
 msgid "BEEMOD 2 - Open URL"
 msgstr ""
 
-#: app/helpMenu.py:533
-msgid "Do you wish to open the following URL?\n"
-msgstr ""
-
-#: app/helpMenu.py:544
+#: app/helpMenu.py:528
+msgid ""
+"Do you wish to open the following URL?\n"
+"{url}"
+msgstr ""
+
+#: app/helpMenu.py:539
 msgid "Help"
 msgstr "Aide"
 
-#: app/helpMenu.py:553
+#: app/helpMenu.py:548
 msgid "BEE2 Credits"
 msgstr "Crédits de BEE2"
 
-#: app/helpMenu.py:568
+#: app/helpMenu.py:563
 msgid "Credits..."
 msgstr "Crédits..."
 
 #: app/itemPropWin.py:41
 msgid "Start Position"
-msgstr ""
+msgstr "Position de départ"
 
 #: app/itemPropWin.py:42
 msgid "End Position"
-msgstr ""
+msgstr "Position de fin"
 
 #: app/itemPropWin.py:43
 msgid ""
 "Delay \n"
 "(0=infinite)"
 msgstr ""
+"Délai\n"
+"(0=infinite)"
 
 #: app/itemPropWin.py:60
 msgid "Timer Sound"
@@ -1331,16 +1458,18 @@
 msgstr ""
 
 #: app/itemPropWin.py:87
+#, fuzzy
 msgid "Gel Type"
-msgstr ""
+msgstr "Sélectionnez un style"
 
 #: app/itemPropWin.py:176
 msgid "BEE2 - {item}"
 msgstr ""
 
 #: app/itemPropWin.py:177
+#, fuzzy
 msgid "Settings for \"{item}\""
-msgstr ""
+msgstr "Paramètres pour \"{}\""
 
 #: app/itemPropWin.py:179
 msgid ""
@@ -1350,11 +1479,11 @@
 
 #: app/itemPropWin.py:360
 msgid "No Properties available!"
-msgstr ""
+msgstr "Aucune propriété disponible !"
 
 #: app/item_search.py:67
 msgid "Search:"
-msgstr ""
+msgstr "Rechercher:"
 
 #: app/menu_bar.py:16
 msgid "{game} Puzzle Folder"
@@ -1374,162 +1503,210 @@
 msgid "Packages Folder"
 msgstr "Réinitialisation des packages"
 
-#: app/menu_bar.py:58
+#: app/menu_bar.py:59
 msgid "Export"
 msgstr "Exporter"
 
-#: app/menu_bar.py:70
+#: app/menu_bar.py:67
 msgid "Uninstall from Selected Game"
 msgstr "Désinstaller du jeu sélectionné"
 
-#: app/menu_bar.py:74
+#: app/menu_bar.py:70
 msgid "Backup/Restore Puzzles..."
 msgstr "Sauvegarder/Restaurer les puzzles..."
 
-#: app/menu_bar.py:79
+#: app/menu_bar.py:74
 msgid "Open Folder..."
 msgstr ""
 
-#: app/menu_bar.py:89
+#: app/menu_bar.py:83
 msgid "Manage Packages..."
 msgstr "Gérer les packages..."
 
-#: app/menu_bar.py:93
+#: app/menu_bar.py:86
 msgid "Options"
 msgstr "Options"
 
-#: app/menu_bar.py:110
+#: app/menu_bar.py:90
+msgid "Quit"
+msgstr "Quitter"
+
+#: app/menu_bar.py:100
 msgid "Palette"
 msgstr "Palette"
 
-#: app/menu_bar.py:113
+#: app/menu_bar.py:104
 msgid "View"
 msgstr "Voir"
 
-#: app/music_conf.py:133
+#: app/music_conf.py:32
+#, fuzzy
+msgid "Music:"
+msgstr "Musique: "
+
+#: app/music_conf.py:33
+#, fuzzy
+msgid "Base:"
+msgstr "Base: "
+
+#: app/music_conf.py:135
+#, fuzzy
 msgid "Select Background Music - Base"
-msgstr ""
-
-#: app/music_conf.py:134
+msgstr "Sélectionnez la musique de fond - Base"
+
+#: app/music_conf.py:136
+#, fuzzy
 msgid ""
 "This controls the background music used for a map. Expand the dropdown to"
 " set tracks for specific test elements."
 msgstr ""
-
-#: app/music_conf.py:139
+"Cela contrôle la musique de fond utilisée dans la carte. Certaines pistes"
+" ont des variations jouées lors d’interactions avec certains éléments de "
+"test, comme les gels."
+
+#: app/music_conf.py:143
 msgid ""
 "Add no music to the map at all. Testing Element-specific music may still "
 "be added."
 msgstr "N'ajoute aucune musique à la carte."
 
-#: app/music_conf.py:144
+#: app/music_conf.py:149
 msgid "Propulsion Gel SFX"
-msgstr ""
-
-#: app/music_conf.py:145
+msgstr "Effet sonore pour Gel Propulsif"
+
+#: app/music_conf.py:150
 msgid "Repulsion Gel SFX"
-msgstr ""
-
-#: app/music_conf.py:146
+msgstr "Effet sonore pour Gel Répulsif"
+
+#: app/music_conf.py:151
 msgid "Excursion Funnel Music"
-msgstr ""
-
-#: app/music_conf.py:147 app/music_conf.py:163
+msgstr "Musique du Halo d'Excursion"
+
+#: app/music_conf.py:152 app/music_conf.py:172
 msgid "Synced Funnel Music"
-msgstr ""
-
-#: app/music_conf.py:155
+msgstr "Musique du Halo synchronisée"
+
+#: app/music_conf.py:160
+#, fuzzy
 msgid "Select Excursion Funnel Music"
-msgstr ""
-
-#: app/music_conf.py:156
-#, fuzzy
+msgstr "Sélectionnez la musique du Halo d'Excursion."
+
+#: app/music_conf.py:161
 msgid "Set the music used while inside Excursion Funnels."
-msgstr "N'a pas de musique pour les Halos d'Excursion"
-
-#: app/music_conf.py:159
+msgstr "Sélectionne la musique utilisée à l'intérieur d'un Halo d'Excursion"
+
+#: app/music_conf.py:165
 msgid "The regular base track will continue to play normally."
 msgstr ""
 
-#: app/music_conf.py:171
+#: app/music_conf.py:167
+#, fuzzy
+msgid "Have no music playing when inside funnels."
+msgstr "Sélectionne la musique utilisée à l'intérieur d'un Halo d'Excursion"
+
+#: app/music_conf.py:180
 msgid "Select Repulsion Gel Music"
-msgstr ""
-
-#: app/music_conf.py:172
-#, fuzzy
+msgstr "Sélectionnez la musique du Gel Répulsif"
+
+#: app/music_conf.py:181
 msgid "Select the music played when players jump on Repulsion Gel."
-msgstr "N'ajoute pas de musique pour le Gel Répulsif."
-
-#: app/music_conf.py:175
+msgstr "Sélectionne la musique utilisée pour le Gel Répulsif"
+
+#: app/music_conf.py:184
 msgid "Add no music when jumping on Repulsion Gel."
 msgstr "N'ajoute pas de musique pour le Gel Répulsif."
 
-#: app/music_conf.py:184
+#: app/music_conf.py:193
+#, fuzzy
 msgid "Select Propulsion Gel Music"
-msgstr ""
-
-#: app/music_conf.py:185
+msgstr "Sélectionnez la musique du Gel Propulsif."
+
+#: app/music_conf.py:194
 msgid ""
 "Select music played when players have large amounts of horizontal "
 "velocity."
-msgstr ""
-
-#: app/music_conf.py:188
+msgstr "Sélectionne la musique quand les joueurs vont très vite horizontalement."
+
+#: app/music_conf.py:197
 msgid "Add no music while running fast."
 msgstr "N'ajoute pas de musique en temps de course rapide."
 
-#: app/music_conf.py:225
-msgid "Base: "
-msgstr "Base: "
-
-#: app/music_conf.py:258
+#: app/music_conf.py:267
 msgid "Funnel:"
 msgstr "Halo d'Excursion"
 
-#: app/music_conf.py:259
+#: app/music_conf.py:268
 msgid "Bounce:"
 msgstr "Rebondissement"
 
-#: app/music_conf.py:260
+#: app/music_conf.py:269
 msgid "Speed:"
 msgstr "Vitesse"
 
 #: app/optionWindow.py:30
-msgid ""
+#, fuzzy
+msgid ""
+"{msg}\n"
+"Launch Game?"
+msgstr ""
 "\n"
-"Launch Game?"
-msgstr ""
+"Lancer le jeu ?"
 
 #: app/optionWindow.py:32
 #, fuzzy
 msgid ""
+"{msg}\n"
+"Minimise BEE2?"
+msgstr ""
 "\n"
-"Minimise BEE2?"
-msgstr "Minimiser BEE2"
+"Minimiser BEE2 ?"
 
 #: app/optionWindow.py:33
-msgid ""
+#, fuzzy
+msgid ""
+"{msg}\n"
+"Launch Game and minimise BEE2?"
+msgstr ""
 "\n"
-"Launch Game and minimise BEE2?"
-msgstr ""
+"Lancer le jeu et minimiser BEE2 ?"
 
 #: app/optionWindow.py:35
 msgid ""
+"{msg}\n"
+"Quit BEE2?"
+msgstr ""
+
+#: app/optionWindow.py:36
+#, fuzzy
+msgid ""
+"{msg}\n"
+"Launch Game and quit BEE2?"
+msgstr ""
 "\n"
-"Quit BEE2?"
-msgstr ""
-
-#: app/optionWindow.py:36
-msgid ""
-"\n"
-"Launch Game and quit BEE2?"
-msgstr ""
-
-#: app/optionWindow.py:46
+"Lancer le jeu et quitter BEE2 ?"
+
+#: app/optionWindow.py:45
 msgid "BEE2 Options"
 msgstr "Options de BEE2"
 
-#: app/optionWindow.py:91
+#: app/optionWindow.py:48
+msgid "General"
+msgstr "Général"
+
+#: app/optionWindow.py:49
+msgid "Windows"
+msgstr "Windows"
+
+#: app/optionWindow.py:50
+msgid "Development"
+msgstr "Développement"
+
+#: app/optionWindow.py:51
+#, fuzzy
+msgid "Packages Reset"
+msgstr "Réinitialisation des packages"
+
+#: app/optionWindow.py:52
 msgid ""
 "Package cache times have been reset. These will now be extracted during "
 "the next export."
@@ -1537,223 +1714,245 @@
 "Les caches temporelles des packages ont été réinitialisées. Elles vont "
 "être extraites durant la prochaine exportation."
 
-#: app/optionWindow.py:105
-msgid "\"Preserve Game Resources\" has been disabled."
+#: app/optionWindow.py:56
+#, fuzzy
+msgid ""
+"{cache_reset}\n"
+"\n"
+"\"Preserve Game Resources\" has been disabled."
 msgstr "\"Preserve Game Resources\" a été désactivé."
 
-#: app/optionWindow.py:113
-#, fuzzy
-msgid "Packages Reset"
-msgstr "Réinitialisation des packages"
-
-#: app/optionWindow.py:168
-msgid "General"
-msgstr "Général"
-
-#: app/optionWindow.py:171
-msgid "Windows"
-msgstr "Windows"
-
-#: app/optionWindow.py:174
-msgid "Development"
-msgstr "Développement"
-
-#: app/optionWindow.py:195 app/packageMan.py:107 app/selector_win.py:795
+#: app/optionWindow.py:210 app/packageMan.py:105 app/selector_win.py:797
 msgid "OK"
 msgstr "OK"
 
-#: app/optionWindow.py:211
+#: app/optionWindow.py:226
 msgid "After Export:"
 msgstr "Après l'exportation:"
 
-#: app/optionWindow.py:223
+#: app/optionWindow.py:252
 msgid "Do Nothing"
 msgstr "Ne rien faire"
 
-#: app/optionWindow.py:229
+#: app/optionWindow.py:253
 msgid "Minimise BEE2"
 msgstr "Minimiser BEE2"
 
-#: app/optionWindow.py:235
+#: app/optionWindow.py:254
 msgid "Quit BEE2"
 msgstr "Quitter BEE2"
 
-#: app/optionWindow.py:243
+#: app/optionWindow.py:260
 msgid "After exports, do nothing and keep the BEE2 in focus."
-msgstr ""
-
-#: app/optionWindow.py:244
+msgstr "Après l'exportation, ne rien faire et garder BEE2 au premier plan."
+
+#: app/optionWindow.py:261
 msgid "After exports, minimise to the taskbar/dock."
-msgstr ""
-
-#: app/optionWindow.py:245
+msgstr "Après l'exportation, minimiser BEE2 dans la barre des tâches."
+
+#: app/optionWindow.py:262
 msgid "After exports, quit the BEE2."
-msgstr ""
-
-#: app/optionWindow.py:251
+msgstr "Après l'exportation, quitter le BEE2."
+
+#: app/optionWindow.py:268
 msgid "Launch Game"
-msgstr ""
-
-#: app/optionWindow.py:252
+msgstr "Lancer le jeu"
+
+#: app/optionWindow.py:269
 msgid "After exporting, launch the selected game automatically."
-msgstr ""
-
-#: app/optionWindow.py:255
+msgstr "Après l'exportation, lancer le jeu sélectionné automatiquement."
+
+#: app/optionWindow.py:272
 msgid "Play Sounds"
-msgstr ""
-
-#: app/optionWindow.py:263
+msgstr "Jouer les sons"
+
+#: app/optionWindow.py:280
 msgid ""
 "Pyglet is either not installed or broken.\n"
 "Sound effects have been disabled."
 msgstr ""
-
-#: app/optionWindow.py:268
+"Pyglet est soit désinstallé soit endommagé.\n"
+"Les effets sonores ont été désactivés."
+
+#: app/optionWindow.py:285
 msgid "Show Hidden Palettes"
 msgstr ""
 
-#: app/optionWindow.py:272
+#: app/optionWindow.py:289
 msgid "Show all builtin palettes that you may have hidden."
 msgstr ""
 
-#: app/optionWindow.py:276
+#: app/optionWindow.py:293
 msgid "Reset Package Caches"
-msgstr ""
-
-#: app/optionWindow.py:280
+msgstr "Réinitialiser le cache des packages"
+
+#: app/optionWindow.py:297
+#, fuzzy
 msgid "Force re-extracting all package resources."
 msgstr ""
-
-#: app/optionWindow.py:292
+"Forcer la ré-extraction de tous les packages de ressources. Cela requiert"
+" un redémarrage."
+
+#: app/optionWindow.py:309
+#, fuzzy
 msgid "Keep loading screens on top"
-msgstr ""
-
-#: app/optionWindow.py:293
+msgstr "Garder les écrans de chargement au-dessus."
+
+#: app/optionWindow.py:310
 msgid ""
 "Force loading screens to be on top of other windows. Since they don't "
 "appear on the taskbar/dock, they can't be brought to the top easily "
 "again."
 msgstr ""
-
-#: app/optionWindow.py:301
+"Forcer les écrans de téléchargement à être au-dessus des autres fenêtres."
+" Si elles n'apparaissent pas dans la barre des tâches/dock, elles ne "
+"peuvent pas aller au-dessus facilement."
+
+#: app/optionWindow.py:318
 msgid "Use compact splash screen"
 msgstr ""
 
-#: app/optionWindow.py:302
+#: app/optionWindow.py:319
 msgid "Use an alternate smaller splash screen, which takes up less screen space."
 msgstr ""
 
-#: app/optionWindow.py:309
+#: app/optionWindow.py:326
 msgid "Keep windows inside screen"
-msgstr ""
-
-#: app/optionWindow.py:310
+msgstr "Garder les fenêtres dans l'écran."
+
+#: app/optionWindow.py:327
 msgid ""
 "Prevent sub-windows from moving outside the screen borders. If you have "
 "multiple monitors, disable this."
 msgstr ""
-
-#: app/optionWindow.py:318
+"Empêcher les sous-fenêtres de sortir des limites de l'écran. Si vous avez"
+" plusieurs écrans, désactivez cela."
+
+#: app/optionWindow.py:333
 msgid "Reset All Window Positions"
 msgstr "Réinitialiser les positions des fenêtres"
 
-#: app/optionWindow.py:331
+#: app/optionWindow.py:345
 msgid "Log missing entity counts"
-msgstr ""
-
-#: app/optionWindow.py:332
+msgstr "Enregistrer dans un fichier les nombres d'entités manquantes"
+
+#: app/optionWindow.py:346
 msgid ""
 "When loading items, log items with missing entity counts in their "
 "properties.txt file."
 msgstr ""
-
-#: app/optionWindow.py:339
+"Lors du chargement des objets, enregistrer les objets ayant un nombre "
+"d'entités manquantes dans leur fichier properties.txt."
+
+#: app/optionWindow.py:353
 msgid "Log when item doesn't have a style"
-msgstr ""
-
-#: app/optionWindow.py:340
+msgstr "Enregistrer dans un fichier quand un objet n'a pas de style"
+
+#: app/optionWindow.py:354
+#, fuzzy
 msgid ""
 "Log items have no applicable version for a particular style. This usually"
 " means it will look very bad."
 msgstr ""
-
-#: app/optionWindow.py:348
+"Enregistrer dans un fichier les objets n'ayant pas de version applicable "
+"pour un style donné. Cela signifie qu'il ne sera pas très beau."
+
+#: app/optionWindow.py:362
 msgid "Log when item uses parent's style"
-msgstr ""
-
-#: app/optionWindow.py:349
+msgstr "Enregistrer dans un fichier quand un objet utilise le style du parent"
+
+#: app/optionWindow.py:363
 msgid ""
 "Log when an item reuses a variant from a parent style (1970s using 1950s "
 "items, for example). This is usually fine, but may need to be fixed."
 msgstr ""
-
-#: app/optionWindow.py:357
+"Enregistrer dans un fichier quand un objet réutilise une variante d'un "
+"style parent (le style 1970s utilisant des objets du style 1950s par "
+"ex.). Ce n'est généralement pas un problème mais nécessite parfois des "
+"ajustements."
+
+#: app/optionWindow.py:371
 msgid "Display item inheritance"
 msgstr ""
 
-#: app/optionWindow.py:358
+#: app/optionWindow.py:372
 msgid ""
 "Add overlays to item icons to display which inherit from parent styles or"
 " have no applicable style."
 msgstr ""
 
-#: app/optionWindow.py:367
+#: app/optionWindow.py:381
 #, fuzzy
 msgid "Development Mode"
 msgstr "Développement"
 
-#: app/optionWindow.py:368
+#: app/optionWindow.py:382
 msgid ""
 "Enables displaying additional UI specific for development purposes. "
 "Requires restart to have an effect."
 msgstr ""
-
-#: app/optionWindow.py:376
+"Active l'affichage d'autres éléments de l'interface pour le "
+"développement. Requiert un redémarrage pour fonctionner."
+
+#: app/optionWindow.py:390
 msgid "Preserve Game Directories"
-msgstr ""
-
-#: app/optionWindow.py:378
+msgstr "Préserver les dossiers du jeu"
+
+#: app/optionWindow.py:392
+#, fuzzy
 msgid ""
 "When exporting, do not copy resources to \n"
 "\"bee2/\" and \"sdk_content/maps/bee2/\".\n"
 "Only enable if you're developing new content, to ensure it is not "
 "overwritten."
 msgstr ""
-
-#: app/optionWindow.py:386
+"Lors de l'exportation, ne pas remplacer\n"
+"\"bee2/\" et\n"
+"\"sdk_content/maps/bee2/\".\n"
+"Activez cela si vous développez du contenu nouveau afin qu'il ne soit pas"
+" remplacé."
+
+#: app/optionWindow.py:400
 msgid "Show Log Window"
-msgstr ""
-
-#: app/optionWindow.py:387
+msgstr "Montrer la fenêtre de log"
+
+#: app/optionWindow.py:401
 msgid "Show the log file in real-time."
-msgstr ""
-
-#: app/optionWindow.py:392
+msgstr "Montrer le log en temps réel."
+
+#: app/optionWindow.py:406
 msgid "Force Editor Models"
-msgstr ""
-
-#: app/optionWindow.py:393
+msgstr "Forcer les modèles de l'éditeur"
+
+#: app/optionWindow.py:407
 msgid ""
 "Make all props_map_editor models available for use. Portal 2 has a limit "
 "of 1024 models loaded in memory at once, so we need to disable unused "
 "ones to free this up."
 msgstr ""
-
-#: app/optionWindow.py:403
-msgid "Dump All objects"
+"Rendre tous les modèes props_map_editor utlilsables. Portal 2 a une "
+"limite de 1024 modèles chargés en mémoire en une fois, alors nous devons "
+"désactiver les autres."
+
+#: app/optionWindow.py:415
+#, fuzzy
+msgid "Dump All Objects"
 msgstr "Supprimer tous les objets"
 
-#: app/optionWindow.py:409
-msgid "Dump Items list"
+#: app/optionWindow.py:419
+#, fuzzy
+msgid "Dump Items List"
 msgstr "Supprimer la liste d'objets"
 
-#: app/optionWindow.py:414
+#: app/optionWindow.py:424
 msgid "Reload Images"
 msgstr "Reloader les images"
 
-#: app/optionWindow.py:417
+#: app/optionWindow.py:425
 msgid "Reload all images in the app. Expect the app to freeze momentarily."
 msgstr ""
+"Reloader toutes les images dans l'application. Attendez-vous à un lag de "
+"l'application."
 
 #: app/packageMan.py:60
 msgid "BEE2 - Restart Required!"
@@ -1801,176 +2000,182 @@
 msgid "Aperture Tag"
 msgstr "Aperture Tag"
 
-#: app/paletteUI.py:28 app/paletteUI.py:95 app/paletteUI.py:110
+#: app/paletteUI.py:28 app/paletteUI.py:96
 msgid "Delete Palette"
 msgstr "Supprimer la palette"
 
 #: app/paletteUI.py:29
 #, fuzzy
 msgid "Hide Palette"
-msgstr "Supprimer la palette \"{}\""
-
-#: app/paletteUI.py:66
-#, fuzzy
+msgstr "Enregistrer la palette"
+
+#: app/paletteUI.py:30
+#, fuzzy
+msgid "Are you sure you want to delete \"{palette}\"?"
+msgstr "Êtes-vous sûr de vouloir supprimer cette palette ?"
+
+#: app/paletteUI.py:31
+msgid "Builtin / Readonly"
+msgstr ""
+
+#: app/paletteUI.py:67
 msgid "Clear Palette"
-msgstr "Supprimer la palette"
-
-#: app/paletteUI.py:116
+msgstr "Vider la palette"
+
+#: app/paletteUI.py:117
 #, fuzzy
 msgid "Change Palette Group..."
 msgstr "Enregistrer la palette sous..."
 
-#: app/paletteUI.py:122
+#: app/paletteUI.py:123
 #, fuzzy
 msgid "Rename Palette..."
 msgstr "Enregistrer la palette..."
 
-#: app/paletteUI.py:128
+#: app/paletteUI.py:129
 msgid "Fill Palette"
 msgstr "Remplir la palette"
 
-#: app/paletteUI.py:135 app/paletteUI.py:284
+#: app/paletteUI.py:136 app/paletteUI.py:285
 msgid "Save Settings in Palettes"
 msgstr "Enregistrer les paramètres (style, musique) dans la palette"
 
-#: app/paletteUI.py:142
+#: app/paletteUI.py:143
 msgid "Save Palette"
 msgstr "Enregistrer la palette"
 
-#: app/paletteUI.py:189
-msgid "Builtin / Readonly"
-msgstr ""
-
-#: app/paletteUI.py:252
-#, fuzzy
-msgid "Hide Palette \"{}\""
+#: app/paletteUI.py:253
+#, fuzzy
+msgid "Hide Palette \"{name}\""
 msgstr "Supprimer la palette \"{}\""
 
-#: app/paletteUI.py:262
-msgid "Delete Palette \"{}\""
+#: app/paletteUI.py:263
+#, fuzzy
+msgid "Delete Palette \"{name}\""
 msgstr "Supprimer la palette \"{}\""
 
-#: app/paletteUI.py:335 app/paletteUI.py:355
+#: app/paletteUI.py:310
+#, fuzzy
+msgid "BEE2 - Delete Palette"
+msgstr "Supprimer la palette"
+
+#: app/paletteUI.py:336 app/paletteUI.py:356
 msgid "BEE2 - Save Palette"
 msgstr "BEE2 - Enregistrer la palette"
 
-#: app/paletteUI.py:335 app/paletteUI.py:355
+#: app/paletteUI.py:336 app/paletteUI.py:356
 msgid "Enter a name:"
 msgstr "Entrer un nom:"
 
-#: app/paletteUI.py:375
+#: app/paletteUI.py:376
 msgid "BEE2 - Change Palette Group"
 msgstr "BEE2 - Changer le groupe de palettes"
 
-#: app/paletteUI.py:376
+#: app/paletteUI.py:377
 msgid "Enter the name of the group for this palette, or \"\" to ungroup."
 msgstr "Entrez le nom du groupe pour cette palette, ou \"\" pour dissocier."
 
-#: app/richTextBox.py:15
+#: app/richTextBox.py:16
+#, fuzzy
 msgid "Open \"{url}\" in the default browser?"
-msgstr ""
-
-#: app/selector_win.py:106
+msgstr "Ouvrir \"{}\" dans le navigateur par défaut ?"
+
+#: app/selector_win.py:110
 msgid "Color: R={r}, G={g}, B={b}"
-msgstr ""
+msgstr "Couleur: R={r}, V={g}, B={b}"
 
 #. i18n: Tooltip for colour swatch.
-#: app/selector_win.py:107
+#: app/selector_win.py:111
 msgid "BEE2 - {subtitle}"
 msgstr ""
 
 #. i18n: Window titles.
-#: app/selector_win.py:108
+#: app/selector_win.py:112
 msgid "Preview - {item}"
 msgstr ""
 
 #. i18n: Preview window.
-#: app/selector_win.py:109
+#: app/selector_win.py:113
 msgid "Suggested"
-msgstr ""
-
-#: app/selector_win.py:113
+msgstr "Suggéré"
+
+#: app/selector_win.py:117
 msgid "Other"
-msgstr ""
-
-#: app/selector_win.py:114
+msgstr "Autre"
+
+#: app/selector_win.py:118
+#, fuzzy
 msgid "Author: {authors}"
 msgid_plural "Authors: {authors}"
-msgstr[0] ""
-msgstr[1] ""
-
-#: app/selector_win.py:115
+msgstr[0] "Auteur: {}"
+msgstr[1] "Auteurs: {}"
+
+#: app/selector_win.py:119
 msgid "Authors: Unknown"
 msgstr ""
 
 #. i18n: 'None' item description
-#: app/selector_win.py:495
+#: app/selector_win.py:497
 msgid "Do not add anything."
 msgstr "Ne rien ajouter."
 
 #. i18n: 'None' item name.
-#: app/selector_win.py:499
+#: app/selector_win.py:501
 msgid "<None>"
 msgstr "<Rien>"
 
-#: app/selector_win.py:743
+#: app/selector_win.py:745
 msgid "Play a sample of this item."
-msgstr ""
-
-#: app/selector_win.py:807
+msgstr "Jouer un échantillon de cet objet"
+
+#: app/selector_win.py:809
+#, fuzzy
 msgid "Select Suggested"
-msgstr ""
+msgstr "Suggéré"
 
 #: app/signage_ui.py:27
+#, fuzzy
 msgid "Signage: {name}"
-msgstr ""
-
-<<<<<<< HEAD
-#: app/signage_ui.py:100 app/signage_ui.py:233
-=======
-#: app/signage_ui.py:101 app/signage_ui.py:230
->>>>>>> 41ad7050
+msgstr "Signalisation: {}"
+
+#: app/signage_ui.py:102 app/signage_ui.py:231
 msgid "Configure Signage"
-msgstr ""
-
-#: app/signage_ui.py:104
-<<<<<<< HEAD
+msgstr "Configurer la signalisation"
+
+#: app/signage_ui.py:105
 #, fuzzy
 msgid "Selected"
 msgstr "Style choisi:"
 
-#: app/signage_ui.py:153
-msgid "Signage: {}"
-msgstr "Signalisation: {}"
-=======
-msgid "Selected"
-msgstr ""
->>>>>>> 41ad7050
-
 #: app/voiceEditor.py:37
 msgid "Singleplayer"
-msgstr ""
+msgstr "Solo"
 
 #: app/voiceEditor.py:38
 #, fuzzy
 msgid "Cooperative"
-msgstr "Propriétés :"
+msgstr "Coop"
 
 #: app/voiceEditor.py:39
 msgid "ATLAS (SP/Coop)"
-msgstr ""
+msgstr "ATLAS (Solo/Coop)"
 
 #: app/voiceEditor.py:40
 msgid "P-Body (SP/Coop)"
-msgstr ""
+msgstr "P-Body (Solo/Coop)"
 
 #: app/voiceEditor.py:43
 msgid "Human characters (Bendy and Chell)"
-msgstr ""
+msgstr "Personnages humains (Bendy et Chell)"
 
 #: app/voiceEditor.py:44
 msgid "AI characters (ATLAS, P-Body, or Coop)"
-msgstr ""
+msgstr "Personnages IA (ATLAS, P-Body, ou Coop)"
+
+#: app/voiceEditor.py:50
+#, fuzzy
+msgid "Death - Generic"
+msgstr "Mort - Champ de lasers"
 
 #: app/voiceEditor.py:51
 msgid "Death - Toxic Goo"
@@ -1988,49 +2193,53 @@
 msgid "Death - LaserField"
 msgstr "Mort - Champ de lasers"
 
-#: app/voiceEditor.py:105
-#, fuzzy
+#: app/voiceEditor.py:57
+msgid "Taunts - Generic"
+msgstr ""
+
+#: app/voiceEditor.py:58
+msgid "Camera Gesture - Generic"
+msgstr ""
+
+#: app/voiceEditor.py:60 app/voiceEditor.py:333
+msgid "No Name!"
+msgstr "Sans nom !"
+
+#: app/voiceEditor.py:110
 msgid "Transcript:"
-msgstr "Description:"
-
-#: app/voiceEditor.py:139
+msgstr "Transcript:"
+
+#: app/voiceEditor.py:144
 msgid "Save"
-msgstr ""
+msgstr "Enregistrer"
 
 #. i18n: 'response' tab name, should be short.
-#: app/voiceEditor.py:214
+#: app/voiceEditor.py:219
 msgid "Resp"
 msgstr "Rép."
 
-#: app/voiceEditor.py:231
-msgid "BEE2 - Configure \"{}\""
+#: app/voiceEditor.py:236
+#, fuzzy
+msgid "BEE2 - Configure \"{item}\""
 msgstr "BEE2 - Configurer \"{}\""
 
-#: app/voiceEditor.py:311
+#: app/voiceEditor.py:316
 msgid "Mid - Chamber"
 msgstr "En cours de salle"
 
-#: app/voiceEditor.py:313
+#: app/voiceEditor.py:318
 msgid ""
 "Lines played during the actual chamber, after specific events have "
 "occurred."
-msgstr ""
-
-#: app/voiceEditor.py:319
+msgstr "Répliques jouées durant la salle après certains événements spécifiques."
+
+#: app/voiceEditor.py:324
 msgid "Responses"
 msgstr "Réponses"
 
-#: app/voiceEditor.py:321
+#: app/voiceEditor.py:326
 msgid "Lines played in response to certain events in Coop."
-msgstr ""
-
-#: app/voiceEditor.py:413
-msgid "No Name!"
-msgstr "Sans nom !"
-
-#: app/voiceEditor.py:449
-msgid "No Name?"
-msgstr "Sans nom ?"
+msgstr "Répliques jouées en réponse à certains événements en Coop."
 
 #: app/itemconfig/__init__.py:430
 #, fuzzy
@@ -2038,19 +2247,46 @@
 msgstr "Propriétés de style/d'objet"
 
 #: app/itemconfig/__init__.py:442
-#, fuzzy
 msgid "Style/Item Properties"
 msgstr "Propriétés de style/d'objet"
 
-#: app/itemconfig/__init__.py:489
+#: app/itemconfig/__init__.py:500
 msgid "Loading..."
 msgstr ""
 
 #: app/itemconfig/color.py:18
 msgid "Choose a Color"
-msgstr ""
-
-#: packages/__init__.py:785
+msgstr "Choisissez une couleur"
+
+#: packages/__init__.py:488
+msgid ""
+"one of the following locations:\n"
+"{loc}"
+msgstr ""
+
+#: packages/__init__.py:491
+msgid ""
+"{msg}\n"
+"Get the packages from \"https://github.com/BEEmod/BEE2-items\" and place "
+"them in {trailer}"
+msgstr ""
+
+#: packages/__init__.py:496
+msgid "BEE2 - Invalid Packages Directory!"
+msgstr ""
+
+#: packages/__init__.py:516
+#, fuzzy
+msgid "No packages found!"
+msgstr "Réinitialisation des packages"
+
+#: packages/__init__.py:520
+msgid ""
+"No Clean Style package! This is required for some essential resources and"
+" objects."
+msgstr ""
+
+#: packages/__init__.py:779
 #, fuzzy
 msgid "No description!"
 msgstr "Description:"
@@ -2159,709 +2395,17 @@
 #~ msgid "Thinking With Time Machine"
 #~ msgstr "Thinking With Time Machine"
 
-#~ msgid "Packages"
-#~ msgstr "Packages"
-
-#~ msgid "Loading Objects"
-#~ msgstr "Chargement des objets"
-
-#~ msgid "Initialising UI"
-#~ msgstr "Initialisation de l'interface"
-
-#~ msgid "Better Extended Editor for Portal 2"
-#~ msgstr "Better Extended Editor pour Portal 2"
-
-#~ msgid "Toggle all checkboxes."
-#~ msgstr "Cocher toutes les cases"
-
-#~ msgid "ATLAS"
-#~ msgstr "ATLAS"
-
-#~ msgid "P-Body"
-#~ msgstr "P-Body"
-
-#~ msgid "Chell"
-#~ msgstr "Chell"
-
-#~ msgid "Bendy"
-#~ msgstr "Bendy"
-
-#~ msgid "Image Files"
-#~ msgstr "Fichiers d'image"
-
-#~ msgid ""
-#~ "Options on this panel can be changed \n"
-#~ "without exporting or restarting the game."
+#~ msgid "__LANG_USE_SANS_SERIF__"
 #~ msgstr ""
-#~ "Les options de ce panneau peuvent "
-#~ "être modifiées sans exporter ou "
-#~ "redémarrer le jeu."
-
-#~ msgid "Map Settings"
-#~ msgstr "Paramètres de carte"
-
-#~ msgid "Compile Settings"
-#~ msgstr "Paramètres de compilation"
-
-#~ msgid "Thumbnail"
-#~ msgstr "Miniature"
 
 #~ msgid "Auto"
 #~ msgstr "Auto"
 
-#~ msgid "PeTI"
-#~ msgstr "PeTI"
-
-#~ msgid "Custom:"
-#~ msgstr "Personnalisée:"
-
-#~ msgid "Cleanup old screenshots"
-#~ msgstr "Supprimer les anciens screenshots"
-
-#~ msgid ""
-#~ "Override the map image to use a"
-#~ " screenshot automatically taken from the"
-#~ " beginning of a chamber. Press F5 "
-#~ "to take a new screenshot. If the"
-#~ " map has not been previewed recently"
-#~ " (within the last few hours), the "
-#~ "default PeTI screenshot will be used "
-#~ "instead."
-#~ msgstr ""
-#~ "Remplace l'image de la carte par "
-#~ "un screenshot pris automatiquement au "
-#~ "début de la carte. Appuyez sur F5"
-#~ " pour prendre un nouveau screenshot. "
-#~ "Si la carte n'a pas été "
-#~ "prévisualisée récemment (dans les dernières"
-#~ " heures), le screenshot PeTI par "
-#~ "défaut sera utilisé à la place."
-
-#~ msgid "Use the normal editor view for the map preview image."
-#~ msgstr "Utilise la vue normale de l'éditeur pour l'image de prévisualisation."
-
-#~ msgid ""
-#~ "Use a custom image for the map "
-#~ "preview image. Click the screenshot to"
-#~ " select.\n"
-#~ "Images will be converted to JPEGs if needed."
-#~ msgstr ""
-#~ "Utiliser une image personnalisée pour la"
-#~ " miniature de carte. Cliquez sur "
-#~ "l'image pour la choisir.\n"
-#~ "Les images seront converties en JPEG si besoin."
-
-#~ msgid ""
-#~ "Automatically delete unused Automatic "
-#~ "screenshots. Disable if you want to "
-#~ "keep things in \"portal2/screenshots\". "
-#~ msgstr ""
-#~ "Supprimer automatiquement les screenshots "
-#~ "automatiques non utilisés. Décochez si "
-#~ "vous souhaitez garder des images dans"
-#~ " \"portal2/screenshots\"."
-
-#~ msgid "Lighting:"
-#~ msgstr "Lumière:"
-
-#~ msgid "None"
-#~ msgstr "Aucun(e)"
-
-#~ msgid "Fast"
-#~ msgstr "Rapide"
-
-#~ msgid "Full"
-#~ msgstr "Complète"
-
-#~ msgid ""
-#~ "You can hold down Shift during the"
-#~ " start of the Lighting stage to "
-#~ "switch to {} lighting on the fly."
-#~ msgstr ""
-#~ "Vous pouvez maintenir Shift appuyé "
-#~ "pendant le démarrage du calcul de "
-#~ "la lumière pour inverser cette "
-#~ "configuration."
-
-#~ msgid ""
-#~ "Compile with no lighting whatsoever. "
-#~ "This significantly speeds up compile "
-#~ "times, but there will be no "
-#~ "lights, gel will be invisible, and "
-#~ "the map will run in fullbright. \n"
-#~ "When publishing, this is ignored."
-#~ msgstr ""
-
-#~ msgid ""
-#~ "Compile with lower-quality, fast "
-#~ "lighting. This speeds up compile times,"
-#~ " but does not appear as good. "
-#~ "Some shadows may appear wrong.\n"
-#~ "When publishing, this is ignored."
-#~ msgstr ""
-#~ "Compilation rapide de moindre qualité. "
-#~ "Cela accélère le temps de compilation"
-#~ " mais ne rend pas très beau. "
-#~ "Certaines ombres peuvent être incorrectes."
-#~ "\n"
-#~ "À la publication, ce n'est pas utilisé."
-
-#~ msgid ""
-#~ "Compile with high-quality lighting. This"
-#~ " looks correct, but takes longer to"
-#~ " compute. Use if you're arranging "
-#~ "lights.\n"
-#~ "When publishing, this is always used."
-#~ msgstr ""
-#~ "Compilation de haute qualité. Cela prend"
-#~ " plus de temps à compiler mais "
-#~ "c'est plus beau. À utiliser si "
-#~ "vous arrangez les lumières.\n"
-#~ "À la publication, ceci est toujours utilisé."
-
-#~ msgid "Enable packing"
-#~ msgstr ""
-
-#~ msgid ""
-#~ "Disable automatically packing resources in "
-#~ "the map. This can speed up "
-#~ "building and allows editing files and"
-#~ " running reload commands, but can "
-#~ "cause some resources to not work "
-#~ "correctly. Regardless of this setting, "
-#~ "packing is enabled when publishing. "
-#~ msgstr ""
-
-#~ msgid "Dump packed files to:"
-#~ msgstr "Vider les fichiers packés vers :"
-
-#~ msgid ""
-#~ "When compiling, dump all files which "
-#~ "were packed into the map. Useful "
-#~ "if you're intending to edit maps "
-#~ "in Hammer."
-#~ msgstr ""
-#~ "Lors de la compilation, vide tous "
-#~ "les fichiers venant d'être compilés dans"
-#~ " la carte. Utile si vous prévoyez "
-#~ "d'éditer la carte sous Hammer."
-
-#~ msgid "Last Compile:"
-#~ msgstr "Dernière compilation:"
-
-#~ msgid "Entity"
-#~ msgstr "Entités"
-
-#~ msgid ""
-#~ "Entities are the things in the map"
-#~ " that have functionality. Removing complex"
-#~ " moving items will help reduce this."
-#~ " Items have their entity count listed"
-#~ " in the item description window.\n"
-#~ "\n"
-#~ "This isn't completely accurate, some "
-#~ "entity types are counted here but "
-#~ "don't affect the ingame limit, while "
-#~ "others may generate additional entities "
-#~ "at runtime."
-#~ msgstr ""
-#~ "Les entités sont les objets dans "
-#~ "la carte ayant une fonction. Retirer "
-#~ "des objets animés complexes réduira "
-#~ "cette valeur. Les objets ont leur "
-#~ "nombre d'entités affiché dans leur "
-#~ "description.\n"
-#~ "\n"
-#~ "Ce n'est pas exactement précis. Certains"
-#~ " types d'entités comptés ici ne le"
-#~ " sont pas par le moteur de jeu."
-
-#~ msgid "Overlay"
-#~ msgstr "Overlays"
-
-#~ msgid ""
-#~ "Overlays are smaller images affixed to"
-#~ " surfaces, like signs or indicator "
-#~ "lights. Hiding complex antlines or "
-#~ "setting them to signage will reduce "
-#~ "this."
-#~ msgstr ""
-#~ "Les overlays (surcouches) sont de "
-#~ "petites images appliquées aux surfaces, "
-#~ "comme les symboles ou les lignes "
-#~ "en pointillés. Cacher les longues lignes"
-#~ " ou régler le paramètre sur "
-#~ "Signalisation réduira cette valeur."
-
-#~ msgid ""
-#~ "Refresh the compile progress bars. Press"
-#~ " after a compile has been performed"
-#~ " to show the new values."
-#~ msgstr ""
-#~ "Rafraîchir les barres de progression. "
-#~ "Cliquez après une compilation pour "
-#~ "actualiser les valeurs."
-
-#~ msgid "Brush"
-#~ msgstr "Brushes"
-
-#~ msgid ""
-#~ "Brushes form the walls or other "
-#~ "parts of the test chamber. If this"
-#~ " is high, it may help to reduce"
-#~ " the size of the map or remove"
-#~ " intricate shapes."
-#~ msgstr ""
-#~ "Les brushes forment les murs ou "
-#~ "les autres parties de la salle de"
-#~ " test. Si cette valeur est élevée,"
-#~ " essayer de réduire la taille de "
-#~ "la carte ou de simplifier sa "
-#~ "forme."
-
-#~ msgid "Voicelines:"
-#~ msgstr "Répliques:"
-
-#~ msgid "Use voiceline priorities"
-#~ msgstr "Utiliser les priorités des répliques"
-
-#~ msgid ""
-#~ "Only choose the highest-priority "
-#~ "voicelines. This means more generic "
-#~ "lines will can only be chosen if"
-#~ " few test elements are in the "
-#~ "map. If disabled any applicable lines"
-#~ " will be used."
-#~ msgstr ""
-#~ "Choisir seulement les répliques de la"
-#~ " plus haute priorité. Cela signifie "
-#~ "que des répliques plus générales seront"
-#~ " choisies s'il n'y a que peu "
-#~ "d'éléments de test dans la carte. "
-#~ "Si décoché, toute réplique applicable "
-#~ "sera utilisée."
-
-#~ msgid "Spawn at:"
-#~ msgstr "Apparaître à:"
-
-#~ msgid "Entry Door"
-#~ msgstr "Porte d'entrée"
-
-#~ msgid "Elevator"
-#~ msgstr "Ascenseur"
-
-#~ msgid ""
-#~ "You can hold down Shift during the"
-#~ " start of the Geometry stage to "
-#~ "quickly swap whichlocation you spawn at"
-#~ " on the fly."
-#~ msgstr ""
-#~ "Vous pouvez maintenir Shift appuyé "
-#~ "pendant le démarrage du calcul "
-#~ "géométrique pour changer le point "
-#~ "d'apparition."
-
-#~ msgid ""
-#~ "When previewing in SP, spawn inside "
-#~ "the entry elevator. Use this to "
-#~ "examine the entry and exit corridors."
-#~ msgstr ""
-#~ "Lors d'une prévisualisation en solo, "
-#~ "cela fait apparaître dans l'ascenseur. "
-#~ "Cela empêche aussi le redémarrage de "
-#~ "la carte quand vous atteignez la "
-#~ "sortie. Utilisez ceci pour vérifier les"
-#~ " corridors d'entrée et de sortie."
-
-#~ msgid "When previewing in SP, spawn just before the entry door."
-#~ msgstr ""
-#~ "Lors d'une prévisualisation en solo, "
-#~ "cela fait apparaître derrière la porte"
-#~ " d'entrée. Quand vous atteindrez la "
-#~ "sortie, la carte redémarrera."
-
-#~ msgid "Select Corridors"
-#~ msgstr ""
-
-#~ msgid "Player Model (SP):"
-#~ msgstr "Modèle de joueur (Solo):"
-
-#~ msgid "Compile Options"
-#~ msgstr "Options de compilation"
-
-#~ msgid "Compiler Options - {}"
-#~ msgstr "Options de compilateur - {}"
-
-#~ msgid "Multiverse Cave"
-#~ msgstr "Cave du multivers"
-
-#~ msgid "Play the Workshop Cave Johnson lines on map start."
-#~ msgstr "Joue les répliques de Cave Johnson du Workshop au début de la carte."
-
-#~ msgid "Prevent Portal Bump (fizzler)"
-#~ msgstr "Empêcher le Portal Bump (Grilles d'Émancipation)"
-
-#~ msgid ""
-#~ "Add portal bumpers to make it more"
-#~ " difficult to portal across fizzler "
-#~ "edges. This can prevent placing portals"
-#~ " in tight spaces near fizzlers, or"
-#~ " fizzle portals on activation."
-#~ msgstr ""
-#~ "Ajoute des bloqueurs invisibles pour "
-#~ "rendre le placement de portails plus "
-#~ "compliqué par dessus les bords des "
-#~ "Grilles d'Émancipation. Cela peut empêcher "
-#~ "le placement de portails dans des "
-#~ "endroits serrés proches de Grilles ou"
-#~ " dissoudre les portails lors de leur"
-#~ " placement."
-
-#~ msgid "Suppress Mid-Chamber Dialogue"
-#~ msgstr "Retirer les répliques se déclenchant en cours de salle"
-
-#~ msgid "Disable all voicelines other than entry and exit lines."
-#~ msgstr "Désactive toutes les répliques autres que celles d'entrée et de sortie."
-
-#~ msgid "Unlock Default Items"
-#~ msgstr "Débloquer les objets par défaut."
-
-#~ msgid ""
-#~ "Allow placing and deleting the mandatory"
-#~ " Entry/Exit Doors and Large Observation "
-#~ "Room. Use with caution, this can "
-#~ "have weird results!"
-#~ msgstr ""
-#~ "Permettre le placement et la suppression"
-#~ " de la porte d'entrée/de sortie et"
-#~ " de la grande salle d'observation. À"
-#~ " utiliser avec précaution, cela peut "
-#~ "causer des résultats étranges."
-
-#~ msgid "Allow Adding Goo Mist"
-#~ msgstr "Ajouter de la brume sur l'acide"
-
-#~ msgid ""
-#~ "Add mist particles above Toxic Goo "
-#~ "in certain styles. This can increase "
-#~ "the entity count significantly with "
-#~ "large, complex goo pits, so disable "
-#~ "if needed."
-#~ msgstr ""
-#~ "Ajoute des particules de brume au "
-#~ "dessus des fosses d'acide dans certains"
-#~ " styles. Cela peut augmenter le "
-#~ "nombre d'entités avec de grandes fosses."
-#~ " À désactiver au besoin."
-
-#~ msgid "Light Reversible Excursion Funnels"
-#~ msgstr "Lumière réversible des Halos d’Excursion"
-
-#~ msgid ""
-#~ "Funnels emit a small amount of "
-#~ "light. However, if multiple funnels are"
-#~ " near each other and can reverse "
-#~ "polarity, this can cause lighting "
-#~ "issues. Disable this to prevent that "
-#~ "by disabling lights. Non-reversible "
-#~ "Funnels do not have this issue."
-#~ msgstr ""
-#~ "Les Halos émettent une légère lumière."
-#~ " Cependant, si plusieurs Halos sont "
-#~ "présent côte à côte et peuvent "
-#~ "changer de polarité, cela peut causer"
-#~ " des bugs de lumière. Désactiver cela"
-#~ " pour prévenir ces bugs (retire la"
-#~ " lumière des Halos). Les Halos non"
-#~ " réversibles n'ont pas ce problème."
-
-#~ msgid "Enable Shape Framing"
-#~ msgstr "Autoriser les contours de symboles"
-
-#~ msgid ""
-#~ "After 10 shape-type antlines are "
-#~ "used, the signs repeat. With this "
-#~ "enabled, colored frames will be added"
-#~ " to distinguish them."
-#~ msgstr ""
-#~ "Une fois 10 symboles utilisés (mode "
-#~ "Signalisation), ils se répètent. Si ceci"
-#~ " est activé, des cadres colorés "
-#~ "seront ajoutés pour les différencier."
-
-#~ msgid "Default: On"
-#~ msgstr "Par défaut: On"
-
-#~ msgid "Default: Off"
-#~ msgstr "Par défaut: Off"
-
-#~ msgid "Styles: Unstyled"
-#~ msgstr "Styles: Sans style"
-
-#~ msgid "Styles: All"
-#~ msgstr "Styles: Tous"
-
-#~ msgid "All:"
-#~ msgstr "Tous:"
-
-#~ msgid "Selected Style:"
-#~ msgstr "Style choisi:"
-
-#~ msgid "Other Styles:"
-#~ msgstr "Autres styles:"
-
-#~ msgid "No Options!"
-#~ msgstr "Pas d'options !"
-
-#~ msgid "None!"
-#~ msgstr "Aucun(e)"
-
-#~ msgid "Hide/Show the \"{}\" window."
-#~ msgstr "Cacher/Montrer la fenêtre \"{}\""
-
-#~ msgid "Select Skyboxes"
-#~ msgstr "Sélectionnez une skybox"
-
-#~ msgid ""
-#~ "The skybox decides what the area "
-#~ "outside the chamber is like. It "
-#~ "chooses the colour of sky (seen in"
-#~ " some items), the style of bottomless"
-#~ " pit (if present), as well as "
-#~ "color of \"fog\" (seen in larger "
-#~ "chambers)."
-#~ msgstr ""
-#~ "La skybox décide de l'apparence de "
-#~ "l'espace en dehors de la salle. "
-#~ "Elle choisit la couleur du ciel "
-#~ "(vu dans certains objets), le style "
-#~ "des puits sans fond (si présents) "
-#~ "tout comme la couleur du \"brouillard\""
-#~ " (vu dans les grandes salles)."
-
-#~ msgid "3D Skybox"
-#~ msgstr "Skybox 3D"
-
-#~ msgid "Fog Color"
-#~ msgstr "Couleur du brouillard"
-
-#~ msgid "Select Additional Voice Lines"
-#~ msgstr "Sélectionnez les répliques additionnelles"
-
-#~ msgid ""
-#~ "Voice lines choose which extra voices"
-#~ " play as the player enters or "
-#~ "exits a chamber. They are chosen "
-#~ "based on which items are present "
-#~ "in the map. The additional "
-#~ "\"Multiverse\" Cave lines are controlled "
-#~ "separately in Style Properties."
-#~ msgstr ""
-#~ "Les répliques choisissent quelles voix "
-#~ "jouent lorsque le joueur entre ou "
-#~ "sort de la salle. Elles sont "
-#~ "choisies par rapport aux objets présents"
-#~ " dans la salle. Les répliques "
-#~ "additionnelles de Cave du multivers sont"
-#~ " contrôlées séparément dans les propriétés"
-#~ " de style."
-
-#~ msgid "Characters"
-#~ msgstr "Personnages"
-
-#~ msgid "Turret Shoot Monitor"
-#~ msgstr "Les tourelles tirent sur les moniteurs"
-
-#~ msgid "Monitor Visuals"
-#~ msgstr "Visuels des moniteurs"
-
-#~ msgid "Select Style"
-#~ msgstr "Sélectionnez un style"
-
-#~ msgid ""
-#~ "The Style controls many aspects of "
-#~ "the map. It decides the materials "
-#~ "used for walls, the appearance of "
-#~ "entrances and exits, the design for "
-#~ "most items as well as other "
-#~ "settings.\n"
-#~ "\n"
-#~ "The style broadly defines the time period a chamber is set in."
-#~ msgstr ""
-#~ "Le style contrôle beaucoup d'aspects de"
-#~ " la carte. Il décide les apparences"
-#~ " pour les murs, les entrées et "
-#~ "sorties et le design de la plupart"
-#~ " des objets en plus d'autres choses."
-#~ "\n"
-#~ "\n"
-#~ "Le style définit de façon large l'époque où se place la salle."
-
-#~ msgid "Elevator Videos"
-#~ msgstr "Vidéos d'ascenseur"
-
-#~ msgid "Select Elevator Video"
-#~ msgstr "Sélectionnez une vidéo d'ascenceur"
-
-#~ msgid ""
-#~ "Set the video played on the video"
-#~ " screens in modern Aperture elevator "
-#~ "rooms. Not all styles feature these. "
-#~ "If set to \"None\", a random video"
-#~ " will be selected each time the "
-#~ "map is played, like in the default"
-#~ " PeTI."
-#~ msgstr ""
-#~ "Définit la vidéo jouée sur les "
-#~ "écrans dans les sas d'ascenseurs de "
-#~ "l'Aperture moderne. Tous les styles ne"
-#~ " sont pas concernés. Si \"aucun\" est"
-#~ " choisit, une vidéo aléatoire sera "
-#~ "sélectionnée chaque fois que la carte"
-#~ " sera jouée, comme avec le style "
-#~ "PeTI par défaut."
-
-#~ msgid "This style does not have a elevator video screen."
-#~ msgstr "Ce style n'a aucune vidéo d'ascenseur."
-
-#~ msgid "Multiple Orientations"
-#~ msgstr "Orientations multiples"
-
-#~ msgid ""
-#~ "Enable or disable particular voice "
-#~ "lines, to prevent them from being "
-#~ "added."
-#~ msgstr ""
-#~ "Activer ou désactiver certaines répliques "
-#~ "pour les empêcher d'être ajoutées."
-
-#~ msgid "Palettes"
-#~ msgstr "Palettes"
-
-#~ msgid "Export Options"
-#~ msgstr "Options d'exportation"
-
-#~ msgid "Fill empty spots in the palette with random items."
-#~ msgstr ""
-#~ "Remplir les emplacements vides de la "
-#~ "palette avec des objets aléatoires."
-
-#~ msgid "Copying maps"
-#~ msgstr "Copie des cartes"
-
-#~ msgid "Loading maps"
-#~ msgstr "Chargement des cartes"
-
-#~ msgid "Deleting maps"
-#~ msgstr "Suppression des cartes"
-
-#~ msgid "Coop"
-#~ msgstr "Coop"
-
-#~ msgid "SP"
-#~ msgstr "Solo"
-
-#~ msgid ""
-#~ "This map is already in the game"
-#~ " directory.Do you wish to overwrite "
-#~ "it? ({})"
-#~ msgstr ""
-#~ "Cette carte est déjà dans les "
-#~ "fichiers du jeu. Voulez-vous la "
-#~ "remplacer ? ({})"
-
-#~ msgid "Automatic Backup After Export"
-#~ msgstr "Sauvegarde automatique après export"
-
-#~ msgid "Keep (Per Game):"
-#~ msgstr "Nombre (par jeu):"
-
-#~ msgid "Backup/Restore Puzzles"
-#~ msgstr "Sauvegarder/Restaurer des puzzles"
-
-#~ msgid "This item may not be rotated."
-#~ msgstr "Cet objet ne peut pas être tourné."
-
-#~ msgid "This item can be pointed in 4 directions."
-#~ msgstr "Cet objet peut être pointé dans 4 directions."
-
-#~ msgid "This item can be positioned on the sides and center."
-#~ msgstr "Cet objet peut être positionné sur les côtés ou au centre."
-
-#~ msgid "This item can be centered in two directions, plus on the sides."
-#~ msgstr "Cet objet peut être centré sur deux directions et sur les côtés."
-
-#~ msgid "This item can be placed like light strips."
-#~ msgstr "Cet objet peut être placé comme une source lumineuse."
-
-#~ msgid "This item can be rotated on the floor to face 360 degrees."
-#~ msgstr "Cet objet peut être tourné sur le sol à 360°."
-
-#~ msgid "This item is positioned using a catapult trajectory."
-#~ msgstr "Cet objet est positionné avec une trajectoire de catapulte."
-
-#~ msgid "This item positions the dropper to hit target locations."
-#~ msgstr "Cet objet positionne le distributeur pour toucher des zones ciblées."
-
-#~ msgid "This item does not accept any inputs."
-#~ msgstr "Cet objet n'accepte pas de connexion entrante."
-
-#~ msgid "This item accepts inputs."
-#~ msgstr "Cet objet accepte des connexions entrantes."
-
-#~ msgid "This item has two input types (A and B), using the Input A and B items."
-#~ msgstr ""
-#~ "Cet objet a deux types d'entrée (A"
-#~ " et B), utilisant les items Input "
-#~ "A et B."
-
-#~ msgid "This item does not output."
-#~ msgstr "Cet objet n'a pas de connexion sortante."
-
-#~ msgid "This item has an output."
-#~ msgstr "Cet objet a une connexion sortante."
-
-#~ msgid "This item has a timed output."
-#~ msgstr "Cet objet a une connexion sortante temporisée."
-
-#~ msgid "This item does not take up any space inside walls."
-#~ msgstr "Cet objet ne prend pas de place dans le mur."
-
-#~ msgid "This item takes space inside the wall."
-#~ msgstr "Cet objet prend de la place dans le mur."
-
-#~ msgid "This item cannot be placed anywhere..."
-#~ msgstr "Cet objet ne peut pas être placé."
-
-#~ msgid "This item can only be attached to ceilings."
-#~ msgstr "Cet objet est attaché au plafond seulement."
-
-#~ msgid "This item can only be placed on the floor."
-#~ msgstr "Cet objet est posé au sol seulement."
-
-#~ msgid "This item can be placed on floors and ceilings."
-#~ msgstr "Cet objet peut être placé au plafond et au sol."
-
-#~ msgid "This item can be placed on walls only."
-#~ msgstr "Cet objet ne se place que sur les murs."
-
-#~ msgid "This item can be attached to walls and ceilings."
-#~ msgstr "Cet objet peut être attaché au plafond et aux murs."
-
-#~ msgid "This item can be placed on floors and walls."
-#~ msgstr "Cet objet peut être placé au sol et aux murs."
-
-#~ msgid "This item can be placed in any orientation."
-#~ msgstr "Cet objet peut être placé dans n'importe quel sens."
-
-#~ msgid "No Alternate Versions"
-#~ msgstr "Pas de versions alternatives !"
-
-#~ msgid "Excursion Funnels accept a on/off input and a directional input."
-#~ msgstr ""
-#~ "Les Halos d'Excursion acceptent une "
-#~ "connexion on/off et une connexion de "
-#~ "polarité."
+#~ msgid "Export..."
+#~ msgstr "Exportation..."
+
+#~ msgid "BEEMOD {} Error!"
+#~ msgstr "BEEMOD {} Erreur !"
 
 #~ msgid ""
 #~ "This item can be rotated on the"
@@ -2869,179 +2413,11 @@
 #~ "Reflection Cubes only."
 #~ msgstr "Cet objet peut être tourné sur le sol à 360°."
 
-#~ msgid ""
-#~ "The number of entities used for "
-#~ "this item. The Source engine limits "
-#~ "this to 2048 in total. This "
-#~ "provides a guide to how many of"
-#~ " these items can be placed in a"
-#~ " map at once."
+#~ msgid "Do you wish to open the following URL?\n"
 #~ msgstr ""
-#~ "Le nombre d'entités utilisées pour cet"
-#~ " objet. Le moteur Source limite le"
-#~ " nombre d'entités à 2048 en tout. "
-#~ "Ceci fournit un guide pour savoir "
-#~ "combien de ces objets il est "
-#~ "possible de placer à la fois sur"
-#~ " la carte."
-
-#~ msgid "More Info>>"
-#~ msgstr "Plus d'infos>>"
-
-#~ msgid "Change Defaults..."
-#~ msgstr "Changer les valeurs par défaut..."
-
-#~ msgid "Change the default settings for this item when placed."
-#~ msgstr "Changer les réglages par défaut pour cet objet lorsqu'il est placé."
-
-#~ msgid "Entry"
-#~ msgstr "Bendy"
-
-#~ msgid "Exit"
-#~ msgstr ""
-
-#~ msgid "Flat"
-#~ msgstr ""
-
-#~ msgid "Upward"
-#~ msgstr ""
-
-#~ msgid "Downward"
-#~ msgstr ""
-
-#~ msgid "Selected:"
-#~ msgstr "Style choisi:"
-
-#~ msgid "Unused:"
-#~ msgstr ""
-
-#~ msgid "Wiki..."
-#~ msgstr "Wiki..."
-
-#~ msgid "Original Items..."
-#~ msgstr "Items originaux..."
-
-#~ msgid "Discord Server..."
-#~ msgstr "Serveur Discord..."
-
-#~ msgid "aerond's Music Changer..."
-#~ msgstr "Le changeur de musique d'aerond..."
-
-#~ msgid "Purchase Portal 2"
-#~ msgstr ""
-
-#~ msgid "Application Repository..."
-#~ msgstr "Emplacement web de l'application..."
-
-#~ msgid "Items Repository..."
-#~ msgstr "Emplacement web des objets..."
-
-#~ msgid "Music Repository..."
-#~ msgstr "Emplacement web des objets..."
-
-#~ msgid "Submit Application Bugs..."
-#~ msgstr "Soumettre un bug de l'application..."
-
-#~ msgid "Submit Item Bugs..."
-#~ msgstr "Soumettre un bug des objets..."
-
-#~ msgid "Submit Music Bugs..."
-#~ msgstr "Soumettre un bug des objets..."
-
-#~ msgid "Start Position"
-#~ msgstr "Position de départ"
-
-#~ msgid "End Position"
-#~ msgstr "Position de fin"
-
-#~ msgid ""
-#~ "Delay \n"
-#~ "(0=infinite)"
-#~ msgstr ""
-#~ "Délai\n"
-#~ "(0=infinite)"
-
-#~ msgid "No Properties available!"
-#~ msgstr "Aucune propriété disponible !"
-
-#~ msgid "Settings for \"{}\""
-#~ msgstr "Paramètres pour \"{}\""
 
 #~ msgid "BEE2 - {}"
 #~ msgstr "BEE2 - {}"
-
-#~ msgid "Search:"
-#~ msgstr "Rechercher:"
-
-#~ msgid "Select Background Music - Base"
-#~ msgstr "Sélectionnez la musique de fond - Base"
-
-#~ msgid ""
-#~ "This controls the background music used"
-#~ " for a map. Expand the dropdown "
-#~ "to set tracks for specific test "
-#~ "elements."
-#~ msgstr ""
-#~ "Cela contrôle la musique de fond "
-#~ "utilisée dans la carte. Certaines pistes"
-#~ " ont des variations jouées lors "
-#~ "d’interactions avec certains éléments de "
-#~ "test, comme les gels."
-
-#~ msgid "Propulsion Gel SFX"
-#~ msgstr "Effet sonore pour Gel Propulsif"
-
-#~ msgid "Repulsion Gel SFX"
-#~ msgstr "Effet sonore pour Gel Répulsif"
-
-#~ msgid "Excursion Funnel Music"
-#~ msgstr "Musique du Halo d'Excursion"
-
-#~ msgid "Synced Funnel Music"
-#~ msgstr "Musique du Halo synchronisée"
-
-#~ msgid "Select Excursion Funnel Music"
-#~ msgstr "Sélectionnez la musique du Halo d'Excursion."
-
-#~ msgid "Set the music used while inside Excursion Funnels."
-#~ msgstr "Sélectionne la musique utilisée à l'intérieur d'un Halo d'Excursion"
-
-#~ msgid "Select Repulsion Gel Music"
-#~ msgstr "Sélectionnez la musique du Gel Répulsif"
-
-#~ msgid "Select the music played when players jump on Repulsion Gel."
-#~ msgstr "Sélectionne la musique utilisée pour le Gel Répulsif"
-
-#~ msgid "Select Propulsion Gel Music"
-#~ msgstr "Sélectionnez la musique du Gel Propulsif."
-
-#~ msgid ""
-#~ "Select music played when players have"
-#~ " large amounts of horizontal velocity."
-#~ msgstr ""
-#~ "Sélectionne la musique quand les joueurs"
-#~ " vont très vite horizontalement."
-
-#~ msgid ""
-#~ "\n"
-#~ "Launch Game?"
-#~ msgstr ""
-#~ "\n"
-#~ "Lancer le jeu ?"
-
-#~ msgid ""
-#~ "\n"
-#~ "Minimise BEE2?"
-#~ msgstr ""
-#~ "\n"
-#~ "Minimiser BEE2 ?"
-
-#~ msgid ""
-#~ "\n"
-#~ "Launch Game and minimise BEE2?"
-#~ msgstr ""
-#~ "\n"
-#~ "Lancer le jeu et minimiser BEE2 ?"
 
 #~ msgid ""
 #~ "\n"
@@ -3050,286 +2426,8 @@
 #~ "\n"
 #~ "Quitter BEE2 ?"
 
-#~ msgid ""
-#~ "\n"
-#~ "Launch Game and quit BEE2?"
-#~ msgstr ""
-#~ "\n"
-#~ "Lancer le jeu et quitter BEE2 ?"
-
-#~ msgid "After exports, do nothing and keep the BEE2 in focus."
-#~ msgstr "Après l'exportation, ne rien faire et garder BEE2 au premier plan."
-
-#~ msgid "After exports, minimise to the taskbar/dock."
-#~ msgstr "Après l'exportation, minimiser BEE2 dans la barre des tâches."
-
-#~ msgid "After exports, quit the BEE2."
-#~ msgstr "Après l'exportation, quitter le BEE2."
-
-#~ msgid "Launch Game"
-#~ msgstr "Lancer le jeu"
-
-#~ msgid "After exporting, launch the selected game automatically."
-#~ msgstr "Après l'exportation, lancer le jeu sélectionné automatiquement."
-
-#~ msgid "Play Sounds"
-#~ msgstr "Jouer les sons"
-
-#~ msgid ""
-#~ "Pyglet is either not installed or broken.\n"
-#~ "Sound effects have been disabled."
-#~ msgstr ""
-#~ "Pyglet est soit désinstallé soit endommagé.\n"
-#~ "Les effets sonores ont été désactivés."
-
-#~ msgid "Show Hidden Palettes"
-#~ msgstr ""
-
-#~ msgid "Show all builtin palettes that you may have hidden."
-#~ msgstr ""
-
-#~ msgid "Reset Package Caches"
-#~ msgstr "Réinitialiser le cache des packages"
-
-#~ msgid "Force re-extracting all package resources."
-#~ msgstr ""
-#~ "Forcer la ré-extraction de tous les "
-#~ "packages de ressources. Cela requiert un"
-#~ " redémarrage."
-
-#~ msgid "Keep loading screens on top"
-#~ msgstr "Garder les écrans de chargement au-dessus."
-
-#~ msgid ""
-#~ "Force loading screens to be on top"
-#~ " of other windows. Since they don't"
-#~ " appear on the taskbar/dock, they "
-#~ "can't be brought to the top easily"
-#~ " again."
-#~ msgstr ""
-#~ "Forcer les écrans de téléchargement à"
-#~ " être au-dessus des autres fenêtres."
-#~ " Si elles n'apparaissent pas dans la"
-#~ " barre des tâches/dock, elles ne "
-#~ "peuvent pas aller au-dessus facilement."
-
-#~ msgid "Use compact splash screen"
-#~ msgstr ""
-
-#~ msgid ""
-#~ "Use an alternate smaller splash screen,"
-#~ " which takes up less screen space."
-#~ msgstr ""
-
-#~ msgid "Keep windows inside screen"
-#~ msgstr "Garder les fenêtres dans l'écran."
-
-#~ msgid ""
-#~ "Prevent sub-windows from moving outside"
-#~ " the screen borders. If you have "
-#~ "multiple monitors, disable this."
-#~ msgstr ""
-#~ "Empêcher les sous-fenêtres de sortir "
-#~ "des limites de l'écran. Si vous "
-#~ "avez plusieurs écrans, désactivez cela."
-
-#~ msgid "Log missing entity counts"
-#~ msgstr "Enregistrer dans un fichier les nombres d'entités manquantes"
-
-#~ msgid ""
-#~ "When loading items, log items with "
-#~ "missing entity counts in their "
-#~ "properties.txt file."
-#~ msgstr ""
-#~ "Lors du chargement des objets, "
-#~ "enregistrer les objets ayant un nombre"
-#~ " d'entités manquantes dans leur fichier "
-#~ "properties.txt."
-
-#~ msgid "Log when item doesn't have a style"
-#~ msgstr "Enregistrer dans un fichier quand un objet n'a pas de style"
-
-#~ msgid ""
-#~ "Log items have no applicable version "
-#~ "for a particular style. This usually "
-#~ "means it will look very bad."
-#~ msgstr ""
-#~ "Enregistrer dans un fichier les objets"
-#~ " n'ayant pas de version applicable "
-#~ "pour un style donné. Cela signifie "
-#~ "qu'il ne sera pas très beau."
-
-#~ msgid "Log when item uses parent's style"
-#~ msgstr "Enregistrer dans un fichier quand un objet utilise le style du parent"
-
-#~ msgid ""
-#~ "Log when an item reuses a variant"
-#~ " from a parent style (1970s using "
-#~ "1950s items, for example). This is "
-#~ "usually fine, but may need to be"
-#~ " fixed."
-#~ msgstr ""
-#~ "Enregistrer dans un fichier quand un "
-#~ "objet réutilise une variante d'un style"
-#~ " parent (le style 1970s utilisant des"
-#~ " objets du style 1950s par ex.). "
-#~ "Ce n'est généralement pas un problème"
-#~ " mais nécessite parfois des ajustements."
-
-#~ msgid "Display item inheritance"
-#~ msgstr ""
-
-#~ msgid ""
-#~ "Add overlays to item icons to "
-#~ "display which inherit from parent styles"
-#~ " or have no applicable style."
-#~ msgstr ""
-
-#~ msgid "Development Mode"
-#~ msgstr "Développement"
-
-#~ msgid ""
-#~ "Enables displaying additional UI specific "
-#~ "for development purposes. Requires restart "
-#~ "to have an effect."
-#~ msgstr ""
-#~ "Active l'affichage d'autres éléments de "
-#~ "l'interface pour le développement. Requiert"
-#~ " un redémarrage pour fonctionner."
-
-#~ msgid "Preserve Game Directories"
-#~ msgstr "Préserver les dossiers du jeu"
-
-#~ msgid ""
-#~ "When exporting, do not copy resources to \n"
-#~ "\"bee2/\" and \"sdk_content/maps/bee2/\".\n"
-#~ "Only enable if you're developing new "
-#~ "content, to ensure it is not "
-#~ "overwritten."
-#~ msgstr ""
-#~ "Lors de l'exportation, ne pas remplacer\n"
-#~ "\"bee2/\" et\n"
-#~ "\"sdk_content/maps/bee2/\".\n"
-#~ "Activez cela si vous développez du "
-#~ "contenu nouveau afin qu'il ne soit "
-#~ "pas remplacé."
-
-#~ msgid "Show Log Window"
-#~ msgstr "Montrer la fenêtre de log"
-
-#~ msgid "Show the log file in real-time."
-#~ msgstr "Montrer le log en temps réel."
-
-#~ msgid "Force Editor Models"
-#~ msgstr "Forcer les modèles de l'éditeur"
-
-#~ msgid ""
-#~ "Make all props_map_editor models available "
-#~ "for use. Portal 2 has a limit "
-#~ "of 1024 models loaded in memory at"
-#~ " once, so we need to disable "
-#~ "unused ones to free this up."
-#~ msgstr ""
-#~ "Rendre tous les modèes props_map_editor "
-#~ "utlilsables. Portal 2 a une limite "
-#~ "de 1024 modèles chargés en mémoire "
-#~ "en une fois, alors nous devons "
-#~ "désactiver les autres."
-
-#~ msgid "Reload all images in the app. Expect the app to freeze momentarily."
-#~ msgstr ""
-#~ "Reloader toutes les images dans "
-#~ "l'application. Attendez-vous à un lag"
-#~ " de l'application."
-
-#~ msgid "Clear Palette"
-#~ msgstr "Vider la palette"
-
-#~ msgid "Hide Palette"
-#~ msgstr "Enregistrer la palette"
-
-#~ msgid "Open \"{}\" in the default browser?"
-#~ msgstr "Ouvrir \"{}\" dans le navigateur par défaut ?"
-
 #~ msgid "{} Preview"
 #~ msgstr ""
 
-#~ msgid "Play a sample of this item."
-#~ msgstr "Jouer un échantillon de cet objet"
-
-#~ msgid "Select Suggested"
-#~ msgstr "Suggéré"
-
-#~ msgid "Other"
-#~ msgstr "Autre"
-
-#~ msgid "Color: R={r}, G={g}, B={b}"
-#~ msgstr "Couleur: R={r}, V={g}, B={b}"
-
-#~ msgid "Suggested"
-#~ msgstr "Suggéré"
-
-#~ msgid "Configure Signage"
-#~ msgstr "Configurer la signalisation"
-
-#~ msgid "Selected"
-#~ msgstr "Style choisi:"
-
-#~ msgid "Signage: {}"
-#~ msgstr "Signalisation: {}"
-
-#~ msgid "Singleplayer"
-#~ msgstr "Solo"
-
-#~ msgid "Cooperative"
-#~ msgstr "Coop"
-
-#~ msgid "ATLAS (SP/Coop)"
-#~ msgstr "ATLAS (Solo/Coop)"
-
-#~ msgid "P-Body (SP/Coop)"
-#~ msgstr "P-Body (Solo/Coop)"
-
-#~ msgid "Human characters (Bendy and Chell)"
-#~ msgstr "Personnages humains (Bendy et Chell)"
-
-#~ msgid "AI characters (ATLAS, P-Body, or Coop)"
-#~ msgstr "Personnages IA (ATLAS, P-Body, ou Coop)"
-
-#~ msgid "Transcript:"
-#~ msgstr "Transcript:"
-
-#~ msgid "Save"
-#~ msgstr "Enregistrer"
-
-#~ msgid ""
-#~ "Lines played during the actual chamber,"
-#~ " after specific events have occurred."
-#~ msgstr "Répliques jouées durant la salle après certains événements spécifiques."
-
-#~ msgid "Lines played in response to certain events in Coop."
-#~ msgstr "Répliques jouées en réponse à certains événements en Coop."
-
-#~ msgid "Style/Item Properties"
-#~ msgstr "Propriétés de style/d'objet"
-
-#~ msgid "Choose a Color"
-#~ msgstr "Choisissez une couleur"
-
-#~ msgid ""
-#~ "Do you wish to delete {n} map?\n"
-#~ "{maps}"
-#~ msgid_plural ""
-#~ "Do you wish to delete {n} maps?\n"
-#~ "{maps}"
-#~ msgstr[0] ""
-#~ "Voulez-vous supprimer {} carte ?\n"
-#~ "\n"
-#~ msgstr[1] ""
-#~ "Voulez-vous supprimer {} cartes ?\n"
-#~ "\n"
-
-#~ msgid "Author: {authors}"
-#~ msgid_plural "Authors: {authors}"
-#~ msgstr[0] "Auteur: {}"
-#~ msgstr[1] "Auteurs: {}"
+#~ msgid "No Name?"
+#~ msgstr "Sans nom ?"
