--- conflicted
+++ resolved
@@ -12,16 +12,11 @@
 
 The packages (item, style, etc definitions) are in the [BEE2-Items](https://github.com/BEEmod/BEE2-items) repository.
 
-<<<<<<< HEAD
-## Download and Use
-=======
 [Discord Server](https://discord.me/beemod)
 
 [Steam Group](https://steamcommunity.com/groups/beemod)
 
-## Download and Use (Recommended, for using the BEE2.4)
-- Download and install the latest version of [Python3](https://www.python.org/downloads/).
->>>>>>> 60eeba9d
+## Download and Use
 - Download the latest releases of the BEE2.4 and items from the following pages:
   - [Application](https://github.com/BEEmod/BEE2.4/releases)
   - [Item Packages](https://github.com/BEEmod/BEE2-items/releases)
